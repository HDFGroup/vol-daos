/* * * * * * * * * * * * * * * * * * * * * * * * * * * * * * * * * * * * * * *
 * Copyright by The HDF Group.                                               *
 * All rights reserved.                                                      *
 *                                                                           *
 * This file is part of the HDF5 DAOS VOL connector. The full copyright      *
 * notice, including terms governing use, modification, and redistribution,  *
 * is contained in the COPYING file, which can be found at the root of the   *
 * source code distribution tree.                                            *
 * * * * * * * * * * * * * * * * * * * * * * * * * * * * * * * * * * * * * * */

/*
 * Purpose: The DAOS VOL connector where access is forwarded to the DAOS
 * library. Generic object routines.
 */

#include "daos_vol.h"           /* DAOS connector                          */

#include "util/daos_vol_err.h"  /* DAOS connector error handling           */
#include "util/daos_vol_mem.h"  /* DAOS connector memory management        */

static herr_t H5_daos_object_visit_link_iter_cb(hid_t group, const char *name, const H5L_info_t *info, void *op_data);
static herr_t H5_daos_object_get_info(H5_daos_obj_t *target_obj, unsigned fields, H5O_info_t *obj_info_out);
static hssize_t H5_daos_object_get_num_attrs(H5_daos_obj_t *target_obj);
static herr_t H5_daos_object_copy_helper(H5_daos_obj_t *src_obj, H5I_type_t src_obj_type,
    H5_daos_group_t *dst_obj, const char *dst_name, unsigned obj_copy_options,
    hid_t lcpl_id, hid_t dxpl_id, void **req);
static herr_t H5_daos_group_copy(H5_daos_group_t *src_obj, H5_daos_group_t *dst_obj, const char *dst_name,
    unsigned obj_copy_options, hid_t lcpl_id, hid_t dxpl_id, void **req);
static H5_daos_group_t *H5_daos_group_copy_helper(H5_daos_group_t *src_obj, H5_daos_group_t *dst_obj,
    const char *dst_name, unsigned obj_copy_options, hid_t lcpl_id, hid_t dxpl_id, void **req);
static herr_t H5_daos_datatype_copy(H5_daos_dtype_t *src_obj, H5_daos_group_t *dst_obj, const char *dst_name,
    unsigned obj_copy_options, hid_t lcpl_id, hid_t dxpl_id, void **req);
static herr_t H5_daos_dataset_copy(H5_daos_dset_t *src_obj, H5_daos_group_t *dst_obj, const char *dst_name,
    unsigned obj_copy_options, hid_t lcpl_id, hid_t dxpl_id, void **req);
static herr_t H5_daos_object_copy_attributes(H5_daos_obj_t *src_obj, H5_daos_obj_t *dst_obj,
    hid_t dxpl_id, void **req);

/* Data passed to link iteration callback when performing a group copy */
typedef struct group_copy_op_data {
    H5_daos_group_t *new_group;
    unsigned object_copy_opts;
    hid_t lcpl_id;
    hid_t dxpl_id;
    void **req;
} group_copy_op_data;


/*-------------------------------------------------------------------------
 * Function:    H5_daos_object_open
 *
 * Purpose:     Opens a DAOS HDF5 object.
 *
 * Return:      Success:        object. 
 *              Failure:        NULL
 *
 * Programmer:  Neil Fortner
 *              November, 2016
 *
 *-------------------------------------------------------------------------
 */
void *
H5_daos_object_open(void *_item, const H5VL_loc_params_t *loc_params,
    H5I_type_t *opened_type, hid_t dxpl_id, void **req)
{
    H5_daos_item_t *item = (H5_daos_item_t *)_item;
    H5_daos_obj_t *obj = NULL;
    H5_daos_group_t *target_grp = NULL;
    const char *target_name = NULL;
    daos_obj_id_t oid;
    uint8_t oid_buf[2 * sizeof(uint64_t)];
    uint8_t *p;
    hbool_t collective;
    hbool_t must_bcast = FALSE;
    H5I_type_t obj_type;
    H5VL_loc_params_t sub_loc_params;
    void *ret_value = NULL;

    if(!_item)
        D_GOTO_ERROR(H5E_ARGS, H5E_BADVALUE, NULL, "parent object is NULL")
    if(!loc_params)
        D_GOTO_ERROR(H5E_ARGS, H5E_BADVALUE, NULL, "location parameters object is NULL")

    /*
     * DSINC - should probably use a major error code other than
     * object headers for H5O calls.
     */
    if(H5VL_OBJECT_BY_IDX == loc_params->type)
        D_GOTO_ERROR(H5E_OHDR, H5E_UNSUPPORTED, NULL, "H5Oopen_by_idx is unsupported")

    /*
     * Like HDF5, metadata reads are independent by default. If the application has specifically
     * requested collective metadata reads, they will be enabled here.
     */
    collective = item->file->is_collective_md_read;

    /* Check loc_params type */
    if(H5VL_OBJECT_BY_ADDR == loc_params->type) {
        /* Get object type */
        if(H5I_BADID == (obj_type = H5_daos_addr_to_type((uint64_t)loc_params->loc_data.loc_by_addr.addr)))
            D_GOTO_ERROR(H5E_OHDR, H5E_CANTINIT, NULL, "can't get object type")

        /* Generate oid from address */
        memset(&oid, 0, sizeof(oid));
        H5_daos_oid_generate(&oid, (uint64_t)loc_params->loc_data.loc_by_addr.addr, obj_type);
    } /* end if */
    else {
        assert(H5VL_OBJECT_BY_NAME == loc_params->type);

        /* Check for collective access, if not already set by the file */
        /*
         * DSINC - This is not correct, but in the H5Acreate_by_name case HDF5 does not set
         * loc_params->loc_data.loc_by_name.lapl_id correctly so this will fail.
         */
        if(!collective /* && (H5P_LINK_ACCESS_DEFAULT != loc_params->loc_data.loc_by_name.lapl_id) */)
            if(H5Pget_all_coll_metadata_ops(/*loc_params->loc_data.loc_by_name.lapl_id*/ H5P_LINK_ACCESS_DEFAULT, &collective) < 0)
                D_GOTO_ERROR(H5E_OHDR, H5E_CANTGET, NULL, "can't get collective metadata reads property")

        /* Check if we're actually opening the group or just receiving the group
         * info from the leader */
        if(!collective || (item->file->my_rank == 0)) {
            if(collective && (item->file->num_procs > 1))
                must_bcast = TRUE;

            /* Traverse the path */
            if(NULL == (target_grp = H5_daos_group_traverse(item, loc_params->loc_data.loc_by_name.name, dxpl_id, req, &target_name, NULL, NULL)))
                D_GOTO_ERROR(H5E_OHDR, H5E_BADITER, NULL, "can't traverse path")

            /* Check for no target_name, in this case just reopen target_grp */
            if(target_name[0] == '\0'
                    || (target_name[0] == '.' && target_name[1] == '\0'))
                oid = target_grp->obj.oid;
            else {
                htri_t link_resolved;

                /* Follow link to object */
                if((link_resolved = H5_daos_link_follow(target_grp, target_name, strlen(target_name), dxpl_id, req, &oid)) < 0)
                    D_GOTO_ERROR(H5E_OHDR, H5E_TRAVERSE, NULL, "can't follow link to group")
                if(!link_resolved)
                    D_GOTO_ERROR(H5E_OHDR, H5E_TRAVERSE, NULL, "link to group did not resolve")
            }

            /* Broadcast group info if there are other processes that need it */
            if(collective && (item->file->num_procs > 1)) {
                /* Encode oid */
                p = oid_buf;
                UINT64ENCODE(p, oid.lo)
                UINT64ENCODE(p, oid.hi)

                /* We are about to bcast so we no longer need to bcast on failure */
                must_bcast = FALSE;

                /* MPI_Bcast oid_buf */
                if(MPI_SUCCESS != MPI_Bcast((char *)oid_buf, sizeof(oid_buf), MPI_BYTE, 0, item->file->comm))
                    D_GOTO_ERROR(H5E_OHDR, H5E_MPI, NULL, "can't broadcast object ID")
            } /* end if */
        } /* end if */
        else {
            /* Receive oid_buf */
            if(MPI_SUCCESS != MPI_Bcast((char *)oid_buf, sizeof(oid_buf), MPI_BYTE, 0, item->file->comm))
                D_GOTO_ERROR(H5E_OHDR, H5E_MPI, NULL, "can't receive broadcasted object ID")

            /* Decode oid */
            p = oid_buf;
            UINT64DECODE(p, oid.lo)
            UINT64DECODE(p, oid.hi)

            /* Check for oid.lo set to 0 - indicates failure */
            if(oid.lo == 0)
                D_GOTO_ERROR(H5E_OHDR, H5E_CANTINIT, NULL, "lead process failed to open object")
        } /* end else */

        /* Get object type */
        if(H5I_BADID == (obj_type = H5_daos_oid_to_type(oid)))
            D_GOTO_ERROR(H5E_OHDR, H5E_CANTINIT, NULL, "can't get object type")
    } /* end else */

    /* Set up sub_loc_params */
    sub_loc_params.obj_type = item->type;
    sub_loc_params.type = H5VL_OBJECT_BY_ADDR;
    sub_loc_params.loc_data.loc_by_addr.addr = (haddr_t)oid.lo;

    /* Call type's open function */
    if(obj_type == H5I_GROUP) {
        if(NULL == (obj = (H5_daos_obj_t *)H5_daos_group_open(item, &sub_loc_params, NULL,
                ((H5VL_OBJECT_BY_NAME == loc_params->type) && (loc_params->loc_data.loc_by_name.lapl_id != H5P_DEFAULT))
                ? loc_params->loc_data.loc_by_name.lapl_id : H5P_GROUP_ACCESS_DEFAULT, dxpl_id, req)))
            D_GOTO_ERROR(H5E_OHDR, H5E_CANTOPENOBJ, NULL, "can't open group")
    } /* end if */
    else if(obj_type == H5I_DATASET) {
        if(NULL == (obj = (H5_daos_obj_t *)H5_daos_dataset_open(item, &sub_loc_params, NULL,
                ((H5VL_OBJECT_BY_NAME == loc_params->type) && (loc_params->loc_data.loc_by_name.lapl_id != H5P_DEFAULT))
                ? loc_params->loc_data.loc_by_name.lapl_id : H5P_DATASET_ACCESS_DEFAULT, dxpl_id, req)))
            D_GOTO_ERROR(H5E_OHDR, H5E_CANTOPENOBJ, NULL, "can't open dataset")
    } /* end if */
    else if(obj_type == H5I_DATATYPE) {
        if(NULL == (obj = (H5_daos_obj_t *)H5_daos_datatype_open(item, &sub_loc_params, NULL,
                ((H5VL_OBJECT_BY_NAME == loc_params->type) && (loc_params->loc_data.loc_by_name.lapl_id != H5P_DEFAULT))
                ? loc_params->loc_data.loc_by_name.lapl_id : H5P_DATATYPE_ACCESS_DEFAULT, dxpl_id, req)))
            D_GOTO_ERROR(H5E_OHDR, H5E_CANTOPENOBJ, NULL, "can't open datatype")
    } /* end if */
    else {
#ifdef DV_HAVE_MAP
        assert(obj_type == H5I_MAP);
        if(NULL == (obj = (H5_daos_obj_t *)H5_daos_map_open(item, sub_loc_params, NULL,
                ((H5VL_OBJECT_BY_NAME == loc_params.type) && (loc_params.loc_data.loc_by_name.lapl_id != H5P_DEFAULT))
                ? loc_params.loc_data.loc_by_name.lapl_id : H5P_MAP_ACCESS_DEFAULT, dxpl_id, req)))
            D_GOTO_ERROR(H5E_OHDR, H5E_CANTOPENOBJ, NULL, "can't open map")
#endif
    } /* end if */

    /* Set return value */
    if(opened_type)
        *opened_type = obj_type;
    ret_value = (void *)obj;

done:
    /* Cleanup on failure */
    if(NULL == ret_value) {
        /* Bcast oid_buf as '0' if necessary - this will trigger failures in
         * other processes */
        if(must_bcast) {
            memset(oid_buf, 0, sizeof(oid_buf));
            if(MPI_SUCCESS != MPI_Bcast(oid_buf, sizeof(oid_buf), MPI_BYTE, 0, item->file->comm))
                D_DONE_ERROR(H5E_OHDR, H5E_MPI, NULL, "can't broadcast empty object ID")
        } /* end if */

        /* Close object */
        if(obj && H5_daos_object_close(obj, dxpl_id, req) < 0)
            D_DONE_ERROR(H5E_OHDR, H5E_CLOSEERROR, NULL, "can't close object")
    } /* end if */

    /* Close target group */
    if(target_grp && H5_daos_group_close(target_grp, dxpl_id, req) < 0)
        D_DONE_ERROR(H5E_OHDR, H5E_CLOSEERROR, NULL, "can't close group")

    D_FUNC_LEAVE_API
} /* end H5_daos_object_open() */


/*-------------------------------------------------------------------------
 * Function:    H5_daos_object_copy
 *
 * Purpose:     Performs an object copy
 *
 * Return:      Success:        0
 *              Failure:        -1
 *
 * Programmer:  Jordan Henderson
 *              January, 2019
 *
 *-------------------------------------------------------------------------
 */
herr_t
H5_daos_object_copy(void *_src_obj, const H5VL_loc_params_t *loc_params1,
    const char *src_name, void *dst_obj, const H5VL_loc_params_t *loc_params2,
    const char *dst_name, hid_t ocpypl_id, hid_t lcpl_id, hid_t dxpl_id, void **req)
{
    H5VL_loc_params_t sub_loc_params;
    H5_daos_obj_t *src_obj = NULL;
    H5I_type_t src_obj_type;
    unsigned obj_copy_options;
    htri_t link_exists;
    herr_t ret_value = SUCCEED;

    if(!_src_obj)
        D_GOTO_ERROR(H5E_ARGS, H5E_BADVALUE, FAIL, "source location object is NULL")
    if(!loc_params1)
        D_GOTO_ERROR(H5E_ARGS, H5E_BADVALUE, FAIL, "first location parameters object is NULL")
    if(!src_name)
        D_GOTO_ERROR(H5E_ARGS, H5E_BADVALUE, FAIL, "source object name is NULL")
    if(!dst_obj)
        D_GOTO_ERROR(H5E_ARGS, H5E_BADVALUE, FAIL, "destination location object is NULL")
    if(!loc_params2)
        D_GOTO_ERROR(H5E_ARGS, H5E_BADVALUE, FAIL, "second location parameters object is NULL")
    if(!dst_name)
        D_GOTO_ERROR(H5E_ARGS, H5E_BADVALUE, FAIL, "destination object name is NULL")

    /*
     * First, ensure that the object doesn't currently exist at the specified destination
     * location object/destination name pair.
     */
    if((link_exists = H5_daos_link_exists((H5_daos_item_t *) dst_obj, dst_name, dxpl_id, req)) < 0)
        D_GOTO_ERROR(H5E_LINK, H5E_CANTGET, FAIL, "couldn't determine if link exists")
    if(link_exists)
        D_GOTO_ERROR(H5E_OHDR, H5E_ALREADYEXISTS, FAIL, "source object already exists at specified destination location object/destination name pair")

    /* Retrieve the object copy options. The following flags are
     * currently supported:
     *
     * H5O_COPY_SHALLOW_HIERARCHY_FLAG
     * H5O_COPY_WITHOUT_ATTR_FLAG
     * H5O_COPY_EXPAND_SOFT_LINK_FLAG
     *
     * DSINC - The following flags are currently unsupported:
     *
     *   H5O_COPY_EXPAND_EXT_LINK_FLAG
     *   H5O_COPY_EXPAND_REFERENCE_FLAG
     *   H5O_COPY_MERGE_COMMITTED_DTYPE_FLAG
     */
    if(H5Pget_copy_object(ocpypl_id, &obj_copy_options) < 0)
        D_GOTO_ERROR(H5E_OHDR, H5E_CANTGET, FAIL, "failed to retrieve object copy options")

    /*
     * Open the source object
     */
    sub_loc_params.type = H5VL_OBJECT_BY_NAME;
    sub_loc_params.obj_type = loc_params1->obj_type;
    sub_loc_params.loc_data.loc_by_name.lapl_id = H5P_LINK_ACCESS_DEFAULT;
    sub_loc_params.loc_data.loc_by_name.name = src_name;
    if(NULL == (src_obj = H5_daos_object_open(_src_obj, &sub_loc_params, &src_obj_type, dxpl_id, req)))
        D_GOTO_ERROR(H5E_OHDR, H5E_CANTOPENOBJ, FAIL, "failed to open source object")

    /* Perform the object copy */
    if(H5_daos_object_copy_helper(src_obj, src_obj_type, dst_obj, dst_name, obj_copy_options,
            lcpl_id, dxpl_id, req) < 0)
        D_GOTO_ERROR(H5E_OHDR, H5E_CANTCOPY, FAIL, "failed to copy object")

done:
    if(src_obj)
        if(H5_daos_object_close(src_obj, dxpl_id, req) < 0)
            D_DONE_ERROR(H5E_OHDR, H5E_CLOSEERROR, FAIL, "can't close object")

    D_FUNC_LEAVE_API
} /* end H5_daos_object_copy() */


/*-------------------------------------------------------------------------
 * Function:    H5_daos_object_copy_helper
 *
 * Purpose:     Helper routine for H5_daos_object_copy that calls the
 *              appropriate copying routine based upon the object type of
 *              the object being copied. This routine separates out the
 *              copying logic so that recursive group copying can re-use
 *              it.
 *
 * Return:      Success:        0
 *              Failure:        -1
 *
 * Programmer:  Jordan Henderson
 *              January, 2019
 *
 *-------------------------------------------------------------------------
 */
static herr_t
H5_daos_object_copy_helper(H5_daos_obj_t *src_obj, H5I_type_t src_obj_type,
    H5_daos_group_t *dst_obj, const char *dst_name, unsigned obj_copy_options,
    hid_t lcpl_id, hid_t dxpl_id, void **req)
{
    herr_t ret_value = SUCCEED;

    switch(src_obj_type) {
        case H5I_FILE:
        case H5I_GROUP:
            if(H5_daos_group_copy((H5_daos_group_t *) src_obj, (H5_daos_group_t *) dst_obj, dst_name,
                    obj_copy_options, lcpl_id, dxpl_id, req) < 0)
                D_GOTO_ERROR(H5E_SYM, H5E_CANTCOPY, FAIL, "failed to copy group")
            break;
        case H5I_DATATYPE:
            if(H5_daos_datatype_copy((H5_daos_dtype_t *) src_obj, (H5_daos_group_t *) dst_obj, dst_name,
                    obj_copy_options, lcpl_id, dxpl_id, req) < 0)
                D_GOTO_ERROR(H5E_DATATYPE, H5E_CANTCOPY, FAIL, "failed to copy datatype")
            break;
        case H5I_DATASET:
            if(H5_daos_dataset_copy((H5_daos_dset_t *) src_obj, (H5_daos_group_t *) dst_obj, dst_name,
                    obj_copy_options, lcpl_id, dxpl_id, req) < 0)
                D_GOTO_ERROR(H5E_DATASET, H5E_CANTCOPY, FAIL, "failed to copy dataset")
            break;
        case H5I_MAP:
            /* TODO: Add map copying support */
            D_GOTO_ERROR(H5E_MAP, H5E_UNSUPPORTED, H5_ITER_ERROR, "map copying is unsupported")
            break;

        case H5I_UNINIT:
        case H5I_BADID:
        case H5I_DATASPACE:
        case H5I_ATTR:
        case H5I_VFL:
        case H5I_VOL:
        case H5I_GENPROP_CLS:
        case H5I_GENPROP_LST:
        case H5I_ERROR_CLASS:
        case H5I_ERROR_MSG:
        case H5I_ERROR_STACK:
        case H5I_SPACE_SEL_ITER:
        case H5I_NTYPES:
        default:
            D_GOTO_ERROR(H5E_VOL, H5E_BADVALUE, FAIL, "invalid object type")
    } /* end switch */

done:
    D_FUNC_LEAVE
} /* end H5_daos_object_copy() */


/*-------------------------------------------------------------------------
 * Function:    H5_daos_object_get
 *
 * Purpose:     Performs an object "get" operation
 *
 * Return:      Success:        0
 *              Failure:        -1
 *
 * Programmer:  Jordan Henderson
 *              January, 2019
 *
 *-------------------------------------------------------------------------
 */
herr_t
H5_daos_object_get(void *_item, const H5VL_loc_params_t *loc_params,
    H5VL_object_get_t get_type, hid_t H5VL_DAOS_UNUSED dxpl_id,
    void H5VL_DAOS_UNUSED **req, va_list H5VL_DAOS_UNUSED arguments)
{
//    H5_daos_item_t *item = (H5_daos_item_t *)_item;
    herr_t          ret_value = SUCCEED;

    if(!_item)
        D_GOTO_ERROR(H5E_ARGS, H5E_BADVALUE, FAIL, "VOL object is NULL")
    if(!loc_params)
        D_GOTO_ERROR(H5E_ARGS, H5E_BADVALUE, FAIL, "location parameters object is NULL")

    switch (get_type) {
        case H5VL_REF_GET_NAME:
        case H5VL_REF_GET_REGION:
        case H5VL_REF_GET_TYPE:
        case H5VL_OBJECT_GET_NAME:
        default:
            D_GOTO_ERROR(H5E_VOL, H5E_UNSUPPORTED, FAIL, "invalid or unsupported object get operation")
    } /* end switch */

done:
    D_FUNC_LEAVE_API
} /* end H5_daos_object_get() */


/*-------------------------------------------------------------------------
 * Function:    H5_daos_object_specific
 *
 * Purpose:     Performs an object "specific" operation
 *
 * Return:      Success:        0
 *              Failure:        -1
 *
 * Programmer:  Jordan Henderson
 *              January, 2019
 *
 *-------------------------------------------------------------------------
 */
herr_t
H5_daos_object_specific(void *_item, const H5VL_loc_params_t *loc_params,
    H5VL_object_specific_t specific_type, hid_t dxpl_id, void **req,
    va_list arguments)
{
    H5_daos_item_t *item = (H5_daos_item_t *)_item;
    H5_daos_obj_t *target_obj = NULL;
    H5_daos_group_t *target_grp = NULL;
    hid_t target_obj_id = H5I_INVALID_HID;
    herr_t ret_value = SUCCEED;

    if(!_item)
        D_GOTO_ERROR(H5E_ARGS, H5E_BADVALUE, FAIL, "VOL object is NULL")
    if(!loc_params)
        D_GOTO_ERROR(H5E_ARGS, H5E_BADVALUE, FAIL, "location parameters object is NULL")

    /* Determine target object */
    if(loc_params->type == H5VL_OBJECT_BY_SELF) {
        /* Use item as target object, or the root group if item is a file */
        if(item->type == H5I_FILE)
            target_obj = (H5_daos_obj_t *)item->file->root_grp;
        else
            target_obj = (H5_daos_obj_t *)item;
        target_obj->item.rc++;
    } /* end if */
    else if(loc_params->type == H5VL_OBJECT_BY_NAME) {
        /*
         * Open target_obj. If H5Oexists_by_name is being called, skip doing
         * this since the path may point to a soft link that doesn't resolve.
         */
        if(H5VL_OBJECT_EXISTS != specific_type)
            if(NULL == (target_obj = (H5_daos_obj_t *)H5_daos_object_open(item, loc_params, NULL, dxpl_id, req)))
                D_GOTO_ERROR(H5E_OHDR, H5E_CANTOPENOBJ, FAIL, "can't open target object")
    } /* end else */
    else
        D_GOTO_ERROR(H5E_OHDR, H5E_UNSUPPORTED, FAIL, "unsupported object operation location parameters type")

    switch (specific_type) {
        /* H5Oincr_refcount/H5Odecr_refcount */
        case H5VL_OBJECT_CHANGE_REF_COUNT:
        {
            int mode = va_arg(arguments, int);

            if(mode > 0)
                target_obj->item.rc++;
            else if(mode < 0)
                target_obj->item.rc--;
            else
                D_GOTO_ERROR(H5E_VOL, H5E_BADVALUE, FAIL, "invalid reference count change mode")

            break;
        } /* H5VL_OBJECT_CHANGE_REF_COUNT */

        /* H5Oexists_by_name */
        case H5VL_OBJECT_EXISTS:
        {
            daos_obj_id_t oid;
            const char *obj_name;
            htri_t *ret = va_arg(arguments, htri_t *);

            /* Open group containing the link in question */
            if(NULL == (target_grp = (H5_daos_group_t *)H5_daos_group_traverse(item, loc_params->loc_data.loc_by_name.name,
                    dxpl_id, req, &obj_name, NULL, NULL)))
                D_GOTO_ERROR(H5E_SYM, H5E_CANTOPENOBJ, FAIL, "can't open group")

            /* Check if the link resolves */
            if((*ret = H5_daos_link_follow(target_grp, obj_name, strlen(obj_name), dxpl_id, req, &oid)) < 0)
                D_GOTO_ERROR(H5E_OHDR, H5E_TRAVERSE, FAIL, "can't follow link to object")

            break;
        } /* H5VL_OBJECT_EXISTS */

        /* H5Ovisit(_by_name) */
        case H5VL_OBJECT_VISIT:
        {
            H5_daos_iter_data_t iter_data;
            H5_index_t idx_type = (H5_index_t) va_arg(arguments, int);
            H5_iter_order_t iter_order = (H5_iter_order_t) va_arg(arguments, int);
            H5O_iterate_t iter_op = va_arg(arguments, H5O_iterate_t);
            void *op_data = va_arg(arguments, void *);
            unsigned fields = va_arg(arguments, unsigned);

            /* Register id for target_obj */
            if((target_obj_id = H5VLwrap_register(target_obj, target_obj->item.type)) < 0)
                D_GOTO_ERROR(H5E_ATOM, H5E_CANTREGISTER, FAIL, "unable to atomize object handle")

            /* Initialize iteration data */
            H5_DAOS_ITER_DATA_INIT(iter_data, H5_DAOS_ITER_TYPE_OBJ, idx_type, iter_order,
                    FALSE, NULL, target_obj_id, op_data, dxpl_id, req);
            iter_data.u.obj_iter_data.fields = fields;
            iter_data.u.obj_iter_data.obj_iter_op = iter_op;
            iter_data.u.obj_iter_data.obj_name = ".";

            if((ret_value = H5_daos_object_visit(target_obj, &iter_data)) < 0)
                D_GOTO_ERROR(H5E_OHDR, H5E_BADITER, FAIL, "object visiting failed")

            break;
        } /* H5VL_OBJECT_VISIT */

        case H5VL_REF_CREATE:
            D_GOTO_ERROR(H5E_VOL, H5E_UNSUPPORTED, FAIL, "invalid or unsupported object specific operation")

        /* H5Oflush */
        case H5VL_OBJECT_FLUSH:
        {
            switch(item->type) {
                case H5I_FILE:
                    if(H5_daos_file_flush((H5_daos_file_t *)item) < 0)
                        D_GOTO_ERROR(H5E_FILE, H5E_WRITEERROR, FAIL, "can't flush file")
                    break;
                case H5I_GROUP:
                    if(H5_daos_group_flush((H5_daos_group_t *)item) < 0)
                        D_GOTO_ERROR(H5E_SYM, H5E_WRITEERROR, FAIL, "can't flush group")
                    break;
                case H5I_DATASET:
                    if(H5_daos_dataset_flush((H5_daos_dset_t *)item) < 0)
                        D_GOTO_ERROR(H5E_DATASET, H5E_WRITEERROR, FAIL, "can't flush dataset")
                    break;
                case H5I_DATATYPE:
                    if(H5_daos_datatype_flush((H5_daos_dtype_t *)item) < 0)
                        D_GOTO_ERROR(H5E_DATATYPE, H5E_WRITEERROR, FAIL, "can't flush datatype")
                    break;
                default:
                    D_GOTO_ERROR(H5E_VOL, H5E_BADTYPE, FAIL, "invalid object type")
            } /* end switch */

            break;
        } /* H5VL_OBJECT_FLUSH */

        /* H5Orefresh */
        case H5VL_OBJECT_REFRESH:
        {
            switch(item->type) {
                case H5I_FILE:
                    if(H5_daos_group_refresh(item->file->root_grp, dxpl_id, req) < 0)
                        D_GOTO_ERROR(H5E_FILE, H5E_READERROR, FAIL, "failed to refresh file")
                    break;
                case H5I_GROUP:
                    if(H5_daos_group_refresh((H5_daos_group_t *)item, dxpl_id, req) < 0)
                        D_GOTO_ERROR(H5E_SYM, H5E_READERROR, FAIL, "failed to refresh group")
                    break;
                case H5I_DATASET:
                    if(H5_daos_dataset_refresh((H5_daos_dset_t *)item, dxpl_id, req) < 0)
                        D_GOTO_ERROR(H5E_DATASET, H5E_READERROR, FAIL, "failed to refresh dataset")
                    break;
                case H5I_DATATYPE:
                    if(H5_daos_datatype_refresh((H5_daos_dtype_t *)item, dxpl_id, req) < 0)
                        D_GOTO_ERROR(H5E_DATATYPE, H5E_READERROR, FAIL, "failed to refresh datatype")
                    break;
                default:
                    D_GOTO_ERROR(H5E_VOL, H5E_BADTYPE, FAIL, "invalid object type")
            } /* end switch */

            break;
        } /* H5VL_OBJECT_REFRESH */

        default:
            D_GOTO_ERROR(H5E_VOL, H5E_UNSUPPORTED, FAIL, "invalid or unsupported object specific operation")
    } /* end switch */

done:
    if(target_grp) {
        if(H5_daos_group_close(target_grp, dxpl_id, req) < 0)
            D_DONE_ERROR(H5E_SYM, H5E_CLOSEERROR, FAIL, "can't close group")
        target_grp = NULL;
    } /* end if */

    if(target_obj_id >= 0) {
        if(H5Idec_ref(target_obj_id) < 0)
            D_DONE_ERROR(H5E_OHDR, H5E_CLOSEERROR, FAIL, "can't close object ID")
        target_obj_id = H5I_INVALID_HID;
        target_obj = NULL;
    } /* end if */
    else if(target_obj) {
        if(H5_daos_object_close(target_obj, dxpl_id, req) < 0)
            D_DONE_ERROR(H5E_OHDR, H5E_CLOSEERROR, FAIL, "can't close object")
        target_obj = NULL;
    } /* end else */

    D_FUNC_LEAVE_API
} /* end H5_daos_object_specific() */


/*-------------------------------------------------------------------------
 * Function:    H5_daos_object_optional
 *
 * Purpose:     Optional operations with objects
 *
 * Return:      Success:        0
 *              Failure:        -1
 *
 * Programmer:  Neil Fortner
 *              May, 2017
 *
 *-------------------------------------------------------------------------
 */
herr_t
H5_daos_object_optional(void *_item, hid_t dxpl_id, void **req,
    va_list arguments)
{
    H5_daos_item_t *item = (H5_daos_item_t *)_item;
    H5_daos_obj_t *target_obj = NULL;
    H5VL_object_optional_t optional_type = (H5VL_object_optional_t)va_arg(arguments, int);
    H5VL_loc_params_t *loc_params = va_arg(arguments, H5VL_loc_params_t *);
    herr_t ret_value = SUCCEED;    /* Return value */

    if(!_item)
        D_GOTO_ERROR(H5E_ARGS, H5E_BADVALUE, FAIL, "VOL object is NULL")

    /* Determine target object */
    if(loc_params->type == H5VL_OBJECT_BY_SELF) {
        /* Use item as attribute parent object, or the root group if item is a
         * file */
        if(item->type == H5I_FILE)
            target_obj = (H5_daos_obj_t *)((H5_daos_file_t *)item)->root_grp;
        else
            target_obj = (H5_daos_obj_t *)item;
        target_obj->item.rc++;
    } /* end if */
    else if(loc_params->type == H5VL_OBJECT_BY_NAME) {
        /* Open target_obj */
        if(NULL == (target_obj = (H5_daos_obj_t *)H5_daos_object_open(item, loc_params, NULL, dxpl_id, req)))
            D_GOTO_ERROR(H5E_OHDR, H5E_CANTOPENOBJ, FAIL, "can't open object")
    } /* end else */
    else
        D_GOTO_ERROR(H5E_OHDR, H5E_UNSUPPORTED, FAIL, "unsupported object operation location parameters type")

    switch (optional_type) {
        /* H5Oget_info / H5Oget_info_by_name / H5Oget_info_by_idx */
        case H5VL_OBJECT_GET_INFO:
            {
                H5O_info_t *obj_info = va_arg(arguments, H5O_info_t *);
                unsigned fields = va_arg(arguments, unsigned);

                if(H5_daos_object_get_info(target_obj, fields, obj_info) < 0)
                    D_GOTO_ERROR(H5E_OHDR, H5E_CANTGET, FAIL, "can't retrieve info for object")

                break;
            } /* end block */

        case H5VL_OBJECT_GET_COMMENT:
        case H5VL_OBJECT_SET_COMMENT:
            D_GOTO_ERROR(H5E_VOL, H5E_UNSUPPORTED, FAIL, "unsupported optional operation")
        default:
            D_GOTO_ERROR(H5E_VOL, H5E_BADVALUE, FAIL, "invalid optional operation")
    } /* end switch */

done:
    if(target_obj) {
        if(H5_daos_object_close(target_obj, dxpl_id, req) < 0)
            D_DONE_ERROR(H5E_OHDR, H5E_CLOSEERROR, FAIL, "can't close object")
        target_obj = NULL;
    } /* end else */

    D_FUNC_LEAVE_API
} /* end H5_daos_object_optional() */


/*-------------------------------------------------------------------------
 * Function:    H5_daos_object_close
 *
 * Purpose:     Closes a DAOS HDF5 object.
 *
 * Return:      Success:        0
 *              Failure:        -1
 *
 * Programmer:  Neil Fortner
 *              February, 2017
 *
 *-------------------------------------------------------------------------
 */
herr_t
H5_daos_object_close(void *_obj, hid_t dxpl_id, void **req)
{
    H5_daos_obj_t *obj = (H5_daos_obj_t *)_obj;
    herr_t ret_value = SUCCEED;

    if(!_obj)
        D_GOTO_ERROR(H5E_ARGS, H5E_BADVALUE, FAIL, "object is NULL")

    /* Call type's close function */
    if(obj->item.type == H5I_GROUP) {
        if(H5_daos_group_close(obj, dxpl_id, req))
            D_GOTO_ERROR(H5E_SYM, H5E_CLOSEERROR, FAIL, "can't close group")
    } /* end if */
    else if(obj->item.type == H5I_DATASET) {
        if(H5_daos_dataset_close(obj, dxpl_id, req))
            D_GOTO_ERROR(H5E_DATASET, H5E_CLOSEERROR, FAIL, "can't close dataset")
    } /* end if */
    else if(obj->item.type == H5I_DATATYPE) {
        if(H5_daos_datatype_close(obj, dxpl_id, req))
            D_GOTO_ERROR(H5E_DATATYPE, H5E_CLOSEERROR, FAIL, "can't close datatype")
    } /* end if */
    else if(obj->item.type == H5I_MAP) {
        if(H5_daos_map_close(obj, dxpl_id, req))
            D_GOTO_ERROR(H5E_MAP, H5E_CLOSEERROR, FAIL, "can't close map")
    } /* end if */
    else
        assert(0 && "Invalid object type");

done:
    D_FUNC_LEAVE_API
} /* end H5_daos_object_close() */


/*-------------------------------------------------------------------------
 * Function:    H5_daos_object_visit_link_iter_cb
 *
 * Purpose:     Link iteration callback (H5L_iterate_t) which is
 *              recursively called for each link in a group during a call
 *              to H5Ovisit(_by_name).
 *
 *              The callback expects to receive an H5_daos_iter_data_t
 *              which contains a pointer to the object iteration operator
 *              callback function (H5O_iterate_t) to call on the object
 *              which each link points to.
 *
 * Return:      Success:        0
 *              Failure:        -1
 *
 *-------------------------------------------------------------------------
 */
static herr_t
H5_daos_object_visit_link_iter_cb(hid_t group, const char *name, const H5L_info_t *info,
    void *op_data)
{
    H5_daos_iter_data_t *iter_data = (H5_daos_iter_data_t *)op_data;
    H5_daos_group_t *target_grp;
    H5_daos_obj_t *target_obj = NULL;
    htri_t link_resolves = TRUE;
    herr_t ret_value = H5_ITER_CONT;

    assert(iter_data);
    assert(H5_DAOS_ITER_TYPE_OBJ == iter_data->iter_type);

    if(NULL == (target_grp = (H5_daos_group_t *) H5VLobject(group)))
        D_GOTO_ERROR(H5E_VOL, H5E_CANTGET, H5_ITER_ERROR, "failed to retrieve VOL object for group ID")

    if(H5L_TYPE_SOFT == info->type)
        /* Check that the soft link resolves before opening the target object */
        if((link_resolves = H5_daos_link_follow(target_grp, name, strlen(name), iter_data->dxpl_id, NULL, NULL)) < 0)
            D_GOTO_ERROR(H5E_LINK, H5E_TRAVERSE, H5_ITER_ERROR, "can't follow link")

    if(link_resolves) {
        H5VL_loc_params_t loc_params;

        /* Open the target object */
        loc_params.type = H5VL_OBJECT_BY_NAME;
        loc_params.loc_data.loc_by_name.name = name;
        loc_params.loc_data.loc_by_name.lapl_id = H5P_LINK_ACCESS_DEFAULT;
        if(NULL == (target_obj = H5_daos_object_open(target_grp, &loc_params, NULL, iter_data->dxpl_id, iter_data->req)))
            D_GOTO_ERROR(H5E_OHDR, H5E_CANTOPENOBJ, H5_ITER_ERROR, "can't open object")

        iter_data->u.obj_iter_data.obj_name = name;
        if(H5_daos_object_visit(target_obj, iter_data) < 0)
            D_GOTO_ERROR(H5E_OHDR, H5E_BADITER, H5_ITER_ERROR, "failed to visit object")

        if(H5_daos_object_close(target_obj, iter_data->dxpl_id, iter_data->req) < 0)
            D_GOTO_ERROR(H5E_OHDR, H5E_CLOSEERROR, H5_ITER_ERROR, "can't close object")
        target_obj = NULL;
    } /* end if */

done:
    if(target_obj) {
        if(H5_daos_object_close(target_obj, iter_data->dxpl_id, iter_data->req) < 0)
            D_DONE_ERROR(H5E_OHDR, H5E_CLOSEERROR, H5_ITER_ERROR, "can't close object")
        target_obj = NULL;
    } /* end if */

    D_FUNC_LEAVE
} /* end H5_daos_object_visit_link_iter_cb() */


/*-------------------------------------------------------------------------
 * Function:    H5_daos_object_visit
 *
 * Purpose:     Helper routine to recursively visit the specified object
 *              and all objects accessible from the specified object,
 *              calling the supplied callback function on each object,
 *              when H5Ovisit(_by_name) is called.
 *
 * Return:      Success:        0
 *              Failure:        -1
 *
 *-------------------------------------------------------------------------
 */
herr_t
H5_daos_object_visit(H5_daos_obj_t *target_obj, H5_daos_iter_data_t *iter_data)
{
    H5O_info_t target_obj_info;
    herr_t op_ret = H5_ITER_CONT;
    herr_t ret_value = SUCCEED;

    assert(target_obj);
    assert(iter_data);

    /* Retrieve the info of the target object */
    if(H5_daos_object_get_info(target_obj, iter_data->u.obj_iter_data.fields, &target_obj_info) < 0)
        D_GOTO_ERROR(H5E_OHDR, H5E_CANTGET, FAIL, "can't get info for object")

    /* Visit the specified target object first */
    if((op_ret = iter_data->u.obj_iter_data.obj_iter_op(iter_data->iter_root_obj, iter_data->u.obj_iter_data.obj_name, &target_obj_info, iter_data->op_data)) < 0)
        D_GOTO_ERROR(H5E_OHDR, H5E_BADITER, op_ret, "operator function returned failure")

    /* If the object is a group, visit all objects below the group */
    if(H5I_GROUP == target_obj->item.type) {
        H5_daos_iter_data_t sub_iter_data;

        /*
         * Initialize the link iteration data with all of the fields from
         * the passed in object iteration data, with the exception that the
         * link iteration data's is_recursive field is set to TRUE. The link
         * iteration data's op_data will be a pointer to the passed in
         * object iteration data so that the correct object iteration callback
         * operator function can be called for each link during H5_daos_link_iterate().
         */
        H5_DAOS_ITER_DATA_INIT(sub_iter_data, H5_DAOS_ITER_TYPE_LINK, iter_data->index_type, iter_data->iter_order,
                FALSE, iter_data->idx_p, iter_data->iter_root_obj, iter_data, iter_data->dxpl_id, iter_data->req);
        sub_iter_data.u.link_iter_data.link_iter_op = H5_daos_object_visit_link_iter_cb;

        if(H5_daos_link_iterate((H5_daos_group_t *) target_obj, &sub_iter_data) < 0)
            D_GOTO_ERROR(H5E_SYM, H5E_BADITER, FAIL, "failed to iterate through group's links")
    } /* end if */

    ret_value = op_ret;

done:
    D_FUNC_LEAVE
} /* end H5_daos_object_visit() */


/*-------------------------------------------------------------------------
 * Function:    H5_daos_object_get_info
 *
 * Purpose:     Helper routine to retrieve the info for an object when
 *              H5Oget_info(_by_name/_by_idx) is called.
 *
 * Return:      Success:        0
 *              Failure:        -1
 *
 *-------------------------------------------------------------------------
 */
static herr_t
H5_daos_object_get_info(H5_daos_obj_t *target_obj, unsigned fields, H5O_info_t *obj_info_out)
{
    hssize_t num_attrs = 0;
    herr_t ret_value = SUCCEED;

    assert(target_obj);
    assert(obj_info_out);

    /*
     * Initialize object info - most fields are not valid and will
     * simply be set to 0.
     */
    memset(obj_info_out, 0, sizeof(*obj_info_out));

    /* Fill in fields of object info */

    /* Basic fields */
    if(fields & H5O_INFO_ALL) {
        uint64_t fileno64;
        uint8_t *uuid_p = (uint8_t *)&target_obj->item.file->uuid;

        /* Use the lower <sizeof(unsigned long)> bytes of the file uuid
         * as the fileno.  Ideally we would write separate 32 and 64 bit
         * hash functions but this should work almost as well. */
        UINT64DECODE(uuid_p, fileno64)
        obj_info_out->fileno = (unsigned long)fileno64;

        /* Use lower 64 bits of oid as address - contains encoded object
         * type */
        obj_info_out->addr = (haddr_t)target_obj->oid.lo;

        /* Set object type */
        switch(target_obj->item.type) {
            case H5I_GROUP:
                obj_info_out->type = H5O_TYPE_GROUP;
                break;
            case H5I_DATASET:
                obj_info_out->type = H5O_TYPE_DATASET;
                break;
            case H5I_DATATYPE:
                obj_info_out->type = H5O_TYPE_NAMED_DATATYPE;
                break;
#ifdef DV_HAVE_MAP
            case H5I_MAP:
                obj_info_out->type = H5O_TYPE_MAP;
                break;
#endif
            default:
                obj_info_out->type = H5O_TYPE_UNKNOWN;
                break;
        }

        /* Reference count is always 1 - change this when
         * H5Lcreate_hard() is implemented */
        obj_info_out->rc = 1;
    } /* end if */

    /* Set the number of attributes. */
    if(fields & H5O_INFO_NUM_ATTRS) {
        if((num_attrs = H5_daos_object_get_num_attrs(target_obj)) < 0)
            D_GOTO_ERROR(H5E_ATTR, H5E_CANTGET, FAIL, "can't retrieve the number of attributes attached to object")
        obj_info_out->num_attrs = (hsize_t)num_attrs;
    } /* end if */

    /* Investigate collisions with links, etc DSINC */

done:
    D_FUNC_LEAVE
} /* end H5_daos_object_get_info() */


/*-------------------------------------------------------------------------
 * Function:    H5_daos_object_get_num_attrs
 *
 * Purpose:     Helper routine to retrieve the number of attributes
 *              attached to a given object.
 *
 * Return:      Success:        The number of attributes attached to the
 *                              given object.
 *              Failure:        -1
 *
 *-------------------------------------------------------------------------
 */
static hssize_t
H5_daos_object_get_num_attrs(H5_daos_obj_t *target_obj)
{
    daos_key_desc_t kds[H5_DAOS_ITER_LEN];
    daos_sg_list_t sgl;
    daos_anchor_t anchor;
    daos_iov_t sg_iov;
    daos_key_t dkey;
    uint32_t nr;
    uint32_t i;
    size_t akey_buf_len = 0;
    char *akey_buf = NULL;
    char *p;
    hssize_t ret_value = 0;

    /* Initialize anchor */
    memset(&anchor, 0, sizeof(anchor));

    /* Set up dkey */
    daos_iov_set(&dkey, H5_daos_attr_key_g, H5_daos_attr_key_size_g);

    /* Allocate akey_buf */
    if(NULL == (akey_buf = (char *)DV_malloc(H5_DAOS_ITER_SIZE_INIT)))
        D_GOTO_ERROR(H5E_RESOURCE, H5E_CANTALLOC, FAIL, "can't allocate buffer for akeys")
    akey_buf_len = H5_DAOS_ITER_SIZE_INIT;

    /* Set up sgl */
    daos_iov_set(&sg_iov, akey_buf, (daos_size_t)akey_buf_len);
    sgl.sg_nr = 1;
    sgl.sg_nr_out = 0;
    sgl.sg_iovs = &sg_iov;

    /* Loop to retrieve keys and make callbacks */
    do {
        /* Loop to retrieve keys (exit as soon as we get at least 1 key) */
        do {
            int ret;

            /* Reset nr */
            nr = H5_DAOS_ITER_LEN;

            /* Ask daos for a list of akeys, break out if we succeed */
            if(0 == (ret = daos_obj_list_akey(target_obj->obj_oh, DAOS_TX_NONE, &dkey, &nr, kds, &sgl, &anchor, NULL /*event*/)))
                break;

            /* Call failed, if the buffer is too small double it and
             * try again, otherwise fail */
            if(ret == -DER_KEY2BIG) {
                /* Allocate larger buffer */
                DV_free(akey_buf);
                akey_buf_len *= 2;
                if(NULL == (akey_buf = (char *)DV_malloc(akey_buf_len)))
                    D_GOTO_ERROR(H5E_RESOURCE, H5E_CANTALLOC, FAIL, "can't allocate buffer for akeys")

                /* Update sgl */
                daos_iov_set(&sg_iov, akey_buf, (daos_size_t)akey_buf_len);
            } /* end if */
            else
                D_GOTO_ERROR(H5E_ATTR, H5E_CANTGET, FAIL, "can't list attributes: %s", H5_daos_err_to_string(ret))
        } while(1);

        /* Count number of returned attributes */
        p = akey_buf;
        for(i = 0; i < nr; i++) {
            /* Check for invalid key */
            if(kds[i].kd_key_len < 3)
                D_GOTO_ERROR(H5E_ATTR, H5E_CANTDECODE, FAIL, "attribute akey too short")
            if(p[1] != '-')
                D_GOTO_ERROR(H5E_ATTR, H5E_CANTDECODE, FAIL, "invalid attribute akey format")

            /* Only count for "S-" (dataspace) keys, to avoid duplication */
            if(p[0] == 'S')
                ret_value++;

            /* Advance to next akey */
            p += kds[i].kd_key_len + kds[i].kd_csum_len;
        } /* end for */
    } while(!daos_anchor_is_eof(&anchor));

done:
    akey_buf = (char *)DV_free(akey_buf);

    D_FUNC_LEAVE
} /* end H5_daos_object_get_num_attrs() */


/*-------------------------------------------------------------------------
 * Function:    H5_daos_group_copy_cb
 *
 * Purpose:     Helper routine to deal with the copying of a single link
 *              during a group copy. Objects pointed to by hard links will
 *              be copied to the destination (copy) group.
 *
 *              When dealing with soft links, the following will happen:
 *
 *                  - If the H5O_COPY_EXPAND_SOFT_LINK_FLAG flag was
 *                    specified as part of the object copy options for
 *                    H5Ocopy, soft links will be followed and the objects
 *                    they point to will become new objects in the
 *                    destination (copy) group.
 *                  - If the H5O_COPY_EXPAND_SOFT_LINK_FLAG flag was not
 *                    specified, soft links will be directly copied to the
 *                    destination group and will have the same link value
 *                    as the original link.
 *
 *              DSINC - Expansion of external links is currently not
 *              supported and they will simply be directly copied to the
 *              destination group, similar to soft link copying when the
 *              H5O_COPY_EXPAND_SOFT_LINK_FLAG flag is not specified.
 *
 * Return:      Non-negative on success/Negative on failure
 *
 *-------------------------------------------------------------------------
 */
static herr_t
H5_daos_group_copy_cb(hid_t group, const char *name,
    const H5L_info_t *info, void *op_data)
{
    group_copy_op_data *copy_op_data = (group_copy_op_data *) op_data;
    H5VL_loc_params_t sub_loc_params;
    H5_daos_group_t *copied_group = NULL;
    H5_daos_obj_t *grp_obj = NULL;
    H5_daos_obj_t *obj_to_copy = NULL;
    H5I_type_t opened_obj_type;
    herr_t ret_value = H5_ITER_CONT;

    if(NULL == (grp_obj = H5VLobject(group)))
        D_GOTO_ERROR(H5E_VOL, H5E_CANTGET, H5_ITER_ERROR, "can't retrieve VOL object for group")

    sub_loc_params.type = H5VL_OBJECT_BY_NAME;
    sub_loc_params.loc_data.loc_by_name.name = name;
    sub_loc_params.loc_data.loc_by_name.lapl_id = H5P_LINK_ACCESS_DEFAULT;

    switch (info->type) {
        case H5L_TYPE_HARD:
        {
            /* Open the object being copied */
            if(NULL == (obj_to_copy = H5_daos_object_open(grp_obj, &sub_loc_params, &opened_obj_type,
                    copy_op_data->dxpl_id, copy_op_data->req)))
                D_GOTO_ERROR(H5E_OHDR, H5E_CANTOPENOBJ, H5_ITER_ERROR, "failed to open object")

            /*
             * If performing a shallow group copy, copy the group without its immediate members.
             * Otherwise, continue on with a normal recursive object copy.
             */
            if((opened_obj_type == H5I_GROUP) && (copy_op_data->object_copy_opts & H5O_COPY_SHALLOW_HIERARCHY_FLAG)) {
                if(NULL == (copied_group = H5_daos_group_copy_helper((H5_daos_group_t *) obj_to_copy,
                        copy_op_data->new_group, name, copy_op_data->object_copy_opts,
                        copy_op_data->lcpl_id, copy_op_data->dxpl_id, copy_op_data->req)))
                    D_GOTO_ERROR(H5E_SYM, H5E_CANTCOPY, H5_ITER_ERROR, "failed to perform shallow copy of group")
            } /* end if */
            else {
                if(H5_daos_object_copy_helper(obj_to_copy, opened_obj_type, copy_op_data->new_group, name,
                        copy_op_data->object_copy_opts, copy_op_data->lcpl_id, copy_op_data->dxpl_id,
                        copy_op_data->req) < 0)
                    D_GOTO_ERROR(H5E_OHDR, H5E_CANTCOPY, H5_ITER_ERROR, "failed to copy object")
            } /* end else */

            break;
        } /* H5L_TYPE_HARD */

        case H5L_TYPE_SOFT:
        {
            /*
             * If the H5O_COPY_EXPAND_SOFT_LINK_FLAG flag was specified,
             * expand the soft link into a new object. Otherwise, the link
             * will be copied as-is.
             */
            if (copy_op_data->object_copy_opts & H5O_COPY_EXPAND_SOFT_LINK_FLAG) {
                /* Open the object being copied */
                if(NULL == (obj_to_copy = H5_daos_object_open(grp_obj, &sub_loc_params, &opened_obj_type,
                        copy_op_data->dxpl_id, copy_op_data->req)))
                    D_GOTO_ERROR(H5E_OHDR, H5E_CANTOPENOBJ, H5_ITER_ERROR, "failed to open object")

                /* Copy the object */
                if(H5_daos_object_copy_helper(obj_to_copy, opened_obj_type, copy_op_data->new_group, name,
                        copy_op_data->object_copy_opts, copy_op_data->lcpl_id, copy_op_data->dxpl_id,
                        copy_op_data->req) < 0)
                    D_GOTO_ERROR(H5E_OHDR, H5E_CANTCOPY, H5_ITER_ERROR, "failed to copy object")
            } /* end if */
            else {
                /* Copy the link as is */
                if(H5_daos_link_copy(grp_obj, &sub_loc_params, copy_op_data->new_group, &sub_loc_params,
                        copy_op_data->lcpl_id, H5P_LINK_ACCESS_DEFAULT, copy_op_data->dxpl_id, copy_op_data->req) < 0)
                    D_GOTO_ERROR(H5E_LINK, H5E_CANTCOPY, H5_ITER_ERROR, "failed to copy link")
            } /* end else */

            break;
        } /* H5L_TYPE_SOFT */

        case H5L_TYPE_EXTERNAL:
        {
            /*
             * If the H5O_COPY_EXPAND_EXT_LINK_FLAG flag was specified,
             * expand the external link into a new object. Otherwise, the
             * link will be copied as-is.
             */
            if (copy_op_data->object_copy_opts & H5O_COPY_EXPAND_EXT_LINK_FLAG) {
                /* TODO: Copy the object */
                D_GOTO_ERROR(H5E_LINK, H5E_UNSUPPORTED, H5_ITER_ERROR, "H5O_COPY_EXPAND_EXT_LINK_FLAG flag is currently unsupported")
            } /* end if */
            else {
                /* Copy the link as is */
                if(H5_daos_link_copy(grp_obj, &sub_loc_params, copy_op_data->new_group, &sub_loc_params,
                        copy_op_data->lcpl_id, H5P_LINK_ACCESS_DEFAULT, copy_op_data->dxpl_id, copy_op_data->req) < 0)
                    D_GOTO_ERROR(H5E_LINK, H5E_CANTCOPY, H5_ITER_ERROR, "failed to copy link")
            } /* end else */

            break;
        } /* H5L_TYPE_EXTERNAL */

        case H5L_TYPE_MAX:
        case H5L_TYPE_ERROR:
        default:
            D_GOTO_ERROR(H5E_LINK, H5E_BADVALUE, H5_ITER_ERROR, "invalid link type")
    } /* end switch */

done:
    if(copied_group)
        if(H5_daos_group_close(copied_group, copy_op_data->dxpl_id, copy_op_data->req) < 0)
            D_DONE_ERROR(H5E_SYM, H5E_CLOSEERROR, H5_ITER_ERROR, "can't close group")
    if(obj_to_copy)
        if(H5_daos_object_close(obj_to_copy, copy_op_data->dxpl_id, copy_op_data->req) < 0)
            D_DONE_ERROR(H5E_OHDR, H5E_CLOSEERROR, H5_ITER_ERROR, "can't close object")

    D_FUNC_LEAVE
} /* end H5_daos_group_copy_cb() */


/*-------------------------------------------------------------------------
 * Function:    H5_daos_group_copy
 *
 * Purpose:     Helper routine to copy a specified group to the given
 *              location specified by the dst_obj/dst_name pair. The new
 *              group's name is specified by the base portion of dst_name.
 *
 *              Copying of certain parts of the group, such as its
 *              attributes, is controlled by the passed in object copy
 *              options.
 *
 * Return:      Non-negative on success/Negative on failure
 *
 *-------------------------------------------------------------------------
 */
static herr_t
H5_daos_group_copy(H5_daos_group_t *src_obj, H5_daos_group_t *dst_obj, const char *dst_name,
    unsigned obj_copy_options, hid_t lcpl_id, hid_t dxpl_id, void **req)
{
    H5_daos_iter_data_t iter_data;
    group_copy_op_data copy_op_data;
    H5_daos_group_t *new_group = NULL;
    hid_t target_group_id = H5I_INVALID_HID;
    herr_t ret_value = SUCCEED;

    assert(src_obj);
    assert(dst_obj);
    assert(dst_name);

    /* Copy the group */
    if(NULL == (new_group = H5_daos_group_copy_helper(src_obj, dst_obj, dst_name,
            obj_copy_options, lcpl_id, dxpl_id, req)))
        D_GOTO_ERROR(H5E_SYM, H5E_CANTCOPY, FAIL, "failed to copy group")

    /* Register an ID for the group to iterate over */
    if((target_group_id = H5VLwrap_register(src_obj, H5I_GROUP)) < 0)
        D_GOTO_ERROR(H5E_ATOM, H5E_CANTREGISTER, FAIL, "unable to atomize object handle")
    src_obj->obj.item.rc++;

    /* Setup group copying op_data to pass to the link iteration callback function */
    copy_op_data.new_group = new_group;
    copy_op_data.object_copy_opts = obj_copy_options;
    copy_op_data.lcpl_id = lcpl_id;
    copy_op_data.dxpl_id = dxpl_id;
    copy_op_data.req = req;

    /* Initialize iteration data */
    H5_DAOS_ITER_DATA_INIT(iter_data, H5_DAOS_ITER_TYPE_LINK, H5_INDEX_CRT_ORDER, H5_ITER_INC,
<<<<<<< HEAD
            FALSE, NULL, target_group_id, &copy_op_data, dxpl_id, req);
=======
            (obj_copy_options & H5O_COPY_SHALLOW_HIERARCHY_FLAG) ? 0 : 1, NULL,
            target_group_id, &copy_op_data, dxpl_id, req);
>>>>>>> 970e541f
    iter_data.u.link_iter_data.link_iter_op = H5_daos_group_copy_cb;

    /* Copy the immediate members of the group. If the H5O_COPY_SHALLOW_HIERARCHY_FLAG wasn't
     * specified, this will also recursively copy the members of any groups found. */
    if(H5_daos_link_iterate(src_obj, &iter_data) < 0)
        D_GOTO_ERROR(H5E_SYM, H5E_BADITER, FAIL, "failed to iterate over group's links")

done:
    if(new_group) {
        if(H5_daos_group_close(new_group, dxpl_id, req) < 0)
            D_DONE_ERROR(H5E_SYM, H5E_CLOSEERROR, FAIL, "can't close group")
        new_group = NULL;
    } /* end if */

    if(target_group_id >= 0)
        if(H5Idec_ref(target_group_id) < 0)
            D_DONE_ERROR(H5E_SYM, H5E_CLOSEERROR, FAIL, "can't close group ID")

    D_FUNC_LEAVE
} /* end H5_daos_group_copy() */


/*-------------------------------------------------------------------------
 * Function:    H5_daos_group_copy_helper
 *
 * Purpose:     Helper routine for H5_daos_group_copy that actually copies
 *              the specified group. This routine is needed to split the
 *              group copying logic away from the higher-level
 *              H5_daos_group_copy, which also copies the immediate members
 *              of a group during a shallow copy, or the entire hierarchy
 *              during a deep copy.
 *
 *              When a shallow group copy is being done, the group copying
 *              callback for link iteration can simply call this routine to
 *              just copy the group. Otherwise, during a deep copy, it can
 *              call H5_daos_group_copy to copy the group and its members
 *              as well.
 *
 * Return:      Non-negative on success/NULL on failure
 *
 *-------------------------------------------------------------------------
 */
static H5_daos_group_t *
H5_daos_group_copy_helper(H5_daos_group_t *src_obj, H5_daos_group_t *dst_obj, const char *dst_name,
    unsigned obj_copy_options, hid_t lcpl_id, hid_t dxpl_id, void **req)
{
    H5VL_loc_params_t dest_loc_params;
    H5_daos_group_t *copied_group = NULL;
    H5_daos_group_t *ret_value = NULL;

    /* Copy the group */
    dest_loc_params.type = H5VL_OBJECT_BY_SELF;
    dest_loc_params.obj_type = H5I_GROUP;
    if(NULL == (copied_group = H5_daos_group_create(dst_obj, &dest_loc_params, dst_name, lcpl_id,
            src_obj->gcpl_id, src_obj->gapl_id, dxpl_id, req)))
        D_GOTO_ERROR(H5E_SYM, H5E_CANTCOPY, NULL, "failed to create new group")

    /*
     * If the "without attribute copying" flag hasn't been specified,
     * copy the group's attributes as well.
     */
    if((obj_copy_options & H5O_COPY_WITHOUT_ATTR_FLAG) == 0)
        if(H5_daos_object_copy_attributes((H5_daos_obj_t *) src_obj, (H5_daos_obj_t *) copied_group, dxpl_id, req) < 0)
            D_GOTO_ERROR(H5E_SYM, H5E_CANTCOPY, NULL, "failed to copy group's attributes")

    ret_value = copied_group;

done:
    if(!ret_value && copied_group)
        if(H5_daos_group_close(copied_group, dxpl_id, req) < 0)
            D_DONE_ERROR(H5E_SYM, H5E_CLOSEERROR, NULL, "can't close group")

    D_FUNC_LEAVE
} /* end H5_daos_group_copy_helper() */


/*-------------------------------------------------------------------------
 * Function:    H5_daos_datatype_copy
 *
 * Purpose:     Helper routine to copy a specified committed datatype to
 *              the given location specified by the dst_obj/dst_name pair.
 *              The new committed datatype's name is specified by the base
 *              portion of dst_name.
 *
 *              Copying of certain parts of the committed datatype, such as
 *              its attributes, is controlled by the passed in object copy
 *              options.
 *
 * Return:      Non-negative on success/Negative on failure
 *
 *-------------------------------------------------------------------------
 */
static herr_t
H5_daos_datatype_copy(H5_daos_dtype_t *src_obj, H5_daos_group_t *dst_obj, const char *dst_name,
    unsigned obj_copy_options, hid_t lcpl_id, hid_t dxpl_id, void **req)
{
    H5VL_loc_params_t dest_loc_params;
    H5_daos_dtype_t *new_dtype = NULL;
    herr_t ret_value = SUCCEED;

    assert(src_obj);
    assert(dst_obj);
    assert(dst_name);

    /*
     * Copy the datatype
     */
    dest_loc_params.type = H5VL_OBJECT_BY_SELF;
    dest_loc_params.obj_type = H5I_GROUP;
    if(NULL == (new_dtype = H5_daos_datatype_commit(dst_obj, &dest_loc_params, dst_name, src_obj->type_id,
            lcpl_id, src_obj->tcpl_id, src_obj->tapl_id, dxpl_id, req)))
        D_GOTO_ERROR(H5E_DATATYPE, H5E_CANTCOPY, FAIL, "failed to commit new datatype")

    /*
     * If the "without attribute copying" flag hasn't been specified,
     * copy the datatype's attributes as well.
     */
    if((obj_copy_options & H5O_COPY_WITHOUT_ATTR_FLAG) == 0)
        if(H5_daos_object_copy_attributes((H5_daos_obj_t *) src_obj, (H5_daos_obj_t *) new_dtype, dxpl_id, req) < 0)
            D_GOTO_ERROR(H5E_DATATYPE, H5E_CANTCOPY, FAIL, "failed to copy datatype's attributes")

done:
    if(new_dtype) {
        if(H5_daos_datatype_close(new_dtype, dxpl_id, req) < 0)
            D_DONE_ERROR(H5E_DATATYPE, H5E_CLOSEERROR, FAIL, "can't close datatype")
        new_dtype = NULL;
    } /* end if */

    D_FUNC_LEAVE
} /* end H5_daos_datatype_copy() */


/*-------------------------------------------------------------------------
 * Function:    H5_daos_dataset_copy
 *
 * Purpose:     Helper routine to copy a specified dataset to the given
 *              location specified by the dst_obj/dst_name pair. The new
 *              dataset's name is specified by the base portion of
 *              dst_name.
 *
 *              Copying of certain parts of the dataset, such as its
 *              attributes, is controlled by the passed in object copy
 *              options.
 *
 * Return:      Non-negative on success/Negative on failure
 *
 *-------------------------------------------------------------------------
 */
static herr_t
H5_daos_dataset_copy(H5_daos_dset_t *src_obj, H5_daos_group_t *dst_obj, const char *dst_name,
    unsigned obj_copy_options, hid_t lcpl_id, hid_t dxpl_id, void **req)
{
    H5VL_loc_params_t dest_loc_params;
    H5_daos_dset_t *new_dset = NULL;
    herr_t ret_value = SUCCEED;

    assert(src_obj);
    assert(dst_obj);
    assert(dst_name);

    /*
     * Copy the dataset
     */
    dest_loc_params.type = H5VL_OBJECT_BY_SELF;
    dest_loc_params.obj_type = H5I_GROUP;
    if(NULL == (new_dset = H5_daos_dataset_create(dst_obj, &dest_loc_params, dst_name, lcpl_id,
            src_obj->type_id, src_obj->space_id, src_obj->dcpl_id, src_obj->dapl_id, dxpl_id, req)))
        D_GOTO_ERROR(H5E_DATASET, H5E_CANTCOPY, FAIL, "failed to create new dataset")

    /*
     * If the "without attribute copying" flag hasn't been specified,
     * copy the dataset's attributes as well.
     */
    if((obj_copy_options & H5O_COPY_WITHOUT_ATTR_FLAG) == 0)
        if(H5_daos_object_copy_attributes((H5_daos_obj_t *) src_obj, (H5_daos_obj_t *) new_dset, dxpl_id, req) < 0)
            D_GOTO_ERROR(H5E_DATASET, H5E_CANTCOPY, FAIL, "failed to copy dataset's attributes")

done:
    if(new_dset) {
        if(H5_daos_dataset_close(new_dset, dxpl_id, req) < 0)
            D_DONE_ERROR(H5E_DATASET, H5E_CLOSEERROR, FAIL, "can't close dataset")
        new_dset = NULL;
    } /* end if */

    D_FUNC_LEAVE
} /* end H5_daos_dataset_copy() */


/*-------------------------------------------------------------------------
 * Function:    H5_daos_object_copy_attributes_cb
 *
 * Purpose:     Attribute iteration callback to copy a single attribute
 *              from one DAOS object to another.
 *
 *              DSINC - currently no provision for dxpl_id or req.
 *
 * Return:      Non-negative on success/Negative on failure
 *
 *-------------------------------------------------------------------------
 */
static herr_t
H5_daos_object_copy_attributes_cb(hid_t location_id, const char *attr_name,
    const H5A_info_t *ainfo, void *op_data)
{
    H5VL_loc_params_t sub_loc_params;
    H5_daos_obj_t *src_loc_obj = NULL;
    H5_daos_obj_t *destination_obj = (H5_daos_obj_t *)op_data;
    H5_daos_attr_t *cur_attr = NULL;
    H5_daos_attr_t *new_attr = NULL;
    herr_t ret_value = H5_ITER_CONT;

    sub_loc_params.obj_type = H5I_ATTR;
    sub_loc_params.type = H5VL_OBJECT_BY_SELF;

    if(NULL == (src_loc_obj = H5VLobject(location_id)))
        D_GOTO_ERROR(H5E_VOL, H5E_CANTGET, H5_ITER_ERROR, "failed to retrieve VOL object for source location ID")

    if(NULL == (cur_attr = H5_daos_attribute_open(src_loc_obj, &sub_loc_params, attr_name,
            H5P_ATTRIBUTE_ACCESS_DEFAULT, H5P_DATASET_XFER_DEFAULT, NULL)))
        D_GOTO_ERROR(H5E_ATTR, H5E_CANTOPENOBJ, H5_ITER_ERROR, "failed to open attribute")

    if(NULL == (new_attr = H5_daos_attribute_create(destination_obj, &sub_loc_params,
            attr_name, cur_attr->type_id, cur_attr->space_id, cur_attr->acpl_id,
            H5P_ATTRIBUTE_ACCESS_DEFAULT, H5P_DATASET_XFER_DEFAULT, NULL)))
        D_GOTO_ERROR(H5E_ATTR, H5E_CANTCOPY, H5_ITER_ERROR, "failed to create new attribute")

done:
    if(new_attr)
        if(H5_daos_attribute_close(new_attr, H5P_DATASET_XFER_DEFAULT, NULL) < 0)
            D_DONE_ERROR(H5E_ATTR, H5E_CANTCLOSEOBJ, H5_ITER_ERROR, "failed to close attribute")
    if(cur_attr)
        if(H5_daos_attribute_close(cur_attr, H5P_DATASET_XFER_DEFAULT, NULL) < 0)
            D_DONE_ERROR(H5E_ATTR, H5E_CANTCLOSEOBJ, H5_ITER_ERROR, "failed to close attribute")

    D_FUNC_LEAVE
} /* end H5_daos_object_copy_attributes_cb() */


/*-------------------------------------------------------------------------
 * Function:    H5_daos_object_copy_attributes
 *
 * Purpose:     Helper routine to copy all of the attributes from a given
 *              object to the specified destination object.
 *
 * Return:      Non-negative on success/Negative on failure
 *
 *-------------------------------------------------------------------------
 */
static herr_t
H5_daos_object_copy_attributes(H5_daos_obj_t *src_obj, H5_daos_obj_t *dst_obj,
    hid_t dxpl_id, void **req)
{
    H5_daos_iter_data_t iter_data;
    hid_t target_obj_id = H5I_INVALID_HID;
    herr_t ret_value = SUCCEED;

    assert(src_obj);
    assert(dst_obj);

    /* Register ID for source object */
    if((target_obj_id = H5VLwrap_register(src_obj, src_obj->item.type)) < 0)
        D_GOTO_ERROR(H5E_ATOM, H5E_CANTREGISTER, FAIL, "unable to atomize object handle")
    src_obj->item.rc++;

<<<<<<< HEAD
    /* Initialize iteration data. Attributes are re-created by creation order */
    H5_DAOS_ITER_DATA_INIT(iter_data, H5_DAOS_ITER_TYPE_ATTR, H5_INDEX_CRT_ORDER, H5_ITER_INC,
=======
    /* Initialize iteration data */
    H5_DAOS_ITER_DATA_INIT(iter_data, H5_DAOS_ITER_TYPE_ATTR, H5_INDEX_NAME, H5_ITER_INC,
>>>>>>> 970e541f
            FALSE, NULL, target_obj_id, dst_obj, dxpl_id, req);
    iter_data.u.attr_iter_data.attr_iter_op = H5_daos_object_copy_attributes_cb;

    if(H5_daos_attribute_iterate(src_obj, &iter_data, dxpl_id, req) < 0)
        D_GOTO_ERROR(H5E_ATTR, H5E_BADITER, FAIL, "failed to iterate over object's attributes")

done:
    if(target_obj_id >= 0)
        if(H5Idec_ref(target_obj_id) < 0)
            D_DONE_ERROR(H5E_OHDR, H5E_CLOSEERROR, FAIL, "can't close object ID")

    D_FUNC_LEAVE
} /* end H5_daos_object_copy_attributes() */<|MERGE_RESOLUTION|>--- conflicted
+++ resolved
@@ -865,7 +865,7 @@
         /*
          * Initialize the link iteration data with all of the fields from
          * the passed in object iteration data, with the exception that the
-         * link iteration data's is_recursive field is set to TRUE. The link
+         * link iteration data's is_recursive field is set to FALSE. The link
          * iteration data's op_data will be a pointer to the passed in
          * object iteration data so that the correct object iteration callback
          * operator function can be called for each link during H5_daos_link_iterate().
@@ -1261,12 +1261,7 @@
 
     /* Initialize iteration data */
     H5_DAOS_ITER_DATA_INIT(iter_data, H5_DAOS_ITER_TYPE_LINK, H5_INDEX_CRT_ORDER, H5_ITER_INC,
-<<<<<<< HEAD
             FALSE, NULL, target_group_id, &copy_op_data, dxpl_id, req);
-=======
-            (obj_copy_options & H5O_COPY_SHALLOW_HIERARCHY_FLAG) ? 0 : 1, NULL,
-            target_group_id, &copy_op_data, dxpl_id, req);
->>>>>>> 970e541f
     iter_data.u.link_iter_data.link_iter_op = H5_daos_group_copy_cb;
 
     /* Copy the immediate members of the group. If the H5O_COPY_SHALLOW_HIERARCHY_FLAG wasn't
@@ -1536,13 +1531,8 @@
         D_GOTO_ERROR(H5E_ATOM, H5E_CANTREGISTER, FAIL, "unable to atomize object handle")
     src_obj->item.rc++;
 
-<<<<<<< HEAD
     /* Initialize iteration data. Attributes are re-created by creation order */
     H5_DAOS_ITER_DATA_INIT(iter_data, H5_DAOS_ITER_TYPE_ATTR, H5_INDEX_CRT_ORDER, H5_ITER_INC,
-=======
-    /* Initialize iteration data */
-    H5_DAOS_ITER_DATA_INIT(iter_data, H5_DAOS_ITER_TYPE_ATTR, H5_INDEX_NAME, H5_ITER_INC,
->>>>>>> 970e541f
             FALSE, NULL, target_obj_id, dst_obj, dxpl_id, req);
     iter_data.u.attr_iter_data.attr_iter_op = H5_daos_object_copy_attributes_cb;
 
