/* * * * * * * * * * * * * * * * * * * * * * * * * * * * * * * * * * * * * * *
 * Copyright by The HDF Group.                                               *
 * All rights reserved.                                                      *
 *                                                                           *
 * This file is part of the HDF5 DAOS VOL connector. The full copyright      *
 * notice, including terms governing use, modification, and redistribution,  *
 * is contained in the COPYING file, which can be found at the root of the   *
 * source code distribution tree.                                            *
 * * * * * * * * * * * * * * * * * * * * * * * * * * * * * * * * * * * * * * */

/*
 * Purpose: The DAOS VOL connector where access is forwarded to the DAOS
 *          library.  General connector routines.
 */

#include "daos_vol.h"           /* DAOS connector                          */

#include "util/daos_vol_err.h"  /* DAOS connector error handling           */
#include "util/daos_vol_mem.h"  /* DAOS connector memory management        */

#include <daos_mgmt.h>          /* For pool creation */

/* HDF5 header for dynamic plugin loading */
#include <H5PLextern.h>

/****************/
/* Local Macros */
/****************/

/* Default DAOS group ID used for creating pools */
#ifndef DAOS_DEFAULT_GROUP_ID
# define DAOS_DEFAULT_GROUP_ID "daos_server"
#endif
#define H5_DAOS_MAX_GRP_NAME     64
#define H5_DAOS_MAX_SVC_REPLICAS 13

/* Macro to "allocate" the next OIDX value from the local allocation of OIDXs */
#define H5_DAOS_ALLOCATE_NEXT_OIDX(oidx_out_ptr, next_oidx_ptr, max_oidx_ptr) \
do {                                                                          \
    assert((*next_oidx_ptr) <= (*max_oidx_ptr));                              \
    (*oidx_out_ptr) = (*next_oidx_ptr);                                       \
    (*next_oidx_ptr)++;                                                       \
} while(0)

/* Macro to adjust the next OIDX and max. OIDX pointers after
 * allocating more OIDXs from DAOS.
 */
#define H5_DAOS_ADJUST_MAX_AND_NEXT_OIDX(next_oidx_ptr, max_oidx_ptr) \
do {                                                                  \
    /* Set max oidx */                                                \
    (*max_oidx_ptr) = (*next_oidx_ptr) + H5_DAOS_OIDX_NALLOC - 1;     \
                                                                      \
    /* Skip over reserved indices for the next oidx */                \
    assert(H5_DAOS_OIDX_NALLOC > H5_DAOS_OIDX_FIRST_USER);            \
    if((*next_oidx_ptr) < H5_DAOS_OIDX_FIRST_USER)                    \
        (*next_oidx_ptr) = H5_DAOS_OIDX_FIRST_USER;                   \
} while(0)

#define H5_DAOS_PRINT_UUID(uuid) do {       \
    char uuid_buf[37];                      \
    uuid_unparse(uuid, uuid_buf);           \
    printf("POOL UUID = %s\n", uuid_buf);   \
} while (0)

/************************************/
/* Local Type and Struct Definition */
/************************************/

/* Task user data for pool connect */
typedef struct H5_daos_pool_connect_ud_t {
    H5_daos_req_t *req;
    const uuid_t *puuid;
    daos_handle_t *poh;
    daos_pool_info_t *info;
    const char *grp;
    d_rank_list_t *svc;
    unsigned int flags;
    hbool_t free_rank_list;
} H5_daos_pool_connect_ud_t;

/* Task user data for pool disconnect */
typedef struct H5_daos_pool_disconnect_ud_t {
    H5_daos_req_t *req;
    daos_handle_t *poh;
} H5_daos_pool_disconnect_ud_t;

typedef struct H5_daos_pool_query_ud_t {
    H5_daos_generic_cb_ud_t generic_ud; /* Must be first */
    daos_handle_t *poh;
    daos_pool_info_t *pool_info;
    d_rank_list_t *tgts;
    daos_prop_t *prop;
} H5_daos_pool_query_ud_t;

/* Task user data for DAOS object open */
typedef struct H5_daos_obj_open_ud_t {
    H5_daos_generic_cb_ud_t generic_ud; /* Must be first */
    H5_daos_file_t *file;
    daos_obj_id_t *oid;
} H5_daos_obj_open_ud_t;

/********************/
/* Local Prototypes */
/********************/

static herr_t H5_daos_set_object_class(hid_t plist_id, char *object_class);
static herr_t H5_daos_str_prop_delete(hid_t prop_id, const char *name,
    size_t size, void *_value);
static herr_t H5_daos_str_prop_copy(const char *name, size_t size,
    void *_value);
static int H5_daos_str_prop_compare(const void *_value1, const void *_value2,
    size_t size);
static herr_t H5_daos_str_prop_close(const char *name, size_t size,
    void *_value);
static int H5_daos_bool_prop_compare(const void *_value1, const void *_value2,
    size_t size);
static herr_t H5_daos_init(hid_t vipl_id);
static herr_t H5_daos_term(void);
static herr_t H5_daos_set_pool_globals(uuid_t pool_uuid, const char *pool_grp, const char *pool_svcl);
<<<<<<< HEAD
static herr_t H5_daos_fill_def_plist_cache(void);
static herr_t H5_daos_pool_create_bcast(uuid_t pool_uuid, d_rank_list_t *pool_svcl,
    MPI_Comm comm, int rank);
=======
>>>>>>> 9afaf590
static void *H5_daos_fapl_copy(const void *_old_fa);
static herr_t H5_daos_fapl_free(void *_fa);
static herr_t H5_daos_get_conn_cls(void *item, H5VL_get_conn_lvl_t lvl,
    const H5VL_class_t **conn_cls);
static herr_t H5_daos_opt_query(void *item, H5VL_subclass_t cls, int opt_type,
    hbool_t *supported);
static herr_t H5_daos_optional(void *item, int op_type, hid_t dxpl_id,
    void **req, va_list arguments);

static herr_t H5_daos_oidx_bcast(H5_daos_file_t *file, uint64_t *oidx_out,
    H5_daos_req_t *req, tse_task_t **first_task, tse_task_t **dep_task);
static int H5_daos_oidx_bcast_prep_cb(tse_task_t *task, void *args);
static int H5_daos_oidx_bcast_comp_cb(tse_task_t *task, void *args);
static int H5_daos_oidx_generate_comp_cb(tse_task_t *task, void *args);
static int H5_daos_oid_encode_task(tse_task_t *task);
static int H5_daos_list_key_prep_cb(tse_task_t *task, void *args);
static int H5_daos_list_key_finish(tse_task_t *task);
static int H5_daos_free_async_task(tse_task_t *task);
static int H5_daos_pool_connect_prep_cb(tse_task_t *task, void *args);
static int H5_daos_pool_connect_comp_cb(tse_task_t *task, void *args);
static int H5_daos_pool_disconnect_prep_cb(tse_task_t *task, void *args);
static int H5_daos_pool_disconnect_comp_cb(tse_task_t *task, void *args);
static int H5_daos_pool_query_prep_cb(tse_task_t *task, void *args);
static int H5_daos_sched_link_old_task(tse_task_t *task);

static int H5_daos_collective_error_check_prep_cb(tse_task_t *task, void *args);
static int H5_daos_collective_error_check_comp_cb(tse_task_t *task, void *args);

/*******************/
/* Local Variables */
/*******************/

/* The DAOS VOL connector struct */
static const H5VL_class_t H5_daos_g = {
    HDF5_VOL_DAOS_VERSION_1,                 /* Plugin Version number */
    H5_VOL_DAOS_CLS_VAL,                     /* Plugin Value */
    H5_DAOS_VOL_NAME,                        /* Plugin Name */
    H5VL_CAP_FLAG_NONE,                      /* Plugin capability flags */
    H5_daos_init,                            /* Plugin initialize */
    H5_daos_term,                            /* Plugin terminate */
    {
        sizeof(H5_daos_fapl_t),              /* Plugin Info size */
        H5_daos_fapl_copy,                   /* Plugin Info copy */
        NULL,                                /* Plugin Info compare */
        H5_daos_fapl_free,                   /* Plugin Info free */
        NULL,                                /* Plugin Info To String */
        NULL,                                /* Plugin String To Info */
    },
    {
        NULL,                                /* Plugin Get Object */
        NULL,                                /* Plugin Get Wrap Ctx */
        NULL,                                /* Plugin Wrap Object */
        NULL,                                /* Plugin Unwrap Object */
        NULL,                                /* Plugin Free Wrap Ctx */
    },
    {                                        /* Plugin Attribute cls */
        H5_daos_attribute_create,            /* Plugin Attribute create */
        H5_daos_attribute_open,              /* Plugin Attribute open */
        H5_daos_attribute_read,              /* Plugin Attribute read */
        H5_daos_attribute_write,             /* Plugin Attribute write */
        H5_daos_attribute_get,               /* Plugin Attribute get */
        H5_daos_attribute_specific,          /* Plugin Attribute specific */
        NULL,                                /* Plugin Attribute optional */
        H5_daos_attribute_close              /* Plugin Attribute close */
    },
    {                                        /* Plugin Dataset cls */
        H5_daos_dataset_create,              /* Plugin Dataset create */
        H5_daos_dataset_open,                /* Plugin Dataset open */
        H5_daos_dataset_read,                /* Plugin Dataset read */
        H5_daos_dataset_write,               /* Plugin Dataset write */
        H5_daos_dataset_get,                 /* Plugin Dataset get */
        H5_daos_dataset_specific,            /* Plugin Dataset specific */
        NULL,                                /* Plugin Dataset optional */
        H5_daos_dataset_close                /* Plugin Dataset close */
    },
    {                                        /* Plugin Datatype cls */
        H5_daos_datatype_commit,             /* Plugin Datatype commit */
        H5_daos_datatype_open,               /* Plugin Datatype open */
        H5_daos_datatype_get,                /* Plugin Datatype get */
        H5_daos_datatype_specific,           /* Plugin Datatype specific */
        NULL,                                /* Plugin Datatype optional */
        H5_daos_datatype_close               /* Plugin Datatype close */
    },
    {                                        /* Plugin File cls */
        H5_daos_file_create,                 /* Plugin File create */
        H5_daos_file_open,                   /* Plugin File open */
        H5_daos_file_get,                    /* Plugin File get */
        H5_daos_file_specific,               /* Plugin File specific */
        NULL,                                /* Plugin File optional */
        H5_daos_file_close                   /* Plugin File close */
    },
    {                                        /* Plugin Group cls */
        H5_daos_group_create,                /* Plugin Group create */
        H5_daos_group_open,                  /* Plugin Group open */
        H5_daos_group_get,                   /* Plugin Group get */
        H5_daos_group_specific,              /* Plugin Group specific */
        NULL,                                /* Plugin Group optional */
        H5_daos_group_close                  /* Plugin Group close */
    },
    {                                        /* Plugin Link cls */
        H5_daos_link_create,                 /* Plugin Link create */
        H5_daos_link_copy,                   /* Plugin Link copy */
        H5_daos_link_move,                   /* Plugin Link move */
        H5_daos_link_get,                    /* Plugin Link get */
        H5_daos_link_specific,               /* Plugin Link specific */
        NULL                                 /* Plugin Link optional */
    },
    {                                        /* Plugin Object cls */
        H5_daos_object_open,                 /* Plugin Object open */
        H5_daos_object_copy,                 /* Plugin Object copy */
        H5_daos_object_get,                  /* Plugin Object get */
        H5_daos_object_specific,             /* Plugin Object specific */
        NULL                                 /* Plugin Object optional */
    },
    {
        H5_daos_get_conn_cls,                /* Plugin get connector class */
        H5_daos_opt_query                    /* Plugin optional callback query */
    },
    {
        H5_daos_req_wait,                    /* Plugin Request wait */
        H5_daos_req_notify,                  /* Plugin Request notify */
        H5_daos_req_cancel,                  /* Plugin Request cancel */
        NULL,                                /* Plugin Request specific */
        NULL,                                /* Plugin Request optional */
        H5_daos_req_free                     /* Plugin Request free */
    },
    {
        H5_daos_blob_put,                    /* Plugin 'blob' put */
        H5_daos_blob_get,                    /* Plugin 'blob' get */
        H5_daos_blob_specific,               /* Plugin 'blob' specific */
        NULL                                 /* Plugin 'blob' optional */
    },
    {
        NULL,                                /* Plugin Token compare */
        NULL,                                /* Plugin Token to string */
        NULL                                 /* Plugin Token from string */
    },
    H5_daos_optional                         /* Plugin optional */
};

/* Free list definitions */
/* DSINC - currently no external access to free lists
H5FL_DEFINE(H5_daos_file_t);
H5FL_DEFINE(H5_daos_group_t);
H5FL_DEFINE(H5_daos_dset_t);
H5FL_DEFINE(H5_daos_dtype_t);
H5FL_DEFINE(H5_daos_map_t);
H5FL_DEFINE(H5_daos_attr_t);*/

hid_t H5_DAOS_g = H5I_INVALID_HID;
static hbool_t H5_daos_initialized_g = FALSE;

/* Identifiers for HDF5's error API */
hid_t dv_err_stack_g = H5I_INVALID_HID;
hid_t dv_err_class_g = H5I_INVALID_HID;
hid_t dv_obj_err_maj_g = H5I_INVALID_HID;
hid_t dv_async_err_g = H5I_INVALID_HID;

#ifdef DV_TRACK_MEM_USAGE
/*
 * Counter to keep track of the currently allocated amount of bytes
 */
size_t daos_vol_curr_alloc_bytes;
#endif

/* Global variables used to connect to DAOS pools */
static hbool_t H5_daos_pool_globals_set_g = FALSE;  /* Pool config set */
char H5_daos_pool_grp_g[H5_DAOS_MAX_GRP_NAME + 1] = {'\0'}; /* Pool Group */
static d_rank_t H5_daos_pool_ranks_g[H5_DAOS_MAX_SVC_REPLICAS]; /* Pool ranks */
d_rank_list_t H5_daos_pool_svcl_g = {0};                  /* Pool svc list */
static const unsigned int   H5_daos_pool_default_svc_nreplicas_g = 1;            /* Number of replicas */

/* Global variable used to bypass the DUNS in favor of standard DAOS
 * container operations if requested.
 */
hbool_t H5_daos_bypass_duns_g = FALSE;

/* Target chunk size for automatic chunking */
uint64_t H5_daos_chunk_target_size_g = H5_DAOS_CHUNK_TARGET_SIZE_DEF;

/* Global variable for HDF5 property list cache */
const H5_daos_plist_cache_t *H5_daos_plist_cache_g;

/* DAOS task and MPI request for current in-flight MPI operation */
tse_task_t *H5_daos_mpi_task_g = NULL;
MPI_Request H5_daos_mpi_req_g;

/* Constant Keys */
const char H5_daos_int_md_key_g[]          = "/Internal Metadata";
const char H5_daos_root_grp_oid_key_g[]    = "Root Group OID";
const char H5_daos_rc_key_g[]              = "Ref Count";
const char H5_daos_cpl_key_g[]             = "Creation Property List";
const char H5_daos_link_key_g[]            = "Link";
const char H5_daos_link_corder_key_g[]     = "/Link Creation Order";
const char H5_daos_nlinks_key_g[]          = "Num Links";
const char H5_daos_max_link_corder_key_g[] = "Max Link Creation Order";
const char H5_daos_type_key_g[]            = "Datatype";
const char H5_daos_space_key_g[]           = "Dataspace";
const char H5_daos_attr_key_g[]            = "/Attribute";
const char H5_daos_nattr_key_g[]           = "Num Attributes";
const char H5_daos_max_attr_corder_key_g[] = "Max Attribute Creation Order";
const char H5_daos_ktype_g[]               = "Key Datatype";
const char H5_daos_vtype_g[]               = "Value Datatype";
const char H5_daos_map_key_g[]             = "Map Record";
const char H5_daos_blob_key_g[]            = "Blob";
const char H5_daos_fillval_key_g[]         = "Fill Value";

const daos_size_t H5_daos_int_md_key_size_g          = (daos_size_t)(sizeof(H5_daos_int_md_key_g) - 1);
const daos_size_t H5_daos_root_grp_oid_key_size_g    = (daos_size_t)(sizeof(H5_daos_root_grp_oid_key_g) - 1);
const daos_size_t H5_daos_rc_key_size_g              = (daos_size_t)(sizeof(H5_daos_rc_key_g) - 1);
const daos_size_t H5_daos_cpl_key_size_g             = (daos_size_t)(sizeof(H5_daos_cpl_key_g) - 1);
const daos_size_t H5_daos_link_key_size_g            = (daos_size_t)(sizeof(H5_daos_link_key_g) - 1);
const daos_size_t H5_daos_link_corder_key_size_g     = (daos_size_t)(sizeof(H5_daos_link_corder_key_g) - 1);
const daos_size_t H5_daos_nlinks_key_size_g          = (daos_size_t)(sizeof(H5_daos_nlinks_key_g) - 1);
const daos_size_t H5_daos_max_link_corder_key_size_g = (daos_size_t)(sizeof(H5_daos_max_link_corder_key_g) - 1);
const daos_size_t H5_daos_type_key_size_g            = (daos_size_t)(sizeof(H5_daos_type_key_g) - 1);
const daos_size_t H5_daos_space_key_size_g           = (daos_size_t)(sizeof(H5_daos_space_key_g) - 1);
const daos_size_t H5_daos_attr_key_size_g            = (daos_size_t)(sizeof(H5_daos_attr_key_g) - 1);
const daos_size_t H5_daos_nattr_key_size_g           = (daos_size_t)(sizeof(H5_daos_nattr_key_g) - 1);
const daos_size_t H5_daos_max_attr_corder_key_size_g = (daos_size_t)(sizeof(H5_daos_max_attr_corder_key_g) - 1);
const daos_size_t H5_daos_ktype_size_g               = (daos_size_t)(sizeof(H5_daos_ktype_g) - 1);
const daos_size_t H5_daos_vtype_size_g               = (daos_size_t)(sizeof(H5_daos_vtype_g) - 1);
const daos_size_t H5_daos_map_key_size_g             = (daos_size_t)(sizeof(H5_daos_map_key_g) - 1);
const daos_size_t H5_daos_blob_key_size_g            = (daos_size_t)(sizeof(H5_daos_blob_key_g) - 1);
const daos_size_t H5_daos_fillval_key_size_g         = (daos_size_t)(sizeof(H5_daos_fillval_key_g) - 1);


/*-------------------------------------------------------------------------
 * Function:    H5daos_init
 *
 * Purpose:     Initialize this VOL connector by connecting to the pool and
 *              registering the connector with the library.
 *
 * Return:      Non-negative on success/Negative on failure
 *
 * Programmer:  Neil Fortner
 *              March, 2017
 *
 *-------------------------------------------------------------------------
 */
herr_t
H5daos_init(uuid_t pool_uuid, const char *pool_grp, const char *pool_svcl)
{
    H5I_type_t idType = H5I_UNINIT;
    herr_t     ret_value = SUCCEED;            /* Return value */

    if(uuid_is_null(pool_uuid))
        D_GOTO_ERROR(H5E_ARGS, H5E_BADVALUE, FAIL, "not a valid UUID");
    if(NULL == pool_grp)
        D_GOTO_ERROR(H5E_ARGS, H5E_BADVALUE, FAIL, "not a valid service group");
    if(NULL == pool_svcl)
        D_GOTO_ERROR(H5E_ARGS, H5E_BADVALUE, FAIL, "not a valid service list");

    /* Initialize HDF5 */
    if(H5open() < 0)
        D_GOTO_ERROR(H5E_VOL, H5E_CANTINIT, FAIL, "HDF5 failed to initialize");

    if(H5_DAOS_g >= 0 && (idType = H5Iget_type(H5_DAOS_g)) < 0)
        D_GOTO_ERROR(H5E_VOL, H5E_CANTGET, FAIL, "failed to retrieve DAOS VOL connector's ID type");

    /* Register the DAOS VOL, if it isn't already */
    if(H5I_VOL != idType) {
        htri_t is_registered;

        if((is_registered = H5VLis_connector_registered_by_value(H5_daos_g.value)) < 0)
            D_GOTO_ERROR(H5E_ATOM, H5E_CANTINIT, FAIL, "can't determine if DAOS VOL connector is registered");

        if(!is_registered) {
            /* Save arguments to globals */
            if(H5_daos_set_pool_globals(pool_uuid, pool_grp, pool_svcl) < 0)
                D_GOTO_ERROR(H5E_VOL, H5E_CANTINIT, FAIL, "can't set pool globals");

            /* Register connector */
            if((H5_DAOS_g = H5VLregister_connector((const H5VL_class_t *)&H5_daos_g, H5P_DEFAULT)) < 0)
                D_GOTO_ERROR(H5E_ATOM, H5E_CANTINSERT, FAIL, "can't create ID for DAOS VOL connector");
        } /* end if */
        else {
            if((H5_DAOS_g = H5VLget_connector_id_by_name(H5_daos_g.name)) < 0)
                D_GOTO_ERROR(H5E_ATOM, H5E_CANTGET, FAIL, "unable to get registered ID for DAOS VOL connector");
        } /* end else */
    } /* end if */

done:
    D_FUNC_LEAVE_API;
} /* end H5daos_init() */


/*-------------------------------------------------------------------------
 * Function:    H5daos_term
 *
 * Purpose:     Shut down the DAOS VOL
 *
 * Return:      Non-negative on success/Negative on failure
 *
 * Programmer:  Neil Fortner
 *              March, 2017
 *
 *-------------------------------------------------------------------------
 */
herr_t
H5daos_term(void)
{
    herr_t ret_value = SUCCEED;            /* Return value */

    /* Terminate the connector */
    if(H5_daos_term() < 0)
        D_GOTO_ERROR(H5E_VOL, H5E_CLOSEERROR, FAIL, "can't terminate DAOS VOL connector");

done:
#ifdef DV_TRACK_MEM_USAGE
    /* Check for allocated memory */
    if(0 != daos_vol_curr_alloc_bytes)
        FUNC_DONE_ERROR(H5E_VOL, H5E_CLOSEERROR, FAIL, "%zu bytes were still left allocated", daos_vol_curr_alloc_bytes)

    daos_vol_curr_alloc_bytes = 0;
#endif

    /* Unregister from the HDF5 error API */
    if(dv_err_class_g >= 0) {
        if(dv_obj_err_maj_g >= 0 && H5Eclose_msg(dv_obj_err_maj_g) < 0)
            D_DONE_ERROR(H5E_VOL, H5E_CLOSEERROR, FAIL, "can't unregister error message for object interface");
        if(dv_async_err_g >= 0 && H5Eclose_msg(dv_async_err_g) < 0)
            D_DONE_ERROR(H5E_VOL, H5E_CLOSEERROR, FAIL, "can't unregister error message for asynchronous interface");

        if(H5Eunregister_class(dv_err_class_g) < 0)
            D_DONE_ERROR(H5E_VOL, H5E_CLOSEERROR, FAIL, "can't unregister error class from HDF5 error API");

        /* Print the current error stack before destroying it */
        PRINT_ERROR_STACK;

        /* Destroy the error stack */
        if(H5Eclose_stack(dv_err_stack_g) < 0) {
            D_DONE_ERROR(H5E_VOL, H5E_CLOSEERROR, FAIL, "can't close HDF5 error stack");
            PRINT_ERROR_STACK;
        } /* end if */

        dv_err_stack_g = H5I_INVALID_HID;
        dv_err_class_g = H5I_INVALID_HID;
        dv_obj_err_maj_g = H5I_INVALID_HID;
        dv_async_err_g = H5I_INVALID_HID;
    } /* end if */

    D_FUNC_LEAVE_API;
} /* end H5daos_term() */


/*-------------------------------------------------------------------------
 * Function:    H5Pset_fapl_daos
 *
 * Purpose:     Modify the file access property list to use the DAOS VOL
 *              connector defined in this source file.  file_comm and
 *              file_info identify the communicator and info object used
 *              to coordinate actions on file create, open, flush, and
 *              close.
 *
 * Return:      Non-negative on success/Negative on failure
 *
 * Programmer:  Neil Fortner
 *              October, 2016
 *
 *-------------------------------------------------------------------------
 */
herr_t
H5Pset_fapl_daos(hid_t fapl_id, MPI_Comm file_comm, MPI_Info file_info)
{
    H5_daos_fapl_t fa;
    htri_t         is_fapl;
    herr_t         ret_value = FAIL;

    if(H5_DAOS_g < 0)
        D_GOTO_ERROR(H5E_VOL, H5E_UNINITIALIZED, FAIL, "DAOS VOL connector not initialized");

    if(fapl_id == H5P_DEFAULT)
        D_GOTO_ERROR(H5E_PLIST, H5E_BADVALUE, FAIL, "can't set values in default property list");

    if((is_fapl = H5Pisa_class(fapl_id, H5P_FILE_ACCESS)) < 0)
        D_GOTO_ERROR(H5E_ARGS, H5E_BADTYPE, FAIL, "couldn't determine property list class");
    if(!is_fapl)
        D_GOTO_ERROR(H5E_ARGS, H5E_BADTYPE, FAIL, "not a file access property list");

    if(MPI_COMM_NULL == file_comm)
        D_GOTO_ERROR(H5E_PLIST, H5E_BADTYPE, FAIL, "not a valid MPI communicator");

    /* Initialize driver specific properties */
    fa.comm = file_comm;
    fa.info = file_info;
    fa.free_comm_info = FALSE;

    ret_value = H5Pset_vol(fapl_id, H5_DAOS_g, &fa);

done:
    D_FUNC_LEAVE_API;
} /* end H5Pset_fapl_daos() */


/*-------------------------------------------------------------------------
 * Function:    H5daos_set_object_class
 *
 * Purpose:     Sets the provided DAOS object class on the property list.
 *              See DAOS documentation for a list of object classes and
 *              descriptions of them.
 *
 *              If called on a FCPL, GCPL, TCPL, DCPL, or MCPL, it affects
 *              objects created using that creation property list (FCPL
 *              affects only the file root group and global metadata
 *              object).
 *
 *              If called on a FAPL it affects all objects created during
 *              this file open, except those with their object class
 *              specified via the creation property list, as above.
 *
 *              The default value is "", which allows the connector to set
 *              the object class according to its default for the object
 *              type.
 *
 *              If the root group is created with a non-default object
 *              class, then if the file is opened at a later time, the
 *              root group's object class must the be set on the FAPL
 *              using H5daos_set_root_open_object_class().
 *
 * Return:      Non-negative on success/Negative on failure
 *
 *-------------------------------------------------------------------------
 */
herr_t
H5daos_set_object_class(hid_t plist_id, char *object_class)
{
    herr_t      ret_value = SUCCEED;

    if(plist_id == H5P_DEFAULT)
        D_GOTO_ERROR(H5E_PLIST, H5E_BADVALUE, FAIL, "can't set values in default property list");

    /* Call internal routine */
    if(H5_daos_set_object_class(plist_id, object_class) < 0)
        D_GOTO_ERROR(H5E_VOL, H5E_CANTSET, FAIL, "can't set object class");

done:
    D_FUNC_LEAVE_API;
} /* end H5daos_set_object_class() */


/*-------------------------------------------------------------------------
 * Function:    H5_daos_set_object_class
 *
 * Purpose:     Internal version of H5daos_set_object_class().
 *
 * Return:      Non-negative on success/Negative on failure
 *
 *-------------------------------------------------------------------------
 */
static herr_t
H5_daos_set_object_class(hid_t plist_id, char *object_class)
{
    char        *copied_object_class = NULL;
    htri_t      prop_exists;
    herr_t      ret_value = SUCCEED;

    /* Check if the property already exists on the property list */
    if((prop_exists = H5Pexist(plist_id, H5_DAOS_OBJ_CLASS_NAME)) < 0)
        D_GOTO_ERROR(H5E_VOL, H5E_CANTGET, FAIL, "can't check for object class property");

    /* Copy object class */
    if(object_class)
        if(NULL == (copied_object_class = strdup(object_class)))
            D_GOTO_ERROR(H5E_RESOURCE, H5E_CANTALLOC, FAIL, "can't copy object class string");

    /* Set the property, or insert it if it does not exist */
    if(prop_exists) {
        if(H5Pset(plist_id, H5_DAOS_OBJ_CLASS_NAME, &copied_object_class) < 0)
            D_GOTO_ERROR(H5E_PLIST, H5E_CANTSET, FAIL, "can't set property");
    } /* end if */
    else
        if(H5Pinsert2(plist_id, H5_DAOS_OBJ_CLASS_NAME, sizeof(char *),
                &copied_object_class, NULL, NULL,
                H5_daos_str_prop_delete, H5_daos_str_prop_copy,
                H5_daos_str_prop_compare, H5_daos_str_prop_close) < 0)
            D_GOTO_ERROR(H5E_PLIST, H5E_CANTINSERT, FAIL, "can't insert property into list");

done:
    D_FUNC_LEAVE;
} /* end H5_daos_set_object_class() */


/*-------------------------------------------------------------------------
 * Function:    H5_daos_set_oclass_from_oid
 *
 * Purpose:     Decodes the object class embedded in the provided DAOS OID
 *              and adds it to the provided property list.
 *
 * Return:      Non-negative on success/Negative on failure
 *
 *-------------------------------------------------------------------------
 */
herr_t
H5_daos_set_oclass_from_oid(hid_t plist_id, daos_obj_id_t oid)
{
    daos_oclass_id_t oc_id;
    char oclass_str[10]; /* DAOS uses a size of 10 internally for these calls */
    herr_t ret_value = SUCCEED;

    /* Get object class id from oid */
    /* Replace with DAOS function once public! DSINC */
    oc_id = (oid.hi & OID_FMT_CLASS_MASK) >> OID_FMT_CLASS_SHIFT;

    /* Get object class string */
    if(daos_oclass_id2name(oc_id, oclass_str) < 0)
        D_GOTO_ERROR(H5E_VOL, H5E_CANTGET, FAIL, "can't get object class string");

    /* Set object class string on plist */
    if(H5_daos_set_object_class(plist_id, oclass_str) < 0)
        D_GOTO_ERROR(H5E_VOL, H5E_CANTSET, FAIL, "can't set object class");

done:
    D_FUNC_LEAVE;
} /* end H5_daos_set_oclass_from_oid() */


/*-------------------------------------------------------------------------
 * Function:    H5daos_get_object_class
 *
 * Purpose:     Retrieves the object class from the provided property
 *              list.  If plist_id was retrieved via a call to
 *              H5*get_create_plist(), the returned object class will be
 *              the actual DAOS object class of the object (it will not be
 *              the property list default value of "").
 *
 *              If not NULL, object_class points to a user-allocated
 *              output buffer, whose size is size.
 *
 * Return:      Success:        length of object class string (excluding
 *                              null terminator)
 *              Failure:        -1
 *
 *-------------------------------------------------------------------------
 */
ssize_t
H5daos_get_object_class(hid_t plist_id, char *object_class, size_t size)
{
    char        *tmp_object_class = NULL;
    htri_t      prop_exists;
    size_t      len;
    ssize_t     ret_value;

    /* Check if the property already exists on the property list */
    if((prop_exists = H5Pexist(plist_id, H5_DAOS_OBJ_CLASS_NAME)) < 0)
        D_GOTO_ERROR(H5E_VOL, H5E_CANTGET, FAIL, "can't check for object class property");

    if(prop_exists) {
        /* Get the property */
        if(H5Pget(plist_id, H5_DAOS_OBJ_CLASS_NAME, &tmp_object_class) < 0)
            D_GOTO_ERROR(H5E_PLIST, H5E_CANTGET, FAIL, "can't get object class");

        /* Set output values */
        if(tmp_object_class) {
            len = strlen(tmp_object_class);
            if(object_class && (size > 0)) {
                strncpy(object_class, tmp_object_class, size);
                if(len >= size)
                    object_class[size - 1] = '\0';
            } /* end if */
        } /* end if */
        else {
            /* Simply return an empty string */
            len = 0;
            if(object_class && (size > 0))
                object_class[0] = '\0';
        } /* end else */
    } /* end if */
    else {
        /* Simply return an empty string */
        len = 0;
        if(object_class && (size > 0))
            object_class[0] = '\0';
    } /* end else */

    /* Set return value */
    ret_value = (ssize_t)len;

done:
    D_FUNC_LEAVE_API;
} /* end H5daos_get_object_class() */


/*-------------------------------------------------------------------------
 * Function:    H5daos_set_root_open_object_class
 *
 * Purpose:     Sets the object class to use for opening the root group on
 *              the provided file access property list.  This should match
 *              the object class used to create the root group via
 *              H5daos_set_object_class().
 *
 * Return:      Non-negative on success/Negative on failure
 *
 *-------------------------------------------------------------------------
 */
herr_t
H5daos_set_root_open_object_class(hid_t fapl_id, char *object_class)
{
    htri_t      is_fapl;
    char        *copied_object_class = NULL;
    htri_t      prop_exists;
    herr_t      ret_value = SUCCEED;

    if(fapl_id == H5P_DEFAULT)
        D_GOTO_ERROR(H5E_PLIST, H5E_BADVALUE, FAIL, "can't set values in default property list");

    if((is_fapl = H5Pisa_class(fapl_id, H5P_FILE_ACCESS)) < 0)
        D_GOTO_ERROR(H5E_ARGS, H5E_BADTYPE, FAIL, "couldn't determine property list class");
    if(!is_fapl)
        D_GOTO_ERROR(H5E_ARGS, H5E_BADTYPE, FAIL, "not a file access property list");

    /* Check if the property already exists on the property list */
    if((prop_exists = H5Pexist(fapl_id, H5_DAOS_ROOT_OPEN_OCLASS_NAME)) < 0)
        D_GOTO_ERROR(H5E_VOL, H5E_CANTGET, FAIL, "can't check for object class property");

    /* Copy object class */
    if(object_class)
        if(NULL == (copied_object_class = strdup(object_class)))
            D_GOTO_ERROR(H5E_RESOURCE, H5E_CANTALLOC, FAIL, "can't copy object class string");

    /* Set the property, or insert it if it does not exist */
    if(prop_exists) {
        if(H5Pset(fapl_id, H5_DAOS_ROOT_OPEN_OCLASS_NAME, &copied_object_class) < 0)
            D_GOTO_ERROR(H5E_PLIST, H5E_CANTSET, FAIL, "can't set property");
    } /* end if */
    else
        if(H5Pinsert2(fapl_id, H5_DAOS_ROOT_OPEN_OCLASS_NAME, sizeof(char *),
                &copied_object_class, NULL, NULL,
                H5_daos_str_prop_delete, H5_daos_str_prop_copy,
                H5_daos_str_prop_compare, H5_daos_str_prop_close) < 0)
            D_GOTO_ERROR(H5E_PLIST, H5E_CANTINSERT, FAIL, "can't insert property into list");

done:
    D_FUNC_LEAVE_API;
} /* end H5daos_set_root_open_object_class() */


/*-------------------------------------------------------------------------
 * Function:    H5daos_get_root_open_object_class
 *
 * Purpose:     Retrieves the object class for opening the root group from
 *              the provided file access property list, as set by
 *              H5daos_set_root_open_object_class().
 *
 *              If not NULL, object_class points to a user-allocated
 *              output buffer, whose size is size.
 *
 * Return:      Success:        length of object class string (excluding
 *                              null terminator)
 *              Failure:        -1
 *
 *-------------------------------------------------------------------------
 */
ssize_t
H5daos_get_root_open_object_class(hid_t fapl_id, char *object_class, size_t size)
{
    htri_t      is_fapl;
    char        *tmp_object_class = NULL;
    htri_t      prop_exists;
    size_t      len;
    ssize_t     ret_value;

    if((is_fapl = H5Pisa_class(fapl_id, H5P_FILE_ACCESS)) < 0)
        D_GOTO_ERROR(H5E_ARGS, H5E_BADTYPE, FAIL, "couldn't determine property list class");
    if(!is_fapl)
        D_GOTO_ERROR(H5E_ARGS, H5E_BADTYPE, FAIL, "not a file access property list");

    /* Check if the property already exists on the property list */
    if((prop_exists = H5Pexist(fapl_id, H5_DAOS_ROOT_OPEN_OCLASS_NAME)) < 0)
        D_GOTO_ERROR(H5E_VOL, H5E_CANTGET, FAIL, "can't check for object class property");

    if(prop_exists) {
        /* Get the property */
        if(H5Pget(fapl_id, H5_DAOS_ROOT_OPEN_OCLASS_NAME, &tmp_object_class) < 0)
            D_GOTO_ERROR(H5E_PLIST, H5E_CANTGET, FAIL, "can't get object class");

        /* Set output values */
        if(tmp_object_class) {
            len = strlen(tmp_object_class);
            if(object_class && (size > 0)) {
                strncpy(object_class, tmp_object_class, size);
                if(len >= size)
                    object_class[size - 1] = '\0';
            } /* end if */
        } /* end if */
        else {
            /* Simply return an empty string */
            len = 0;
            if(object_class && (size > 0))
                object_class[0] = '\0';
        } /* end else */
    } /* end if */
    else {
        /* Simply return an empty string */
        len = 0;
        if(object_class && (size > 0))
            object_class[0] = '\0';
    } /* end else */

    /* Set return value */
    ret_value = (ssize_t)len;

done:
    D_FUNC_LEAVE_API;
} /* end H5daos_get_root_open_object_class() */


/*-------------------------------------------------------------------------
 * Function:    H5daos_set_all_ind_metadata_ops
 *
 * Purpose:     Modifies the access property list to indicate that all
 *              metadata I/O operations should be performed independently.
 *              By default, metadata reads are independent and metadata
 *              writes are collective.
 *
 * Return:      Non-negative on success/Negative on failure
 *
 *-------------------------------------------------------------------------
 */
herr_t
H5daos_set_all_ind_metadata_ops(hid_t accpl_id, hbool_t is_independent)
{
    htri_t is_fapl;
    htri_t is_lapl;
    htri_t is_rapl;
    htri_t prop_exists;
    herr_t ret_value = SUCCEED;

    if(accpl_id == H5P_DEFAULT)
        D_GOTO_ERROR(H5E_PLIST, H5E_BADVALUE, FAIL, "can't set values in default property list");

    if((is_fapl = H5Pisa_class(accpl_id, H5P_FILE_ACCESS)) < 0)
        D_GOTO_ERROR(H5E_ARGS, H5E_BADTYPE, FAIL, "couldn't determine property list class");
    if((is_lapl = H5Pisa_class(accpl_id, H5P_LINK_ACCESS)) < 0)
        D_GOTO_ERROR(H5E_ARGS, H5E_BADTYPE, FAIL, "couldn't determine property list class");
    if((is_rapl = H5Pisa_class(accpl_id, H5P_REFERENCE_ACCESS)) < 0)
        D_GOTO_ERROR(H5E_ARGS, H5E_BADTYPE, FAIL, "couldn't determine property list class");
    if(!is_fapl && !is_lapl && !is_rapl)
        D_GOTO_ERROR(H5E_ARGS, H5E_BADTYPE, FAIL, "not an access property list");

    /* Check if the independent metadata writes property already exists on the property list */
    if((prop_exists = H5Pexist(accpl_id, H5_DAOS_IND_MD_IO_PROP_NAME)) < 0)
        D_GOTO_ERROR(H5E_VOL, H5E_CANTGET, FAIL, "can't check for independent metadata I/O property");

    /* Set the property, or insert it if it does not exist */
    if(prop_exists) {
        if(H5Pset(accpl_id, H5_DAOS_IND_MD_IO_PROP_NAME, &is_independent) < 0)
            D_GOTO_ERROR(H5E_PLIST, H5E_CANTSET, FAIL, "can't set independent metadata I/O property");
    } /* end if */
    else
        if(H5Pinsert2(accpl_id, H5_DAOS_IND_MD_IO_PROP_NAME, sizeof(hbool_t),
                &is_independent, NULL, NULL, NULL, NULL,
                H5_daos_bool_prop_compare, NULL) < 0)
            D_GOTO_ERROR(H5E_PLIST, H5E_CANTINSERT, FAIL, "can't insert property into list");

done:
    D_FUNC_LEAVE_API;
} /* end H5daos_set_all_ind_metadata_ops() */


/*-------------------------------------------------------------------------
 * Function:    H5daos_get_all_ind_metadata_ops
 *
 * Purpose:     Retrieves the independent metadata I/O setting from the
 *              access property list accpl_id.
 *
 * Return:      Non-negative on success/Negative on failure
 *
 *-------------------------------------------------------------------------
 */
herr_t
H5daos_get_all_ind_metadata_ops(hid_t accpl_id, hbool_t *is_independent)
{
    htri_t is_fapl;
    htri_t is_lapl;
    htri_t is_rapl;
    htri_t prop_exists;
    herr_t ret_value = SUCCEED;

    if((is_fapl = H5Pisa_class(accpl_id, H5P_FILE_ACCESS)) < 0)
        D_GOTO_ERROR(H5E_ARGS, H5E_BADTYPE, FAIL, "couldn't determine property list class");
    if((is_lapl = H5Pisa_class(accpl_id, H5P_LINK_ACCESS)) < 0)
        D_GOTO_ERROR(H5E_ARGS, H5E_BADTYPE, FAIL, "couldn't determine property list class");
    if((is_rapl = H5Pisa_class(accpl_id, H5P_REFERENCE_ACCESS)) < 0)
        D_GOTO_ERROR(H5E_ARGS, H5E_BADTYPE, FAIL, "couldn't determine property list class");
    if(!is_fapl && !is_lapl && !is_rapl)
        D_GOTO_ERROR(H5E_ARGS, H5E_BADTYPE, FAIL, "not an access property list");

    /* Check if the independent metadata writes property exists on the property list */
    if((prop_exists = H5Pexist(accpl_id, H5_DAOS_IND_MD_IO_PROP_NAME)) < 0)
        D_GOTO_ERROR(H5E_VOL, H5E_CANTGET, FAIL, "can't check for independent metadata I/O property");

    if(prop_exists) {
        /* Get the property */
        if(H5Pget(accpl_id, H5_DAOS_IND_MD_IO_PROP_NAME, is_independent) < 0)
            D_GOTO_ERROR(H5E_PLIST, H5E_CANTGET, FAIL, "can't get independent metadata I/O property");
    } /* end if */
    else {
        /* Simply return FALSE as not all metadata I/O
         * operations are independent by default. */
        *is_independent = FALSE;
    } /* end else */

done:
    D_FUNC_LEAVE_API;
} /* end H5daos_get_all_ind_metadata_ops() */


/*-------------------------------------------------------------------------
 * Function:    H5_daos_str_prop_delete
 *
 * Purpose:     Property list callback for deleting a string property.
 *              Frees the string.
 *
 * Return:      SUCCEED (never fails)
 *
 *-------------------------------------------------------------------------
 */
static herr_t
H5_daos_str_prop_delete(hid_t H5VL_DAOS_UNUSED prop_id,
    const char H5VL_DAOS_UNUSED *name, size_t H5VL_DAOS_UNUSED size,
    void *_value)
{
    char **value = (char **)_value;

    if(*value)
        free(*value);

    return SUCCEED;
} /* end H5_daos_str_prop_delete() */


/*-------------------------------------------------------------------------
 * Function:    H5_daos_str_prop_copy
 *
 * Purpose:     Property list callback for copying a string property.
 *              Duplicates the string.
 *
 * Return:      Non-negative on success/Negative on failure
 *
 *-------------------------------------------------------------------------
 */
static herr_t
H5_daos_str_prop_copy(const char H5VL_DAOS_UNUSED *name,
    size_t H5VL_DAOS_UNUSED size, void *_value)
{
    char **value = (char **)_value;
    herr_t ret_value = SUCCEED;

    if(*value)
        if(NULL == (*value = strdup(*value)))
            D_GOTO_ERROR(H5E_RESOURCE, H5E_CANTALLOC, FAIL, "can't copy string property");

done:
    D_FUNC_LEAVE;
} /* end H5_daos_str_prop_copy() */


/*-------------------------------------------------------------------------
 * Function:    H5_daos_str_prop_compare
 *
 * Purpose:     Property list callback for comparing string properties.
 *              Compares the strings using strcmp().
 *
 * Return:      SUCCEED (never fails)
 *
 *-------------------------------------------------------------------------
 */
static int
H5_daos_str_prop_compare(const void *_value1, const void *_value2,
    size_t H5VL_DAOS_UNUSED size)
{
    char * const *value1 = (char * const *)_value1;
    char * const *value2 = (char * const *)_value2;
    int ret_value;

    if(*value1) {
        if(*value2)
            ret_value = strcmp(*value1, *value2);
        else
            ret_value = 1;
    } /* end if */
    else {
        if(*value2)
            ret_value = -1;
        else
            ret_value = 0;
    } /* end else */

    return ret_value;
} /* end H5_daos_str_prop_compare() */


/*-------------------------------------------------------------------------
 * Function:    H5_daos_str_prop_close
 *
 * Purpose:     Property list callback for deleting a string property.
 *              Frees the string.
 *
 * Return:      SUCCEED (never fails)
 *
 *-------------------------------------------------------------------------
 */
static herr_t
H5_daos_str_prop_close(const char H5VL_DAOS_UNUSED *name,
    size_t H5VL_DAOS_UNUSED size, void *_value)
{
    char **value = (char **)_value;

    if(*value)
        free(*value);

    return SUCCEED;
} /* end H5_daos_str_prop_close() */


/*-------------------------------------------------------------------------
 * Function:    H5_daos_bool_prop_compare
 *
 * Purpose:     Property list callback for comparing boolean properties.
 *              Compares the boolean values directly.
 *
 * Return:      SUCCEED (never fails)
 *
 *-------------------------------------------------------------------------
 */
static int
H5_daos_bool_prop_compare(const void *_value1, const void *_value2,
    size_t H5VL_DAOS_UNUSED size)
{
    const hbool_t *bool1 = (const hbool_t *)_value1;
    const hbool_t *bool2 = (const hbool_t *)_value2;

    return *bool1 == *bool2;
} /* end H5_daos_bool_prop_compare() */


/*-------------------------------------------------------------------------
 * Function:    H5daos_snap_create
 *
 * Purpose:     Creates a snapshot and returns the snapshot ID.
 *
 * Return:      Non-negative on success/Negative on failure
 *
 * Programmer:  Neil Fortner
 *              January, 2017
 *
 *-------------------------------------------------------------------------
 */
#ifdef DSINC
herr_t
H5daos_snap_create(hid_t loc_id, H5_daos_snap_id_t *snap_id)
{
    H5_daos_item_t *item;
    H5_daos_file_t *file;
    H5VL_object_t     *obj = NULL;    /* object token of loc_id */
    herr_t          ret_value = SUCCEED;

    if(!snap_id)
        D_GOTO_ERROR(H5E_ARGS, H5E_BADVALUE, FAIL, "snapshot ID pointer is NULL");

    /* get the location object */
    if(NULL == (obj = (H5VL_object_t *)H5I_object(loc_id)))
        D_GOTO_ERROR(H5E_ARGS, H5E_BADTYPE, FAIL, "invalid location identifier");

    /* Make sure object's VOL is this one */
    if(obj->driver->id != H5_DAOS_g)
        D_GOTO_ERROR(H5E_ARGS, H5E_BADTYPE, FAIL, "location does not use DAOS VOL connector");

    /* Get file object */
    if(NULL == (item = H5VLobject(loc_id)))
        D_GOTO_ERROR(H5E_ARGS, H5E_BADTYPE, FAIL, "not a VOL object");

    file = item->file;

    /* Check for write access */
    if(!(file->flags & H5F_ACC_RDWR))
        D_GOTO_ERROR(H5E_FILE, H5E_BADVALUE, FAIL, "no write intent on file");

    /* Tell the file to save a snapshot next time it is flushed (committed) */
    file->snap_epoch = (int)TRUE;

    /* Return epoch in snap_id */
    *snap_id = (uint64_t)file->epoch;

done:
    D_FUNC_LEAVE_API;
} /* end H5daos_snap_create() */
#endif


/*-------------------------------------------------------------------------
 * Function:    H5Pset_daos_snap_open
 *
 * XXX: text to be changed
 * Purpose:     Modify the file access property list to use the DAOS VOL
 *              connector defined in this source file.
 *
 * Return:      Non-negative on success/Negative on failure
 *
 * Programmer:  Neil Fortner
 *              October, 2016
 *
 *-------------------------------------------------------------------------
 */
#ifdef DV_HAVE_SNAP_OPEN_ID
herr_t
H5Pset_daos_snap_open(hid_t fapl_id, H5_daos_snap_id_t snap_id)
{
    htri_t is_fapl;
    herr_t ret_value = SUCCEED;

    if(fapl_id == H5P_DEFAULT)
        D_GOTO_ERROR(H5E_PLIST, H5E_BADVALUE, FAIL, "can't set values in default property list");

    if((is_fapl = H5Pisa_class(fapl_id, H5P_FILE_ACCESS)) < 0)
        D_GOTO_ERROR(H5E_ARGS, H5E_BADTYPE, FAIL, "couldn't determine property list class");
    if(!is_fapl)
        D_GOTO_ERROR(H5E_ARGS, H5E_BADTYPE, FAIL, "not a file access property list");

    /* Set the property */
    if(H5Pset(fapl_id, H5_DAOS_SNAP_OPEN_ID, &snap_id) < 0)
        D_GOTO_ERROR(H5E_PLIST, H5E_CANTSET, FAIL, "can't set property value for snap id");

done:
    D_FUNC_LEAVE_API;
} /* end H5Pset_daos_snap_open() */
#endif


/*-------------------------------------------------------------------------
 * Function:    H5_daos_init
 *
 * Purpose:     Initialize this VOL connector by registering the connector
 *              with the library.
 *
 * Return:      Non-negative on success/Negative on failure
 *
 * Programmer:  Neil Fortner
 *              October, 2016
 *
 *-------------------------------------------------------------------------
 */
herr_t
H5_daos_init(hid_t H5VL_DAOS_UNUSED vipl_id)
{
#ifdef DV_HAVE_SNAP_OPEN_ID
    H5_daos_snap_id_t snap_id_default;
#endif
    char *auto_chunk_str = NULL;
    int ret;
    herr_t ret_value = SUCCEED;            /* Return value */

    if(H5_daos_initialized_g)
        D_GOTO_ERROR(H5E_VOL, H5E_CANTINIT, FAIL, "attempting to initialize connector twice");

    if((dv_err_stack_g = H5Ecreate_stack()) < 0)
        D_GOTO_ERROR(H5E_VOL, H5E_CANTINIT, FAIL, "can't create HDF5 error stack");

    /* Register the connector with HDF5's error reporting API */
    if((dv_err_class_g = H5Eregister_class(DAOS_VOL_ERR_CLS_NAME, DAOS_VOL_ERR_LIB_NAME, DAOS_VOL_ERR_VER)) < 0)
        D_GOTO_ERROR(H5E_VOL, H5E_CANTINIT, FAIL, "can't register error class with HDF5 error API");

    /* Register major error code for failures in object interface */
    if((dv_obj_err_maj_g = H5Ecreate_msg(dv_err_class_g, H5E_MAJOR, "Object interface")) < 0)
        D_GOTO_ERROR(H5E_VOL, H5E_CANTINIT, FAIL, "can't register error message for object interface");

    /* Register major error code for failures in asynchronous interface */
    if((dv_async_err_g = H5Ecreate_msg(dv_err_class_g, H5E_MAJOR, "Asynchronous interface")) < 0)
        D_GOTO_ERROR(H5E_VOL, H5E_CANTINIT, FAIL, "can't register error message for asynchronous interface");

#ifdef DV_HAVE_SNAP_OPEN_ID
    /* Register the DAOS SNAP_OPEN_ID property with HDF5 */
    snap_id_default = H5_DAOS_SNAP_ID_INVAL;
    if(H5Pregister2(H5P_FILE_ACCESS, H5_DAOS_SNAP_OPEN_ID, sizeof(H5_daos_snap_id_t), (H5_daos_snap_id_t *) &snap_id_default,
            NULL, NULL, NULL, NULL, NULL, NULL, NULL) < 0)
        D_GOTO_ERROR(H5E_VOL, H5E_CANTINIT, FAIL, "unable to register DAOS SNAP_OPEN_ID property");
#endif

    /* Initialize daos */
    if((0 != (ret = daos_init())) && (ret != -DER_ALREADY))
        D_GOTO_ERROR(H5E_VOL, H5E_CANTINIT, FAIL, "DAOS failed to initialize: %s", H5_daos_err_to_string(ret));

#ifdef DV_TRACK_MEM_USAGE
    /* Initialize allocated memory counter */
    daos_vol_curr_alloc_bytes = 0;
#endif

    /* Set pool globals if they were not already set */
    if(!H5_daos_pool_globals_set_g) {
        uuid_t puuid;

        uuid_clear(puuid);
        if(H5_daos_set_pool_globals(puuid, NULL, NULL) < 0)
            D_GOTO_ERROR(H5E_VOL, H5E_CANTINIT, FAIL, "can't set pool globals");
    } /* end if */
    assert(H5_daos_pool_globals_set_g);

    /* Determine if bypassing of the DUNS has been requested */
    if(NULL != getenv("H5_DAOS_BYPASS_DUNS"))
        H5_daos_bypass_duns_g = TRUE;

    /* Determine automatic chunking target size */
    if(NULL != (auto_chunk_str = getenv("H5_DAOS_CHUNK_TARGET_SIZE"))) {
        long long chunk_target_size_ll;

        if((chunk_target_size_ll = strtoll(auto_chunk_str, NULL, 10)) <= 0)
            D_GOTO_ERROR(H5E_VOL, H5E_CANTINIT, FAIL, "failed to parse automatic chunking target size from environment or invalid value (H5_DAOS_CHUNK_TARGET_SIZE)");
        H5_daos_chunk_target_size_g = (uint64_t)chunk_target_size_ll;
    } /* end if */

    /* Setup HDF5 default property list cache */
    if(H5_daos_fill_def_plist_cache() < 0)
        D_GOTO_ERROR(H5E_VOL, H5E_CANTINIT, FAIL, "can't populate HDF5 default property list cache");

    /* Initialized */
    H5_daos_initialized_g = TRUE;

done:
    if(ret_value < 0) {
        H5daos_term();
    } /* end if */

    D_FUNC_LEAVE;
} /* end H5_daos_init() */


/*---------------------------------------------------------------------------
 * Function:    H5_daos_term
 *
 * Purpose:     Shut down the DAOS VOL
 *
 * Returns:     Non-negative on success/Negative on failure
 *
 *---------------------------------------------------------------------------
 */
static herr_t
H5_daos_term(void)
{
    herr_t ret_value = SUCCEED;

    /**
     * H5_DAOS_g is only set if the connector is manually initialized,
     * therefore we must check for proper DAOS initialization.
     */
    if(!H5_daos_initialized_g)
        D_GOTO_DONE(ret_value);

    /* Terminate DAOS */
    if(daos_fini() < 0)
        D_GOTO_ERROR(H5E_VOL, H5E_CLOSEERROR, FAIL, "DAOS failed to terminate");

#ifdef DV_HAVE_SNAP_OPEN_ID
    /* Unregister the DAOS SNAP_OPEN_ID property from HDF5 */
    if(H5Punregister(H5P_FILE_ACCESS, H5_DAOS_SNAP_OPEN_ID) < 0)
        D_GOTO_ERROR(H5E_VOL, H5E_CLOSEERROR, FAIL, "can't unregister DAOS SNAP_OPEN_ID property");
#endif

    /* Free default property list cache */
    DV_free((void *)H5_daos_plist_cache_g);

    /* "Forget" connector id.  This should normally be called by the library
     * when it is closing the id, so no need to close it here. */
    H5_DAOS_g = H5I_INVALID_HID;

    /* No longer initialized */
    H5_daos_initialized_g = FALSE;

done:
    D_FUNC_LEAVE;
} /* end H5_daos_term() */


/*-------------------------------------------------------------------------
 * Function:    H5_daos_set_pool_globals
 *
 * Purpose:     Sets global variables that are used when connecting to a
 *              DAOS pool.
 *
 * Return:      Non-negative on success/Negative on failure
 *
 *-------------------------------------------------------------------------
 */
static herr_t
H5_daos_set_pool_globals(uuid_t pool_uuid, const char *pool_grp, const char *pool_svcl)
{
    char *pool_grp_env = getenv("DAOS_GROUP");
    char *pool_svcl_env = getenv("DAOS_SVCL");
    d_rank_list_t *svcl = NULL;
    herr_t ret_value = SUCCEED;

    if(pool_grp && (strlen(pool_grp) > H5_DAOS_MAX_GRP_NAME))
        D_GOTO_ERROR(H5E_ARGS, H5E_BADVALUE, FAIL, "service group name is too long");

    /* Set name of DAOS pool group to be used */
    memset(H5_daos_pool_grp_g, '\0', sizeof(H5_daos_pool_grp_g));
    if(pool_grp_env)
        strncpy(H5_daos_pool_grp_g, pool_grp_env, sizeof(H5_daos_pool_grp_g) - 1);
    else
        strncpy(H5_daos_pool_grp_g, pool_grp ? pool_grp : DAOS_DEFAULT_GROUP_ID, sizeof(H5_daos_pool_grp_g) - 1);

    /* Setup pool service replica rank list */
    memset(&H5_daos_pool_svcl_g, 0, sizeof(H5_daos_pool_svcl_g));
    memset(H5_daos_pool_ranks_g, 0, sizeof(H5_daos_pool_ranks_g));
    H5_daos_pool_svcl_g.rl_ranks = H5_daos_pool_ranks_g;
    if(pool_svcl || pool_svcl_env) {
        uint32_t i;

        /* Parse rank list */
        if(NULL == (svcl = daos_rank_list_parse(pool_svcl_env ? pool_svcl_env : pool_svcl, ":")))
            D_GOTO_ERROR(H5E_VOL, H5E_CANTINIT, FAIL, "failed to parse service rank list");
        if(svcl->rl_nr == 0 || svcl->rl_nr > H5_DAOS_MAX_SVC_REPLICAS)
            D_GOTO_ERROR(H5E_ARGS, H5E_BADVALUE, FAIL, "not a valid service list");
        H5_daos_pool_svcl_g.rl_nr = svcl->rl_nr;
        for(i = 0; i < svcl->rl_nr; i++)
            H5_daos_pool_ranks_g[i] = svcl->rl_ranks[i];
    }
    else
        H5_daos_pool_svcl_g.rl_nr = (uint32_t)H5_daos_pool_default_svc_nreplicas_g;

    H5_daos_pool_globals_set_g = TRUE;

done:
    if(svcl)
        daos_rank_list_free(svcl);

    D_FUNC_LEAVE;
} /* end H5_daos_set_pool_globals() */


/*-------------------------------------------------------------------------
<<<<<<< HEAD
 * Function:    H5_daos_fill_def_plist_cache
 *
 * Purpose:     Sets up a global cache of the default values for several
 *              properties of HDF5's default property lists. This can avoid
 *              some overhead from H5P calls when default property lists
 *              are used.
 *
 * Return:      Non-negative on success/Negative on failure
 *
 *-------------------------------------------------------------------------
 */
static herr_t
H5_daos_fill_def_plist_cache(void)
{
    H5_daos_plist_cache_t *cache_ptr = NULL;
    herr_t ret_value = SUCCEED;

    if(NULL == (cache_ptr = DV_malloc(sizeof(H5_daos_plist_cache_t))))
        D_GOTO_ERROR(H5E_RESOURCE, H5E_CANTALLOC, FAIL, "can't allocate property list cache");

    /* GCPL cache */
    if(H5Pget_link_creation_order(H5P_GROUP_CREATE_DEFAULT, &cache_ptr->gcpl_cache.link_corder_flags) < 0)
        D_GOTO_ERROR(H5E_PLIST, H5E_CANTGET, FAIL, "can't get default link creation order flags");
    if(H5Pget_attr_creation_order(H5P_GROUP_CREATE_DEFAULT, &cache_ptr->gcpl_cache.acorder_flags) < 0)
        D_GOTO_ERROR(H5E_PLIST, H5E_CANTGET, FAIL, "can't get default attribute creation order flags for groups");

    /* DCPL cache */
    if((cache_ptr->dcpl_cache.layout = H5Pget_layout(H5P_DATASET_CREATE_DEFAULT)) < 0)
        D_GOTO_ERROR(H5E_PLIST, H5E_CANTGET, FAIL, "can't get default dataset layout property");
    if(H5Pfill_value_defined(H5P_DATASET_CREATE_DEFAULT, &cache_ptr->dcpl_cache.fill_status) < 0)
        D_GOTO_ERROR(H5E_PLIST, H5E_CANTGET, FAIL, "can't get default dataset fill value status");
    if(H5Pget_fill_time(H5P_DATASET_CREATE_DEFAULT, &cache_ptr->dcpl_cache.fill_time) < 0)
        D_GOTO_ERROR(H5E_PLIST, H5E_CANTGET, FAIL, "can't get default dataset fill time");
    if(H5Pget_attr_creation_order(H5P_DATASET_CREATE_DEFAULT, &cache_ptr->dcpl_cache.acorder_flags) < 0)
        D_GOTO_ERROR(H5E_PLIST, H5E_CANTGET, FAIL, "can't get default attribute creation order flags for datasets");

    /* TCPL cache */
    if(H5Pget_attr_creation_order(H5P_DATATYPE_CREATE_DEFAULT, &cache_ptr->tcpl_cache.acorder_flags) < 0)
        D_GOTO_ERROR(H5E_PLIST, H5E_CANTGET, FAIL, "can't get default attribute creation order flags for committed datatypes");

    /* MCPL cache */
    if(H5Pget_attr_creation_order(H5P_MAP_CREATE_DEFAULT, &cache_ptr->mcpl_cache.acorder_flags) < 0)
        D_GOTO_ERROR(H5E_PLIST, H5E_CANTGET, FAIL, "can't get default attribute creation order flags for maps");

    /* MAPL cache */
    if(H5Pget_map_iterate_hints(H5P_MAP_ACCESS_DEFAULT, &cache_ptr->mapl_cache.dkey_prefetch_size,
            &cache_ptr->mapl_cache.dkey_alloc_size) < 0)
        D_GOTO_ERROR(H5E_PLIST, H5E_CANTGET, FAIL, "can't get map iterate hints");

    /* LCPL cache */
    if(H5Pget_create_intermediate_group(H5P_LINK_CREATE_DEFAULT, &cache_ptr->lcpl_cache.crt_intermed_grp) < 0)
        D_GOTO_ERROR(H5E_PLIST, H5E_CANTGET, FAIL, "can't get default intermediate group creation property value");

    /* OcopyPL cache */
    if(H5Pget_copy_object(H5P_OBJECT_COPY_DEFAULT, &cache_ptr->ocpypl_cache.obj_copy_options) < 0)
        D_GOTO_ERROR(H5E_PLIST, H5E_CANTGET, FAIL, "failed to retrieve default object copy options");

    H5_daos_plist_cache_g = cache_ptr;

done:
    if(ret_value < 0 && cache_ptr)
        DV_free(cache_ptr);

    D_FUNC_LEAVE;
} /* end H5_daos_fill_def_plist_cache() */


/*-------------------------------------------------------------------------
 * Function:    H5_daos_pool_create
 *
 * Purpose:     Create a pool using default values. This call is collective
 *              across `comm`.
 *
 * Return:      Non-negative on success/Negative on failure
 *
 *-------------------------------------------------------------------------
 */
herr_t
H5_daos_pool_create(uuid_t uuid, const char **pool_grp, d_rank_list_t **svcl,
    MPI_Comm comm)
{
    unsigned int mode = H5_daos_pool_default_mode_g;
    unsigned int uid = geteuid();
    unsigned int gid = getegid();
    d_rank_list_t *targets = NULL;
    const char *dev = "pmem";
    daos_size_t  scm_size = H5_daos_pool_default_scm_size_g;
    daos_size_t  nvme_size = H5_daos_pool_default_nvme_size_g;
    int comm_size;
    int rank;
    int ret;
    herr_t ret_value = SUCCEED; /* Return value */

    if(MPI_SUCCESS != MPI_Comm_size(comm, &comm_size))
        D_GOTO_ERROR(H5E_VOL, H5E_MPI, FAIL, "can't retrieve size of MPI communicator");
    if(MPI_SUCCESS != MPI_Comm_rank(comm, &rank))
        D_GOTO_ERROR(H5E_VOL, H5E_MPI, FAIL, "can't retrieve rank in MPI communicator");

    /* Create a pool using default values */
    if((rank == 0) && (0 != (ret = daos_pool_create(mode, uid, gid, H5_daos_pool_grp_g,
            targets, dev, scm_size, nvme_size, NULL, &H5_daos_pool_svcl_g,
            H5_daos_pool_uuid_g, NULL /* event */)))) {
        /* Make sure to participate in following broadcast with NULL UUID */
        uuid_clear(H5_daos_pool_uuid_g);
        D_DONE_ERROR(H5E_VOL, H5E_CANTCREATE, FAIL, "can't create pool: %s", H5_daos_err_to_string(ret));
    }

    /* Broadcast UUID and replica service rank list of
     * newly-created pool to other processes if necessary.
     */
    if(comm_size > 1) {
        if(H5_daos_pool_create_bcast(H5_daos_pool_uuid_g,
                &H5_daos_pool_svcl_g, comm, rank) < 0)
            D_GOTO_ERROR(H5E_VOL, H5E_CANTINIT, FAIL, "can't broadcast pool connection info");

        if((rank != 0) && (uuid_is_null(H5_daos_pool_uuid_g)))
            D_GOTO_ERROR(H5E_VOL, H5E_CANTCREATE, FAIL, "lead process failed to create pool");
    }

    memcpy(uuid, H5_daos_pool_uuid_g, sizeof(uuid_t));
    if(pool_grp) *pool_grp = H5_daos_pool_grp_g;
    if(svcl) *svcl = &H5_daos_pool_svcl_g;

done:
    D_FUNC_LEAVE;
}


/*-------------------------------------------------------------------------
 * Function:    H5_daos_pool_create_bcast
 *
 * Purpose:     Broadcasts pool connection info, such as the pool UUID and
 *              pool replica service rank list, to other ranks from rank 0
 *              after creation of a DAOS pool.
 *
 * Return:      Non-negative on success/Negative on failure
 *
 *-------------------------------------------------------------------------
 */
static herr_t
H5_daos_pool_create_bcast(uuid_t pool_uuid, d_rank_list_t *pool_svcl,
    MPI_Comm comm, int rank)
{
    H5_daos_pool_create_info pool_create_info;
    MPI_Datatype pci_struct_type = MPI_DATATYPE_NULL;
    MPI_Datatype struct_types[2];
    MPI_Aint displacements[2];
    int blocklens[2];
    herr_t ret_value = SUCCEED;

    assert(pool_svcl);

    memset(&pool_create_info, 0, sizeof(H5_daos_pool_create_info));

    if(rank == 0) {
        uuid_copy(pool_create_info.pool_uuid, pool_uuid);
        pool_create_info.svcl = *pool_svcl;
    }

    /* Create MPI struct type to broadcast pool creation info */
    blocklens[0] = 16;
    blocklens[1] = 1;
    displacements[0] = offsetof(H5_daos_pool_create_info, pool_uuid);
    displacements[1] = offsetof(H5_daos_pool_create_info, svcl.rl_nr);
    struct_types[0] = MPI_CHAR;
    struct_types[1] = MPI_UINT32_T;
    if(MPI_SUCCESS != MPI_Type_create_struct(2, blocklens, displacements,
            struct_types, &pci_struct_type))
        D_GOTO_ERROR(H5E_VOL, H5E_MPI, FAIL, "can't create MPI struct type");

    if(MPI_SUCCESS != MPI_Type_commit(&pci_struct_type))
        D_GOTO_ERROR(H5E_VOL, H5E_MPI, FAIL, "can't commit MPI struct type");

    /* Broadcast pool creation info */
    if(MPI_SUCCESS != MPI_Bcast(&pool_create_info, 1, pci_struct_type, 0, comm))
        D_GOTO_ERROR(H5E_VOL, H5E_MPI, FAIL, "can't broadcast pool creation info");

    /* Set globals related to pool creation on non-zero ranks */
    if(rank != 0) {
        uuid_copy(pool_uuid, pool_create_info.pool_uuid);
        pool_svcl->rl_nr = pool_create_info.svcl.rl_nr;
    }

    /* Broadcast pool replica service rank list */
    if(MPI_SUCCESS != MPI_Bcast(pool_svcl->rl_ranks, (int)pool_svcl->rl_nr,
            MPI_UINT32_T, 0, comm))
        D_GOTO_ERROR(H5E_VOL, H5E_MPI, FAIL, "can't broadcast pool replica service rank list");

done:
    if(MPI_DATATYPE_NULL != pci_struct_type)
        MPI_Type_free(&pci_struct_type);

    D_FUNC_LEAVE;
} /* end H5_daos_pool_create_bcast() */


/*-------------------------------------------------------------------------
=======
>>>>>>> 9afaf590
 * Function:    H5_daos_pool_connect
 *
 * Purpose:     Creates an asynchronous task for connecting to the
 *              specified pool.
 *
 *              DSINC - This routine should eventually be modified to serve
 *                      pool handles from a cache of open handles so that
 *                      we don't re-connect to pools which are already
 *                      connected to when doing multiple file creates/opens
 *                      within the same pool.
 *
 * Return:      Non-negative on success/Negative on failure
 *
 *-------------------------------------------------------------------------
 */
herr_t
H5_daos_pool_connect(uuid_t *pool_uuid, char *pool_grp, d_rank_list_t *svcl,
    unsigned int flags, daos_handle_t *poh_out, daos_pool_info_t *pool_info_out,
    tse_sched_t *sched, H5_daos_req_t *req, tse_task_t **first_task, tse_task_t **dep_task)
{
    H5_daos_pool_connect_ud_t *connect_udata = NULL;
    tse_task_t *connect_task = NULL;
    int ret;
    herr_t ret_value = SUCCEED;

    assert(pool_uuid);
    assert(pool_grp);
    assert(svcl);
    assert(poh_out);
    assert(sched);
    assert(req);
    assert(first_task);
    assert(dep_task);

    if(NULL == (connect_udata = (H5_daos_pool_connect_ud_t *)DV_malloc(sizeof(H5_daos_pool_connect_ud_t))))
        D_GOTO_ERROR(H5E_RESOURCE, H5E_CANTALLOC, FAIL, "can't allocate user data struct for pool connect task");
    connect_udata->req = req;
    connect_udata->puuid = pool_uuid;
    connect_udata->poh = poh_out;
    connect_udata->grp = pool_grp;
    connect_udata->svc = svcl;
    connect_udata->flags = flags;
    connect_udata->info = pool_info_out;
    connect_udata->free_rank_list = FALSE;

    /* Create task for pool connect */
    if(0 != (ret = daos_task_create(DAOS_OPC_POOL_CONNECT, sched,
            *dep_task ? 1 : 0, *dep_task ? dep_task : NULL, &connect_task)))
        D_GOTO_ERROR(H5E_VOL, H5E_CANTINIT, FAIL, "can't create task to connect to DAOS pool: %s", H5_daos_err_to_string(ret));

    /* Set callback functions for DAOS pool connect task */
    if(0 != (ret = tse_task_register_cbs(connect_task, H5_daos_pool_connect_prep_cb, NULL, 0, H5_daos_pool_connect_comp_cb, NULL, 0)))
        D_GOTO_ERROR(H5E_VOL, H5E_CANTINIT, FAIL, "can't register callbacks for DAOS pool connect task: %s", H5_daos_err_to_string(ret));

    /* Set private data for pool connect task */
    (void)tse_task_set_priv(connect_task, connect_udata);

    /* Schedule DAOS pool connect task (or save it to be scheduled later) and
     * give it a reference to req */
    if(*first_task) {
        if(0 != (ret = tse_task_schedule(connect_task, false)))
            D_GOTO_ERROR(H5E_VOL, H5E_CANTINIT, FAIL, "can't schedule task to connect to DAOS pool: %s", H5_daos_err_to_string(ret));
    } /* end if */
    else
        *first_task = connect_task;
    req->rc++;

    /* Relinquish control of the pool connect udata to the
     * task's function body */
    connect_udata = NULL;

    *dep_task = connect_task;

done:
    /* Cleanup on failure */
    if(ret_value < 0) {
        connect_udata = DV_free(connect_udata);
    } /* end if */

    assert(!connect_udata);

    D_FUNC_LEAVE;
} /* end H5_daos_pool_connect() */


/*-------------------------------------------------------------------------
 * Function:    H5_daos_pool_connect_prep_cb
 *
 * Purpose:     Prepare callback for asynchronous daos_pool_connect.
 *              Currently checks for errors from previous tasks then sets
 *              arguments for daos_pool_connect.
 *
 * Return:      Success:        0
 *              Failure:        Error code
 *
 *-------------------------------------------------------------------------
 */
static int
H5_daos_pool_connect_prep_cb(tse_task_t *task, void H5VL_DAOS_UNUSED *args)
{
    H5_daos_pool_connect_ud_t *udata;
    daos_pool_connect_t *connect_args;
    int ret_value = 0;

    /* Get private data */
    if(NULL == (udata = tse_task_get_priv(task)))
        D_GOTO_ERROR(H5E_VOL, H5E_CANTINIT, -H5_DAOS_DAOS_GET_ERROR, "can't get private data for pool connect task");

    assert(udata->req);
    assert(udata->puuid);

    /* Handle errors */
    if(udata->req->status < -H5_DAOS_SHORT_CIRCUIT) {
        udata = NULL;
        D_GOTO_DONE(-H5_DAOS_PRE_ERROR);
    } /* end if */
    else if(udata->req->status == -H5_DAOS_SHORT_CIRCUIT) {
        udata = NULL;
        D_GOTO_DONE(-H5_DAOS_SHORT_CIRCUIT);
    } /* end if */

    if(uuid_is_null(*udata->puuid))
        D_GOTO_ERROR(H5E_VOL, H5E_BADVALUE, -H5_DAOS_BAD_VALUE, "pool UUID is invalid");

    /* Set daos_pool_connect task args */
    if(NULL == (connect_args = daos_task_get_args(task)))
        D_GOTO_ERROR(H5E_IO, H5E_CANTINIT, -H5_DAOS_DAOS_GET_ERROR, "can't get arguments for pool connect task");
    connect_args->poh = udata->poh;
    connect_args->grp = udata->grp;
    connect_args->svc = udata->svc;
    connect_args->flags = udata->flags;
    connect_args->info = udata->info;
    uuid_copy(connect_args->uuid, *udata->puuid);

done:
    if(ret_value < 0)
        tse_task_complete(task, ret_value);

    D_FUNC_LEAVE;
} /* end H5_daos_pool_connect_prep_cb() */


/*-------------------------------------------------------------------------
 * Function:    H5_daos_pool_connect_comp_cb
 *
 * Purpose:     Completion callback for asynchronous daos_pool_connect.
 *              Currently checks for a failed task then frees private data.
 *
 * Return:      Success:        0
 *              Failure:        Error code
 *
 *-------------------------------------------------------------------------
 */
static int
H5_daos_pool_connect_comp_cb(tse_task_t *task, void H5VL_DAOS_UNUSED *args)
{
    H5_daos_pool_connect_ud_t *udata;
    int ret_value = 0;

    /* Get private data */
    if(NULL == (udata = tse_task_get_priv(task)))
        D_GOTO_ERROR(H5E_IO, H5E_CANTINIT, -H5_DAOS_DAOS_GET_ERROR, "can't get private data for DAOS pool connect task");

    assert(udata->req);

    /* Handle errors in daos_pool_connect task.  Only record error in udata->req_status
     * if it does not already contain an error (it could contain an error if
     * another task this task is not dependent on also failed). */
    if(task->dt_result < -H5_DAOS_PRE_ERROR
            && udata->req->status >= -H5_DAOS_SHORT_CIRCUIT) {
        udata->req->status = task->dt_result;
        udata->req->failed_task = "DAOS pool connect";
    } /* end if */
    else if(task->dt_result == 0) {
        /* After connecting to a pool, check if the file object's container_poh
         * field has been set yet. If not, make sure it gets updated with the
         * handle of the pool that we just connected to. This will most often
         * happen during file opens, where the file object's container_poh
         * field is initially invalid.
         */
        if(daos_handle_is_inval(udata->req->file->container_poh))
            udata->req->file->container_poh = *udata->poh;
    } /* end else */

done:
    /* Free private data if we haven't released ownership */
    if(udata) {
        if(udata->free_rank_list && udata->svc)
            daos_rank_list_free(udata->svc);

        /* Handle errors in this function */
        /* Do not place any code that can issue errors after this block, except
         * for H5_daos_req_free_int, which updates req->status if it sees an
         * error */
        if(ret_value < -H5_DAOS_SHORT_CIRCUIT && udata->req->status >= -H5_DAOS_SHORT_CIRCUIT) {
            udata->req->status = ret_value;
            udata->req->failed_task = "DAOS pool connect completion callback";
        } /* end if */

        /* Release our reference to req */
        if(H5_daos_req_free_int(udata->req) < 0)
            D_DONE_ERROR(H5E_VOL, H5E_CLOSEERROR, -H5_DAOS_FREE_ERROR, "can't free request");

        /* Free private data */
        DV_free(udata);
    } /* end if */
    else
        assert(ret_value == -H5_DAOS_DAOS_GET_ERROR);

    D_FUNC_LEAVE;
} /* end H5_daos_pool_connect_comp_cb() */


/*-------------------------------------------------------------------------
 * Function:    H5_daos_pool_disconnect
 *
 * Purpose:     Creates an asynchronous task for disconnecting from the
 *              specified pool.
 *
 * Return:      Non-negative on success/Negative on failure
 *
 *-------------------------------------------------------------------------
 */
herr_t
H5_daos_pool_disconnect(daos_handle_t *poh, tse_sched_t *sched,
    H5_daos_req_t *req, tse_task_t **first_task, tse_task_t **dep_task)
{
    H5_daos_pool_disconnect_ud_t *disconnect_udata = NULL;
    tse_task_t *disconnect_task = NULL;
    int ret;
    herr_t ret_value = SUCCEED;

    assert(poh);
    assert(sched);
    assert(req);
    assert(first_task);
    assert(dep_task);

    if(NULL == (disconnect_udata = (H5_daos_pool_disconnect_ud_t *)DV_malloc(sizeof(H5_daos_pool_disconnect_ud_t))))
        D_GOTO_ERROR(H5E_RESOURCE, H5E_CANTALLOC, FAIL, "can't allocate user data struct for pool disconnect task");
    disconnect_udata->req = req;
    disconnect_udata->poh = poh;

    /* Create task for pool disconnect */
    if(0 != (ret = daos_task_create(DAOS_OPC_POOL_DISCONNECT, sched,
            *dep_task ? 1 : 0, *dep_task ? dep_task : NULL, &disconnect_task)))
        D_GOTO_ERROR(H5E_VOL, H5E_CANTINIT, FAIL, "can't create task to disconnect from DAOS pool: %s", H5_daos_err_to_string(ret));

    /* Set callback functions for DAOS pool disconnect task */
    if(0 != (ret = tse_task_register_cbs(disconnect_task, H5_daos_pool_disconnect_prep_cb, NULL, 0, H5_daos_pool_disconnect_comp_cb, NULL, 0)))
        D_GOTO_ERROR(H5E_VOL, H5E_CANTINIT, FAIL, "can't register callbacks for DAOS pool disconnect task: %s", H5_daos_err_to_string(ret));

    /* Set private data for pool disconnect task */
    (void)tse_task_set_priv(disconnect_task, disconnect_udata);

    /* Schedule DAOS pool disconnect task (or save it to be scheduled later) and
     * give it a reference to req */
    if(*first_task) {
        if(0 != (ret = tse_task_schedule(disconnect_task, false)))
            D_GOTO_ERROR(H5E_VOL, H5E_CANTINIT, FAIL, "can't schedule task to disconnect from DAOS pool: %s", H5_daos_err_to_string(ret));
    } /* end if */
    else
        *first_task = disconnect_task;
    req->rc++;

    /* Relinquish control of the pool disconnect udata to the
     * task's function body */
    disconnect_udata = NULL;

    *dep_task = disconnect_task;

done:
    /* Cleanup on failure */
    if(ret_value < 0) {
        disconnect_udata = DV_free(disconnect_udata);
    } /* end if */

    assert(!disconnect_udata);

    D_FUNC_LEAVE;
} /* end H5_daos_pool_disconnect() */


/*-------------------------------------------------------------------------
 * Function:    H5_daos_pool_disconnect_prep_cb
 *
 * Purpose:     Prepare callback for asynchronous daos_pool_disconnect.
 *              Currently checks for errors from previous tasks then sets
 *              arguments for daos_pool_disconnect.
 *
 * Return:      Success:        0
 *              Failure:        Error code
 *
 *-------------------------------------------------------------------------
 */
static int
H5_daos_pool_disconnect_prep_cb(tse_task_t *task, void H5VL_DAOS_UNUSED *args)
{
    H5_daos_pool_disconnect_ud_t *udata;
    daos_pool_disconnect_t *disconnect_args;
    int ret_value = 0;

    /* Get private data */
    if(NULL == (udata = tse_task_get_priv(task)))
        D_GOTO_ERROR(H5E_VOL, H5E_CANTINIT, -H5_DAOS_DAOS_GET_ERROR, "can't get private data for pool disconnect task");

    assert(udata->req);
    assert(udata->poh);

    /* Handle errors */
    if(udata->req->status < -H5_DAOS_SHORT_CIRCUIT) {
        udata = NULL;
        D_GOTO_DONE(-H5_DAOS_PRE_ERROR);
    } /* end if */
    else if(udata->req->status == -H5_DAOS_SHORT_CIRCUIT) {
        udata = NULL;
        D_GOTO_DONE(-H5_DAOS_SHORT_CIRCUIT);
    } /* end if */

    if(daos_handle_is_inval(*udata->poh))
        D_GOTO_ERROR(H5E_VOL, H5E_BADVALUE, -H5_DAOS_BAD_VALUE, "pool handle is invalid");

    /* Set daos_pool_disconnect task args */
    if(NULL == (disconnect_args = daos_task_get_args(task)))
        D_GOTO_ERROR(H5E_IO, H5E_CANTINIT, -H5_DAOS_DAOS_GET_ERROR, "can't get arguments for pool disconnect task");
    disconnect_args->poh = *udata->poh;

done:
    if(ret_value < 0)
        tse_task_complete(task, ret_value);

    D_FUNC_LEAVE;
} /* end H5_daos_pool_disconnect_prep_cb() */


/*-------------------------------------------------------------------------
 * Function:    H5_daos_pool_disconnect_comp_cb
 *
 * Purpose:     Completion callback for asynchronous daos_pool_disconnect.
 *              Currently checks for a failed task then frees private data.
 *
 * Return:      Success:        0
 *              Failure:        Error code
 *
 *-------------------------------------------------------------------------
 */
static int
H5_daos_pool_disconnect_comp_cb(tse_task_t *task, void H5VL_DAOS_UNUSED *args)
{
    H5_daos_pool_disconnect_ud_t *udata;
    int ret_value = 0;

    /* Get private data */
    if(NULL == (udata = tse_task_get_priv(task)))
        D_GOTO_ERROR(H5E_IO, H5E_CANTINIT, -H5_DAOS_DAOS_GET_ERROR, "can't get private data for DAOS pool disconnect task");

    assert(udata->req);

    /* Handle errors in daos_pool_disconnect task.  Only record error in udata->req_status
     * if it does not already contain an error (it could contain an error if
     * another task this task is not dependent on also failed). */
    if(task->dt_result < -H5_DAOS_PRE_ERROR
            && udata->req->status >= -H5_DAOS_SHORT_CIRCUIT) {
        udata->req->status = task->dt_result;
        udata->req->failed_task = "DAOS pool disconnect";
    } /* end if */

done:
    /* Free private data if we haven't released ownership */
    if(udata) {
        /* Handle errors in this function */
        /* Do not place any code that can issue errors after this block, except
         * for H5_daos_req_free_int, which updates req->status if it sees an
         * error */
        if(ret_value < -H5_DAOS_SHORT_CIRCUIT && udata->req->status >= -H5_DAOS_SHORT_CIRCUIT) {
            udata->req->status = ret_value;
            udata->req->failed_task = "DAOS pool disconnect completion callback";
        } /* end if */

        /* Release our reference to req */
        if(H5_daos_req_free_int(udata->req) < 0)
            D_DONE_ERROR(H5E_VOL, H5E_CLOSEERROR, -H5_DAOS_FREE_ERROR, "can't free request");

        /* Free private data */
        DV_free(udata);
    } /* end if */
    else
        assert(ret_value == -H5_DAOS_DAOS_GET_ERROR);

    D_FUNC_LEAVE;
} /* end H5_daos_pool_disconnect_comp_cb() */


/*-------------------------------------------------------------------------
 * Function:    H5_daos_pool_query
 *
 * Purpose:     Creates an asynchronous task for querying information from
 *              a DAOS pool.
 *
 * Return:      Non-negative on success/Negative on failure
 *
 *-------------------------------------------------------------------------
 */
herr_t
H5_daos_pool_query(daos_handle_t *poh, daos_pool_info_t *pool_info,
    d_rank_list_t *tgts, daos_prop_t *prop, tse_sched_t *sched,
    H5_daos_req_t *req, tse_task_t **first_task, tse_task_t **dep_task)
{
    H5_daos_pool_query_ud_t *query_ud = NULL;
    tse_task_t *query_task = NULL;
    int ret;
    herr_t ret_value = SUCCEED;

    assert(poh);
    assert(sched);
    assert(req);
    assert(first_task);
    assert(dep_task);

    if(NULL == (query_ud = (H5_daos_pool_query_ud_t *)DV_malloc(sizeof(H5_daos_pool_query_ud_t))))
        D_GOTO_ERROR(H5E_RESOURCE, H5E_CANTALLOC, FAIL, "can't allocate user data struct for pool query task");
    query_ud->generic_ud.req = req;
    query_ud->generic_ud.task_name = "pool query";
    query_ud->poh = poh;
    query_ud->pool_info = pool_info;
    query_ud->tgts = tgts;
    query_ud->prop = prop;

    /* Create task for pool query operation */
    if(0 != (ret = daos_task_create(DAOS_OPC_POOL_QUERY, sched,
            *dep_task ? 1 : 0, *dep_task ? dep_task : NULL, &query_task)))
        D_GOTO_ERROR(H5E_VOL, H5E_CANTINIT, FAIL, "can't create task to query pool: %s", H5_daos_err_to_string(ret));

    /* Set callback functions for pool query */
    if(0 != (ret = tse_task_register_cbs(query_task, H5_daos_pool_query_prep_cb, NULL, 0, H5_daos_generic_comp_cb, NULL, 0)))
        D_GOTO_ERROR(H5E_VOL, H5E_CANTINIT, FAIL, "can't register callbacks for task to query pool: %s", H5_daos_err_to_string(ret));

    /* Set private data for pool query */
    (void)tse_task_set_priv(query_task, query_ud);

    /* Schedule pool query task (or save it to be scheduled later)
     * and give it a reference to req */
    if(*first_task) {
        if(0 != (ret = tse_task_schedule(query_task, false)))
            D_GOTO_ERROR(H5E_VOL, H5E_CANTINIT, FAIL, "can't schedule task to query pool: %s", H5_daos_err_to_string(ret));
    } /* end if */
    else
        *first_task = query_task;
    req->rc++;
    query_ud = NULL;
    *dep_task = query_task;

done:
    /* Cleanup on failure */
    if(ret_value < 0) {
        query_ud = DV_free(query_ud);
    } /* end if */

    /* Make sure we cleaned up */
    assert(!query_ud);

    D_FUNC_LEAVE;
} /* end H5_daos_pool_query() */


/*-------------------------------------------------------------------------
 * Function:    H5_daos_pool_query_prep_cb
 *
 * Purpose:     Prepare callback for asynchronous daos_pool_query.
 *              Currently checks for errors from previous tasks then sets
 *              arguments for daos_pool_query.
 *
 * Return:      Success:        0
 *              Failure:        Error code
 *
 *-------------------------------------------------------------------------
 */
static int
H5_daos_pool_query_prep_cb(tse_task_t *task, void H5VL_DAOS_UNUSED *args)
{
    H5_daos_pool_query_ud_t *udata;
    daos_pool_query_t *query_args;
    int ret_value = 0;

    /* Get private data */
    if(NULL == (udata = tse_task_get_priv(task)))
        D_GOTO_ERROR(H5E_VOL, H5E_CANTINIT, -H5_DAOS_DAOS_GET_ERROR, "can't get private data for pool query task");

    assert(udata->generic_ud.req);
    assert(udata->poh);

    /* Handle errors */
    if(udata->generic_ud.req->status < -H5_DAOS_SHORT_CIRCUIT) {
        udata = NULL;
        D_GOTO_DONE(-H5_DAOS_PRE_ERROR);
    } /* end if */
    else if(udata->generic_ud.req->status == -H5_DAOS_SHORT_CIRCUIT) {
        udata = NULL;
        D_GOTO_DONE(-H5_DAOS_SHORT_CIRCUIT);
    } /* end if */

    if(daos_handle_is_inval(*udata->poh))
        D_GOTO_ERROR(H5E_VOL, H5E_BADVALUE, -H5_DAOS_BAD_VALUE, "pool handle is invalid");

    /* Set query task's arguments */
    if(NULL == (query_args = daos_task_get_args(task)))
        D_GOTO_ERROR(H5E_VOL, H5E_CANTINIT, -H5_DAOS_DAOS_GET_ERROR, "can't get arguments for pool query task");
    query_args->poh = *udata->poh;
    query_args->info = udata->pool_info;
    query_args->tgts = udata->tgts;
    query_args->prop = udata->prop;

done:
    if(ret_value < 0)
        tse_task_complete(task, ret_value);

    D_FUNC_LEAVE;
} /* end H5_daos_pool_query_prep_cb() */


/*-------------------------------------------------------------------------
 * Function:    H5_daos_fapl_copy
 *
 * Purpose:     Copies the DAOS-specific file access properties.
 *
 * Return:      Success:        Ptr to a new property list
 *              Failure:        NULL
 *
 * Programmer:  Neil Fortner
 *              October, 2016
 *
 *-------------------------------------------------------------------------
 */
static void *
H5_daos_fapl_copy(const void *_old_fa)
{
    const H5_daos_fapl_t *old_fa = (const H5_daos_fapl_t*)_old_fa;
    H5_daos_fapl_t       *new_fa = NULL;
    void                 *ret_value = NULL;

    if(!_old_fa)
        D_GOTO_ERROR(H5E_ARGS, H5E_BADVALUE, NULL, "invalid fapl");

    if(NULL == (new_fa = (H5_daos_fapl_t *)DV_malloc(sizeof(H5_daos_fapl_t))))
        D_GOTO_ERROR(H5E_RESOURCE, H5E_NOSPACE, NULL, "memory allocation failed");

    /* Copy the general information */
    memcpy(new_fa, old_fa, sizeof(H5_daos_fapl_t));

    /* Clear allocated fields, so they aren't freed if something goes wrong.  No
     * need to clear info since it is only freed if comm is not null. */
    new_fa->comm = MPI_COMM_NULL;

    /* Duplicate communicator and Info object. */
    if(FAIL == H5_daos_comm_info_dup(old_fa->comm, old_fa->info, &new_fa->comm, &new_fa->info))
        D_GOTO_ERROR(H5E_INTERNAL, H5E_CANTCOPY, NULL, "failed to duplicate MPI communicator and info");
    new_fa->free_comm_info = TRUE;

    ret_value = new_fa;

done:
    if(NULL == ret_value) {
        /* cleanup */
        if(new_fa && H5_daos_fapl_free(new_fa) < 0)
            D_DONE_ERROR(H5E_PLIST, H5E_CANTFREE, NULL, "can't free fapl");
    } /* end if */

    D_FUNC_LEAVE_API;
} /* end H5_daos_fapl_copy() */


/*-------------------------------------------------------------------------
 * Function:    H5_daos_fapl_free
 *
 * Purpose:     Frees the DAOS-specific file access properties.
 *
 * Return:      Success:    0
 *              Failure:    -1
 *
 * Programmer:  Neil Fortner
 *              October, 2016
 *
 *-------------------------------------------------------------------------
 */
static herr_t
H5_daos_fapl_free(void *_fa)
{
    H5_daos_fapl_t *fa = (H5_daos_fapl_t*) _fa;
    herr_t          ret_value = SUCCEED;

    if(!_fa)
        D_GOTO_ERROR(H5E_ARGS, H5E_BADVALUE, FAIL, "invalid fapl");

    /* Free the internal communicator and INFO object */
    if(fa->free_comm_info && fa->comm != MPI_COMM_NULL)
        if(H5_daos_comm_info_free(&fa->comm, &fa->info) < 0)
            D_GOTO_ERROR(H5E_INTERNAL, H5E_CANTFREE, FAIL, "failed to free copy of MPI communicator and info");

    /* free the struct */
    DV_free(fa);

done:
    D_FUNC_LEAVE_API;
} /* end H5_daos_fapl_free() */


/*---------------------------------------------------------------------------
 * Function:    H5_daos_get_conn_cls
 *
 * Purpose:     Query the connector class.
 *
 * Return:      Success:    0
 *              Failure:    -1
 *
 *---------------------------------------------------------------------------
 */
static herr_t
H5_daos_get_conn_cls(void *item, H5VL_get_conn_lvl_t H5VL_DAOS_UNUSED lvl,
    const H5VL_class_t **conn_cls)
{
    herr_t          ret_value = SUCCEED;

    if(!item)
        D_GOTO_ERROR(H5E_ARGS, H5E_BADVALUE, FAIL, "item parameter not supplied");
    if(!conn_cls)
        D_GOTO_ERROR(H5E_ARGS, H5E_BADVALUE, FAIL, "conn_cls parameter not supplied");

    H5_DAOS_MAKE_ASYNC_PROGRESS(((H5_daos_item_t *)item)->file->sched, FAIL);

    /* Retrieve the DAOS VOL connector class */
    *conn_cls = &H5_daos_g;

done:
    D_FUNC_LEAVE_API;
} /* end H5_daos_get_conn_cls() */


/*---------------------------------------------------------------------------
 * Function:    H5_daos_opt_query
 *
 * Purpose:     Query if an optional operation is supported by this connector
 *
 * Return:      Success:    0
 *              Failure:    -1
 *
 *---------------------------------------------------------------------------
 */
static herr_t
H5_daos_opt_query(void *item, H5VL_subclass_t H5VL_DAOS_UNUSED cls,
    int H5VL_DAOS_UNUSED opt_type, hbool_t *supported)
{
    herr_t          ret_value = SUCCEED;

    if(!item)
        D_GOTO_ERROR(H5E_ARGS, H5E_BADVALUE, FAIL, "\"item\" parameter not supplied");
    if(!supported)
        D_GOTO_ERROR(H5E_ARGS, H5E_BADVALUE, FAIL, "\"supported\" parameter not supplied");

    H5_DAOS_MAKE_ASYNC_PROGRESS(((H5_daos_item_t *)item)->file->sched, FAIL);

    /* This VOL connector currently supports no optional operations queried by
     * this function */
    *supported = FALSE;

done:
    D_FUNC_LEAVE_API;
} /* end H5_daos_opt_query() */


/*-------------------------------------------------------------------------
 * Function:    H5_daos_optional
 *
 * Purpose:     Optional VOL callbacks.  Thin switchboard to translate map
 *              object calls to a format analogous to other VOL object
 *              callbacks.
 *
 * Return:      Success:    0
 *              Failure:    -1
 *
 *-------------------------------------------------------------------------
 */
static herr_t H5_daos_optional(void *item, int op_type, hid_t dxpl_id,
    void **req, va_list arguments)
{
    herr_t          ret_value = SUCCEED;

    /* Check operation type */
    switch(op_type) {
        /* H5Mcreate/create_anon */
        case H5VL_MAP_CREATE:
        {
            const H5VL_loc_params_t *loc_params = va_arg(arguments, const H5VL_loc_params_t *);
            const char *name = va_arg(arguments, const char *);
            hid_t lcpl_id = va_arg(arguments, hid_t);
            hid_t ktype_id = va_arg(arguments, hid_t);
            hid_t vtype_id = va_arg(arguments, hid_t);
            hid_t mcpl_id = va_arg(arguments, hid_t);
            hid_t mapl_id = va_arg(arguments, hid_t);
            void **map = va_arg(arguments, void **);

            /* Check map argument.  All other arguments will be checked by
             * H5_daos_map_create. */
            if(!map)
                D_GOTO_ERROR(H5E_ARGS, H5E_BADVALUE, FAIL, "map object output parameter is NULL");

            /* Pass the call */
            if(NULL == (*map = H5_daos_map_create(item, loc_params, name, lcpl_id, ktype_id, vtype_id,
                    mcpl_id, mapl_id, dxpl_id, req)))
                D_GOTO_ERROR(H5E_MAP, H5E_CANTINIT, FAIL, "can't create map object");

            break;
        } /* end block */

        /* H5Mopen */
        case H5VL_MAP_OPEN:
        {
            const H5VL_loc_params_t *loc_params = va_arg(arguments, const H5VL_loc_params_t *);
            const char *name = va_arg(arguments, const char *);
            hid_t mapl_id = va_arg(arguments, hid_t);
            void **map = va_arg(arguments, void **);

            /* Check map argument.  All other arguments will be checked by
             * H5_daos_map_open. */
            if(!map)
                D_GOTO_ERROR(H5E_ARGS, H5E_BADVALUE, FAIL, "map object output parameter is NULL");

            /* Pass the call */
            if(NULL == (*map = H5_daos_map_open(item, loc_params, name, mapl_id, dxpl_id, req)))
                D_GOTO_ERROR(H5E_MAP, H5E_CANTOPENOBJ, FAIL, "can't open map object");

            break;
        } /* end block */

        /* H5Mget */
        case H5VL_MAP_GET_VAL:
        {
            hid_t key_mem_type_id = va_arg(arguments, hid_t);
            const void *key = va_arg(arguments, const void *);
            hid_t val_mem_type_id = va_arg(arguments, hid_t);
            void *value = va_arg(arguments, void *);

            /* All arguments will be checked by H5_daos_map_get_val. */

            /* Pass the call */
            if((ret_value = H5_daos_map_get_val(item, key_mem_type_id, key, val_mem_type_id, value, dxpl_id, req)) < 0)
                D_GOTO_ERROR(H5E_MAP, H5E_READERROR, ret_value, "can't get value");

            break;
        } /* end block */

        /* H5Mexists */
        case H5VL_MAP_EXISTS:
        {
            hid_t key_mem_type_id = va_arg(arguments, hid_t);
            const void *key = va_arg(arguments, const void *);
            hbool_t *exists = va_arg(arguments, hbool_t *);

            /* All arguments will be checked by H5_daos_map_exists. */

            /* Pass the call */
            if((ret_value = H5_daos_map_exists(item, key_mem_type_id, key, exists, dxpl_id, req)) < 0)
                D_GOTO_ERROR(H5E_MAP, H5E_READERROR, ret_value, "can't check if value exists");

            break;
        } /* end block */

        /* H5Mput */
        case H5VL_MAP_PUT:
        {
            hid_t key_mem_type_id = va_arg(arguments, hid_t);
            const void *key = va_arg(arguments, const void *);
            hid_t val_mem_type_id = va_arg(arguments, hid_t);
            const void *value = va_arg(arguments, const void *);

            /* All arguments will be checked by H5_daos_map_put. */

            /* Pass the call */
            if((ret_value = H5_daos_map_put(item, key_mem_type_id, key, val_mem_type_id, value, dxpl_id, req)) < 0)
                D_GOTO_ERROR(H5E_MAP, H5E_WRITEERROR, ret_value, "can't put value");

            break;
        } /* end block */

        /* Operations that get misc info from the map */
        case H5VL_MAP_GET:
        {
            H5VL_map_get_t get_type = va_arg(arguments, H5VL_map_get_t);

            /* All arguments will be checked by H5_daos_map_get. */

            /* Pass the call */
            if((ret_value = H5_daos_map_get(item, get_type, dxpl_id, req, arguments)) < 0)
                D_GOTO_ERROR(H5E_MAP, H5E_CANTGET, ret_value, "can't perform map get operation");

            break;
        } /* end block */

        /* Specific operations (H5Miterate and H5Mdelete) */
        case H5VL_MAP_SPECIFIC:
        {
            const H5VL_loc_params_t *loc_params = va_arg(arguments, const H5VL_loc_params_t *);
            H5VL_map_specific_t specific_type = va_arg(arguments, H5VL_map_specific_t);

            /* All arguments will be checked by H5_daos_map_specific. */

            /* Pass the call */
            if((ret_value = H5_daos_map_specific(item, loc_params, specific_type, dxpl_id, req, arguments)) < 0)
                D_GOTO_ERROR(H5E_MAP, H5E_CANTINIT, ret_value, "can't perform specific map operation");

            break;
        } /* end block */

        /* H5Mclose */
        case H5VL_MAP_CLOSE:
        {
            /* Pass the call */
            if((ret_value = H5_daos_map_close(item, dxpl_id, req)) < 0)
                D_GOTO_ERROR(H5E_MAP, H5E_CLOSEERROR, ret_value, "can't close map object");

            break;
        } /* end block */

        default:
            D_GOTO_ERROR(H5E_VOL, H5E_UNSUPPORTED, FAIL, "invalid or unsupported optional operation");
    } /* end switch */

done:
    D_FUNC_LEAVE_API;
} /* end H5_daos_optional() */


/*-------------------------------------------------------------------------
 * Function:    H5_daos_oidx_generate
 *
 * Purpose:     Generates a unique 64 bit object index.  This index will be
 *              used as the lower 64 bits of a DAOS object ID. If
 *              necessary, this routine creates a task to allocate
 *              additional object indices for the given container before
 *              generating the object index that is returned.
 *
 * Return:      Success:    0
 *              Failure:    -1
 *
 *-------------------------------------------------------------------------
 */
herr_t
H5_daos_oidx_generate(uint64_t *oidx, H5_daos_file_t *file, hbool_t collective,
    H5_daos_req_t *req, tse_task_t **first_task, tse_task_t **dep_task)
{
    H5_daos_oidx_generate_ud_t *generate_udata = NULL;
    daos_cont_alloc_oids_t *alloc_args;
    tse_task_t *generate_task = NULL;
    uint64_t *next_oidx = collective ? &file->next_oidx_collective : &file->next_oidx;
    uint64_t *max_oidx = collective ? &file->max_oidx_collective : &file->max_oidx;
    int ret;
    herr_t ret_value = SUCCEED;

    assert(file);
    assert(req);
    assert(first_task);
    assert(dep_task);

    /* Allocate more object indices for this process if necessary */
    if((*max_oidx == 0) || (*next_oidx > *max_oidx)) {
        /* Check if this process should allocate object IDs or just wait for the
         * result from the leader process */
        if(!collective || (file->my_rank == 0)) {
            /* Create task to allocate oidxs */
            if(0 != (ret = daos_task_create(DAOS_OPC_CONT_ALLOC_OIDS, &file->sched, *dep_task ? 1 : 0, *dep_task ? dep_task : NULL, &generate_task)))
                D_GOTO_ERROR(H5E_VOL, H5E_CANTINIT, FAIL, "can't create task to generate OIDXs: %s", H5_daos_err_to_string(ret));

            /* Set callback functions for container open */
            if(0 != (ret = tse_task_register_cbs(generate_task, H5_daos_generic_prep_cb, NULL, 0, H5_daos_oidx_generate_comp_cb, NULL, 0)))
                D_GOTO_ERROR(H5E_FILE, H5E_CANTINIT, FAIL, "can't register callbacks for task to generate OIDXs: %s", H5_daos_err_to_string(ret));

            /* Set private data for OIDX generation task */
            if(NULL == (generate_udata = (H5_daos_oidx_generate_ud_t *)DV_malloc(sizeof(H5_daos_oidx_generate_ud_t))))
                D_GOTO_ERROR(H5E_RESOURCE, H5E_CANTALLOC, FAIL, "can't allocate user data struct for OIDX generation task");
            generate_udata->generic_ud.req = req;
            generate_udata->generic_ud.task_name = "OIDX generation";
            generate_udata->file = file;
            generate_udata->collective = collective;
            generate_udata->oidx_out = oidx;
            generate_udata->next_oidx = next_oidx;
            generate_udata->max_oidx = max_oidx;
            (void)tse_task_set_priv(generate_task, generate_udata);

            /* Set arguments for OIDX generation */
            if(NULL == (alloc_args = daos_task_get_args(generate_task)))
                D_GOTO_ERROR(H5E_FILE, H5E_CANTGET, FAIL, "can't get arguments for OIDX generation task");
            alloc_args->coh = file->coh;
            alloc_args->num_oids = H5_DAOS_OIDX_NALLOC;
            alloc_args->oid = next_oidx;

            /* Schedule OIDX generation task (or save it to be scheduled later) and give it
             * a reference to req */
            if(*first_task) {
                if(0 != (ret = tse_task_schedule(generate_task, false)))
                    D_GOTO_ERROR(H5E_VOL, H5E_CANTINIT, FAIL, "can't schedule task to generate OIDXs: %s", H5_daos_err_to_string(ret));
            }
            else
                *first_task = generate_task;
            req->rc++;
            file->item.rc++;

            /* Relinquish control of the OIDX generation udata to the
             * task's completion callback */
            generate_udata = NULL;

            *dep_task = generate_task;
        } /* end if */

        /* Broadcast next_oidx if there are other processes that need it */
        if(collective && (file->num_procs > 1) && H5_daos_oidx_bcast(file, oidx, req, first_task, dep_task) < 0)
            D_GOTO_ERROR(H5E_VOL, H5E_CANTSET, FAIL, "can't broadcast next object index");
    } /* end if */
    else {
        /* Allocate oidx from local allocation */
        H5_DAOS_ALLOCATE_NEXT_OIDX(oidx, next_oidx, max_oidx);
    }

done:
    /* Cleanup on failure */
    if(ret_value < 0) {
        generate_udata = DV_free(generate_udata);
    }

    /* Make sure we cleaned up */
    assert(!generate_udata);

    D_FUNC_LEAVE;
} /* end H5_daos_oidx_generate() */


/*-------------------------------------------------------------------------
 * Function:    H5_daos_oidx_generate_comp_cb
 *
 * Purpose:     Complete callback for the DAOS OIDX generation task. When
 *              H5_daos_oidx_generate is called independently, this
 *              callback is responsible for updating the current process'
 *              file's max_oidx and next_oidx fields and "allocating" the
 *              actually returned next oidx. When H5_daos_oidx_generate is
 *              called collectively, the completion callback for the
 *              ensuing oidx broadcast task will be responsible for these
 *              tasks instead.
 *
 * Return:      Success:        0
 *              Failure:        Error code
 *
 *-------------------------------------------------------------------------
 */
static int
H5_daos_oidx_generate_comp_cb(tse_task_t *task, void H5VL_DAOS_UNUSED *args)
{
    H5_daos_oidx_generate_ud_t *udata;
    uint64_t *next_oidx;
    uint64_t *max_oidx;
    int ret_value = 0;

    /* Get private data */
    if(NULL == (udata = tse_task_get_priv(task)))
        D_GOTO_ERROR(H5E_IO, H5E_CANTINIT, -H5_DAOS_DAOS_GET_ERROR, "can't get private data for OIDX generation task");

    assert(udata->file);
    assert(!udata->file->closed);

    /* Handle errors in OIDX generation task.  Only record error in udata->req_status if
     * it does not already contain an error (it could contain an error if
     * another task this task is not dependent on also failed). */
    if(task->dt_result < -H5_DAOS_PRE_ERROR
            && udata->generic_ud.req->status >= -H5_DAOS_SHORT_CIRCUIT) {
        udata->generic_ud.req->status = task->dt_result;
        udata->generic_ud.req->failed_task = udata->generic_ud.task_name;
    } /* end if */
    else if(task->dt_result == 0) {
        next_oidx = udata->next_oidx;
        max_oidx = udata->max_oidx;

        /* If H5_daos_oidx_generate was called independently, it is
         * safe to update the file's max and next OIDX fields and
         * allocate the next OIDX. Otherwise, this must be delayed
         * until after the next OIDX value has been broadcasted to
         * the other ranks.
         */
        if(!udata->collective || (udata->generic_ud.req->file->num_procs == 1)) {
            /* Adjust the max and next OIDX values for the file on this process */
            H5_DAOS_ADJUST_MAX_AND_NEXT_OIDX(next_oidx, max_oidx);

            /* Allocate oidx from local allocation */
            H5_DAOS_ALLOCATE_NEXT_OIDX(udata->oidx_out, next_oidx, max_oidx);
        }
    } /* end if */

done:
    if(udata) {
        /* Release our reference on the file */
        H5_daos_file_decref(udata->file);

        /* Handle errors in this function */
        /* Do not place any code that can issue errors after this block, except for
         * H5_daos_req_free_int, which updates req->status if it sees an error */
        if(ret_value < -H5_DAOS_SHORT_CIRCUIT && udata->generic_ud.req->status >= -H5_DAOS_SHORT_CIRCUIT) {
            udata->generic_ud.req->status = ret_value;
            udata->generic_ud.req->failed_task = udata->generic_ud.task_name;
        } /* end if */

        /* Release our reference to req */
        if(H5_daos_req_free_int(udata->generic_ud.req) < 0)
            D_DONE_ERROR(H5E_IO, H5E_CLOSEERROR, -H5_DAOS_FREE_ERROR, "can't free request");

        /* Free private data */
        DV_free(udata);
    } /* end if */

    D_FUNC_LEAVE;
} /* end H5_daos_oidx_generate_comp_cb() */


/*-------------------------------------------------------------------------
 * Function:    H5_daos_oidx_bcast
 *
 * Purpose:     Creates an asynchronous task for broadcasting the next OIDX
 *              value after rank 0 has allocated more from DAOS.
 *
 * Return:      Non-negative on success/Negative on failure
 *
 *-------------------------------------------------------------------------
 */
static herr_t
H5_daos_oidx_bcast(H5_daos_file_t *file, uint64_t *oidx_out,
    H5_daos_req_t *req, tse_task_t **first_task, tse_task_t **dep_task)
{
    H5_daos_oidx_bcast_ud_t *oidx_bcast_udata = NULL;
    tse_task_t *bcast_task = NULL;
    int ret;
    herr_t ret_value = SUCCEED;

    assert(file);
    assert(oidx_out);
    assert(req);
    assert(first_task);
    assert(dep_task);

    /* Set up broadcast user data */
    if(NULL == (oidx_bcast_udata = (H5_daos_oidx_bcast_ud_t *)DV_malloc(sizeof(H5_daos_oidx_bcast_ud_t))))
        D_GOTO_ERROR(H5E_RESOURCE, H5E_CANTALLOC, FAIL, "failed to allocate buffer for MPI broadcast user data");
    oidx_bcast_udata->bcast_udata.req = req;
    oidx_bcast_udata->bcast_udata.obj = NULL;
    oidx_bcast_udata->bcast_udata.sched = &file->sched;
    oidx_bcast_udata->bcast_udata.bcast_metatask = NULL;
    oidx_bcast_udata->bcast_udata.buffer = oidx_bcast_udata->next_oidx_buf;
    oidx_bcast_udata->bcast_udata.buffer_len = H5_DAOS_ENCODED_UINT64_T_SIZE;
    oidx_bcast_udata->bcast_udata.count = H5_DAOS_ENCODED_UINT64_T_SIZE;
    oidx_bcast_udata->file = file;
    oidx_bcast_udata->oidx_out = oidx_out;
    oidx_bcast_udata->next_oidx = &file->next_oidx_collective;
    oidx_bcast_udata->max_oidx = &file->max_oidx_collective;

    /* Create task for broadcast */
    if(0 != (ret = tse_task_create(H5_daos_mpi_ibcast_task, &file->sched, oidx_bcast_udata, &bcast_task)))
        D_GOTO_ERROR(H5E_VOL, H5E_CANTINIT, FAIL, "can't create task to broadcast next object index: %s", H5_daos_err_to_string(ret));

    /* Register dependency on dep_task if present */
    if(*dep_task && 0 != (ret = tse_task_register_deps(bcast_task, 1, dep_task)))
        D_GOTO_ERROR(H5E_VOL, H5E_CANTINIT, FAIL, "can't create dependencies for next object index broadcast task: %s", H5_daos_err_to_string(ret));

    /* Set callback functions for next object index bcast */
    if(0 != (ret = tse_task_register_cbs(bcast_task, (file->my_rank == 0) ? H5_daos_oidx_bcast_prep_cb : NULL,
            NULL, 0, H5_daos_oidx_bcast_comp_cb, NULL, 0)))
        D_GOTO_ERROR(H5E_VOL, H5E_CANTINIT, FAIL, "can't register callbacks for next object index broadcast: %s", H5_daos_err_to_string(ret));

    /* Schedule OIDX broadcast task (or save it to be scheduled later) and give it
     * a reference to req */
    if(*first_task) {
        if(0 != (ret = tse_task_schedule(bcast_task, false)))
            D_GOTO_ERROR(H5E_VOL, H5E_CANTINIT, FAIL, "can't schedule task to broadcast next object index: %s", H5_daos_err_to_string(ret));
    }
    else
        *first_task = bcast_task;
    req->rc++;
    file->item.rc++;

    /* Relinquish control of the OIDX broadcast udata to the
     * task's completion callback */
    oidx_bcast_udata = NULL;

    *dep_task = bcast_task;

done:
    /* Cleanup on failure */
    if(oidx_bcast_udata) {
        assert(ret_value < 0);
        oidx_bcast_udata = DV_free(oidx_bcast_udata);
    } /* end if */

    D_FUNC_LEAVE;
} /* end H5_daos_oidx_bcast() */


/*-------------------------------------------------------------------------
 * Function:    H5_daos_oidx_bcast_prep_cb
 *
 * Purpose:     Prepare callback for asynchronous OIDX broadcasts.
 *              Currently checks for errors from previous tasks and then
 *              encodes the OIDX value into the broadcast buffer before
 *              sending. Meant only to be called by rank 0.
 *
 * Return:      Success:        0
 *              Failure:        Error code
 *
 *-------------------------------------------------------------------------
 */
static int
H5_daos_oidx_bcast_prep_cb(tse_task_t *task, void H5VL_DAOS_UNUSED *args)
{
    H5_daos_oidx_bcast_ud_t *udata;
    uint8_t *p;
    int ret_value = 0;

    /* Get private data */
    if(NULL == (udata = tse_task_get_priv(task)))
        D_GOTO_ERROR(H5E_FILE, H5E_CANTINIT, -H5_DAOS_DAOS_GET_ERROR, "can't get private data for object index broadcast task");

    assert(udata->bcast_udata.req);
    assert(udata->bcast_udata.buffer);
    assert(udata->next_oidx);
    assert(H5_DAOS_ENCODED_UINT64_T_SIZE == udata->bcast_udata.buffer_len);
    assert(H5_DAOS_ENCODED_UINT64_T_SIZE == udata->bcast_udata.count);

    /* Note that we do not handle errors from a previous task here.
     * The broadcast must still proceed on all ranks even if a
     * previous task has failed.
     */

    p = udata->bcast_udata.buffer;
    UINT64ENCODE(p, *udata->next_oidx);

done:
    D_FUNC_LEAVE;
} /* end H5_daos_oidx_bcast_prep_cb() */


/*-------------------------------------------------------------------------
 * Function:    H5_daos_oidx_bcast_comp_cb
 *
 * Purpose:     Complete callback for asynchronous OIDX broadcasts.
 *              Currently checks for a failed task, then performs the
 *              following in order:
 *
 *              - decodes the sent OIDX buffer on the ranks that are
 *                receiving it
 *              - adjusts the max OIDX and next OIDX fields in the file on
 *                all ranks
 *              - allocates the next OIDX value on all ranks
 *              - frees private data
 *
 *              Meant to be called by all ranks.
 *
 * Return:      Success:        0
 *              Failure:        Error code
 *
 *-------------------------------------------------------------------------
 */
static int
H5_daos_oidx_bcast_comp_cb(tse_task_t *task, void H5VL_DAOS_UNUSED *args)
{
    H5_daos_oidx_bcast_ud_t *udata;
    uint64_t *next_oidx;
    uint64_t *max_oidx;
    int ret_value = 0;

    /* Get private data */
    if(NULL == (udata = tse_task_get_priv(task)))
        D_GOTO_ERROR(H5E_FILE, H5E_CANTINIT, -H5_DAOS_DAOS_GET_ERROR, "can't get private data for object index broadcast task");

    assert(udata->bcast_udata.req);
    assert(udata->bcast_udata.buffer);
    assert(udata->file);
    assert(udata->oidx_out);
    assert(udata->next_oidx);
    assert(udata->max_oidx);
    assert(H5_DAOS_ENCODED_UINT64_T_SIZE == udata->bcast_udata.buffer_len);
    assert(H5_DAOS_ENCODED_UINT64_T_SIZE == udata->bcast_udata.count);

    /* Handle errors in OIDX broadcast task.  Only record error in
     * udata->req_status if it does not already contain an error (it could
     * contain an error if another task this task is not dependent on also
     * failed). */
    if(task->dt_result < -H5_DAOS_PRE_ERROR
            && udata->bcast_udata.req->status >= -H5_DAOS_SHORT_CIRCUIT) {
        udata->bcast_udata.req->status = task->dt_result;
        udata->bcast_udata.req->failed_task = "MPI_Ibcast next object index";
    } /* end if */
    else if(task->dt_result == 0) {
        next_oidx = udata->next_oidx;
        max_oidx = udata->max_oidx;

        /* Decode sent OIDX on receiving ranks */
        if(udata->bcast_udata.req->file->my_rank != 0) {
            uint8_t *p = udata->bcast_udata.buffer;
            UINT64DECODE(p, *next_oidx);
        }

        /* Adjust the max and next OIDX values for the file on this process */
        H5_DAOS_ADJUST_MAX_AND_NEXT_OIDX(next_oidx, max_oidx);

        /* Allocate oidx from local allocation */
        H5_DAOS_ALLOCATE_NEXT_OIDX(udata->oidx_out, next_oidx, max_oidx);
    } /* end else */

done:
    if(udata) {
        /* Handle errors in this function */
        /* Do not place any code that can issue errors after this block, except
         * for H5_daos_req_free_int, which updates req->status if it sees an
         * error */
        if(ret_value < -H5_DAOS_SHORT_CIRCUIT && udata->bcast_udata.req->status >= -H5_DAOS_SHORT_CIRCUIT) {
            udata->bcast_udata.req->status = ret_value;
            udata->bcast_udata.req->failed_task = "MPI_Ibcast next object index completion callback";
        } /* end if */

        H5_daos_file_decref(udata->file);

        /* Release our reference to req */
        if(H5_daos_req_free_int(udata->bcast_udata.req) < 0)
            D_DONE_ERROR(H5E_FILE, H5E_CLOSEERROR, -H5_DAOS_FREE_ERROR, "can't free request");

        /* Free private data */
        DV_free(udata);
    }
    else
        assert(ret_value >= 0 || ret_value == -H5_DAOS_DAOS_GET_ERROR);

    D_FUNC_LEAVE;
} /* end H5_daos_oidx_bcast_comp_cb() */


/*-------------------------------------------------------------------------
 * Function:    H5_daos_oid_encode
 *
 * Purpose:     Creates a DAOS OID given the object type and a 64 bit
 *              object index.  Note that `file` must have at least the
 *              default_object_class field set, but may be otherwise
 *              uninitialized.
 *
 * Return:      Success:    0
 *              Failure:    -1
 *
 *-------------------------------------------------------------------------
 */
herr_t
H5_daos_oid_encode(daos_obj_id_t *oid, uint64_t oidx, H5I_type_t obj_type,
    hid_t crt_plist_id, const char *oclass_prop_name, H5_daos_file_t *file)
{
    daos_oclass_id_t object_class = OC_UNKNOWN;
    daos_ofeat_t object_feats;
    herr_t ret_value = SUCCEED;

    /* Initialize oid.lo to oidx */
    oid->lo = oidx;

    /* Set type bits in the upper 2 bits of the lower 32 of oid.hi (for
     * simplicity so they're in the same location as in the compacted haddr_t
     * form) */
    if(obj_type == H5I_GROUP)
        oid->hi = H5_DAOS_TYPE_GRP;
    else if(obj_type == H5I_DATASET)
        oid->hi = H5_DAOS_TYPE_DSET;
    else if(obj_type == H5I_DATATYPE)
        oid->hi = H5_DAOS_TYPE_DTYPE;
    else {
        assert(obj_type == H5I_MAP);
        oid->hi = H5_DAOS_TYPE_MAP;
    } /* end else */

    /* Set the object feature flags */
    if(H5I_GROUP == obj_type)
        object_feats = DAOS_OF_DKEY_LEXICAL | DAOS_OF_AKEY_LEXICAL;
    else
        object_feats = DAOS_OF_DKEY_HASHED | DAOS_OF_AKEY_LEXICAL;

    /* Check for object class set on crt_plist_id */
    /* Note we do not copy the oclass_str in the property callbacks (there is no
     * "get" callback, so this is more like an H5P_peek, and we do not need to
     * free oclass_str as it points directly into the plist value */
    if(crt_plist_id != H5P_DEFAULT) {
        htri_t prop_exists;

        if((prop_exists = H5Pexist(crt_plist_id, oclass_prop_name)) < 0)
            D_GOTO_ERROR(H5E_VOL, H5E_CANTGET, FAIL, "can't check for object class property");
        if(prop_exists) {
            char *oclass_str = NULL;

            if(H5Pget(crt_plist_id, oclass_prop_name, &oclass_str) < 0)
                D_GOTO_ERROR(H5E_VOL, H5E_CANTGET, FAIL, "can't get object class");
            if(oclass_str && (oclass_str[0] != '\0'))
                if(OC_UNKNOWN == (object_class = (daos_oclass_id_t)daos_oclass_name2id(oclass_str)))
                    D_GOTO_ERROR(H5E_VOL, H5E_CANTGET, FAIL, "unknown object class");
        } /* end if */
    } /* end if */

    /* Check for object class set on file if not set from plist */
    if(object_class == OC_UNKNOWN)
        object_class = file->fapl_cache.default_object_class;

    /* Set the object class by default according to object type if not set from
     * above */
    if(object_class == OC_UNKNOWN)
        object_class = (obj_type == H5I_DATASET) ? OC_SX : OC_S1;

    /* Generate oid */
    H5_daos_obj_generate_id(oid, object_feats, object_class);

done:
    D_FUNC_LEAVE;
} /* end H5_daos_oid_encode() */


/*-------------------------------------------------------------------------
 * Function:    H5_daos_oid_encode_task
 *
 * Purpose:     Asynchronous task for calling H5_daos_oid_encode.
 *
 * Return:      Non-negative on success/Negative on failure
 *
 *-------------------------------------------------------------------------
 */
static int
H5_daos_oid_encode_task(tse_task_t *task)
{
    H5_daos_oid_encode_ud_t *udata = NULL;
    int ret_value = 0;

    /* Get private data */
    if(NULL == (udata = tse_task_get_priv(task)))
        D_GOTO_ERROR(H5E_IO, H5E_CANTINIT, -H5_DAOS_DAOS_GET_ERROR, "can't get private data for OID encoding task");

    assert(udata->req);
    assert(udata->oid_out);

    /* Check for previous errors */
    if(udata->req->status < -H5_DAOS_SHORT_CIRCUIT)
        D_GOTO_DONE(-H5_DAOS_PRE_ERROR);
    else if(udata->req->status == -H5_DAOS_SHORT_CIRCUIT)
        D_GOTO_DONE(-H5_DAOS_SHORT_CIRCUIT);

    if(H5_daos_oid_encode(udata->oid_out, udata->oidx, udata->obj_type,
            udata->crt_plist_id, udata->oclass_prop_name, udata->req->file) < 0)
        D_GOTO_ERROR(H5E_VOL, H5E_CANTENCODE, -H5_DAOS_H5_ENCODE_ERROR, "can't encode object ID");

done:
    /* Free private data if we haven't released ownership */
    if(udata) {
        if(H5P_DEFAULT != udata->crt_plist_id)
            if(H5Idec_ref(udata->crt_plist_id) < 0)
                D_DONE_ERROR(H5E_PLIST, H5E_CANTDEC, -H5_DAOS_H5_CLOSE_ERROR, "can't decrement ref. count on creation plist");

        H5_daos_file_decref(udata->file);

        /* Handle errors in this function */
        /* Do not place any code that can issue errors after this block, except for
         * H5_daos_req_free_int, which updates req->status if it sees an error */
        if(ret_value < -H5_DAOS_SHORT_CIRCUIT && udata->req->status >= -H5_DAOS_SHORT_CIRCUIT) {
            udata->req->status = ret_value;
            udata->req->failed_task = "OID encoding task";
        } /* end if */

        /* Release our reference to req */
        if(H5_daos_req_free_int(udata->req) < 0)
            D_DONE_ERROR(H5E_VOL, H5E_CLOSEERROR, -H5_DAOS_FREE_ERROR, "can't free request");

        /* Free private data */
        DV_free(udata);
    } /* end if */
    else
        assert(ret_value == -H5_DAOS_DAOS_GET_ERROR);

    /* Complete this task */
    tse_task_complete(task, ret_value);

    D_FUNC_LEAVE;
} /* end H5_daos_oid_encode_task() */


/*-------------------------------------------------------------------------
 * Function:    H5_daos_oid_generate
 *
 * Purpose:     Generate a DAOS OID given the object type and file
 *
 * Return:      Success:    0
 *              Failure:    -1
 *
 *-------------------------------------------------------------------------
 */
herr_t
H5_daos_oid_generate(daos_obj_id_t *oid, H5I_type_t obj_type,
    hid_t crt_plist_id, H5_daos_file_t *file, hbool_t collective,
    H5_daos_req_t *req, tse_task_t **first_task, tse_task_t **dep_task)
{
    H5_daos_oid_encode_ud_t *encode_udata = NULL;
    tse_task_t *dep_task_orig;
    tse_task_t *encode_task = NULL;
    int ret;
    herr_t ret_value = SUCCEED;

    assert(file);
    assert(req);
    assert(first_task);
    assert(dep_task);

    /* Track originally passed in dep task */
    dep_task_orig = *dep_task;

    /* Set up user data for OID encoding */
    if(NULL == (encode_udata = (H5_daos_oid_encode_ud_t *)DV_malloc(sizeof(H5_daos_oid_encode_ud_t))))
        D_GOTO_ERROR(H5E_RESOURCE, H5E_CANTALLOC, FAIL, "failed to allocate buffer for OID encoding user data");
    encode_udata->req = req;
    encode_udata->oid_out = oid;

    /* Generate oidx */
    if(H5_daos_oidx_generate(&encode_udata->oidx, file, collective, req, first_task, dep_task) < 0)
        D_GOTO_ERROR(H5E_VOL, H5E_CANTALLOC, FAIL, "can't generate object index");

    /* If OIDX generation created tasks, the following OID encoding must also
     * create tasks to depend on those tasks. Otherwise, the encoding proceeds
     * synchronously.
     */
    if(dep_task_orig == *dep_task) {
        /* Encode oid */
        if(H5_daos_oid_encode(encode_udata->oid_out, encode_udata->oidx, obj_type,
                crt_plist_id, H5_DAOS_OBJ_CLASS_NAME, file) < 0)
            D_GOTO_ERROR(H5E_VOL, H5E_CANTENCODE, FAIL, "can't encode object ID");
    }
    else {
        /* Create asynchronous task for OID encoding */

        encode_udata->file = file;
        encode_udata->obj_type = obj_type;
        encode_udata->crt_plist_id = crt_plist_id;
        encode_udata->oclass_prop_name = H5_DAOS_OBJ_CLASS_NAME;

        /* Create task to encode OID */
        if(0 != (ret = tse_task_create(H5_daos_oid_encode_task, &file->sched, encode_udata, &encode_task)))
            D_GOTO_ERROR(H5E_VOL, H5E_CANTINIT, FAIL, "can't create task to encode OID: %s", H5_daos_err_to_string(ret));

        /* Register task dependency */
        if(*dep_task && 0 != (ret = tse_task_register_deps(encode_task, 1, dep_task)))
            D_GOTO_ERROR(H5E_VOL, H5E_CANTINIT, FAIL, "can't create dependencies for OID encoding task: %s", H5_daos_err_to_string(ret));

        /* Schedule OID encoding task (or save it to be scheduled later) and give it
         * a reference to req */
        if(*first_task) {
            if(0 != (ret = tse_task_schedule(encode_task, false)))
                D_GOTO_ERROR(H5E_VOL, H5E_CANTINIT, FAIL, "can't schedule task to encode OID: %s", H5_daos_err_to_string(ret));
        }
        else
            *first_task = encode_task;
        req->rc++;
        file->item.rc++;

        /* Relinquish control of the OID encoding udata to the
         * task's completion callback */
        encode_udata = NULL;

        if(H5P_DEFAULT != crt_plist_id)
            if(H5Iinc_ref(crt_plist_id) < 0)
                D_GOTO_ERROR(H5E_PLIST, H5E_CANTINC, FAIL, "can't increment ref. count on creation plist");

        *dep_task = encode_task;
    }

done:
    encode_udata = DV_free(encode_udata);

    D_FUNC_LEAVE;
} /* end H5_daos_oid_generate() */


/*-------------------------------------------------------------------------
 * Function:    H5_daos_oid_to_token
 *
 * Purpose:     Converts an OID to an object "token".
 *
 * Return:      Success:    0
 *              Failure:    -1
 *
 *-------------------------------------------------------------------------
 */
herr_t
H5_daos_oid_to_token(daos_obj_id_t oid, H5O_token_t *obj_token)
{
    uint8_t *p;
    herr_t ret_value = SUCCEED;

    assert(obj_token);
    H5daos_compile_assert(H5_DAOS_ENCODED_OID_SIZE <= H5O_MAX_TOKEN_SIZE);

    p = (uint8_t *) obj_token;

    UINT64ENCODE(p, oid.lo);
    UINT64ENCODE(p, oid.hi);

    D_FUNC_LEAVE;
} /* end H5_daos_oid_to_token() */


/*-------------------------------------------------------------------------
 * Function:    H5_daos_token_to_oid
 *
 * Purpose:     Converts an object "token" to an OID.
 *
 * Return:      Success:    0
 *              Failure:    -1
 *
 *-------------------------------------------------------------------------
 */
herr_t
H5_daos_token_to_oid(const H5O_token_t *obj_token, daos_obj_id_t *oid)
{
    const uint8_t *p;
    herr_t ret_value = SUCCEED;

    assert(obj_token);
    assert(oid);
    H5daos_compile_assert(H5_DAOS_ENCODED_OID_SIZE <= H5O_MAX_TOKEN_SIZE);

    p = (const uint8_t *) obj_token;

    UINT64DECODE(p, oid->lo);
    UINT64DECODE(p, oid->hi);

    D_FUNC_LEAVE;
} /* end H5_daos_token_to_oid() */


/*-------------------------------------------------------------------------
 * Function:    H5_daos_oid_to_type
 *
 * Purpose:     Retrieve the HDF5 object type from an OID
 *
 * Return:      Success:    Object type
 *              Failure:    H5I_BADID
 *
 *-------------------------------------------------------------------------
 */
H5I_type_t
H5_daos_oid_to_type(daos_obj_id_t oid)
{
    uint64_t type_bits;

    /* Retrieve type */
    type_bits = oid.hi & H5_DAOS_TYPE_MASK;
    if(type_bits == H5_DAOS_TYPE_GRP)
        return(H5I_GROUP);
    else if(type_bits == H5_DAOS_TYPE_DSET)
        return(H5I_DATASET);
    else if(type_bits == H5_DAOS_TYPE_DTYPE)
        return(H5I_DATATYPE);
    else if(type_bits == H5_DAOS_TYPE_MAP)
        return(H5I_MAP);
    else
        return(H5I_BADID);
} /* end H5_daos_oid_to_type() */


/*-------------------------------------------------------------------------
 * Function:    H5_daos_mult128
 *
 * Purpose:     Multiply two 128 bit unsigned integers to yield a 128 bit
 *              unsigned integer
 *
 * Return:      void
 *
 *-------------------------------------------------------------------------
 */
static void
H5_daos_mult128(uint64_t x_lo, uint64_t x_hi, uint64_t y_lo, uint64_t y_hi,
    uint64_t *ans_lo, uint64_t *ans_hi)
{
    uint64_t xlyl;
    uint64_t xlyh;
    uint64_t xhyl;
    uint64_t xhyh;
    uint64_t temp;

    assert(ans_lo);
    assert(ans_hi);

    /*
     * First calculate x_lo * y_lo
     */
    /* Compute 64 bit results of multiplication of each combination of high and
     * low 32 bit sections of x_lo and y_lo */
    xlyl = (x_lo & 0xffffffff) * (y_lo & 0xffffffff);
    xlyh = (x_lo & 0xffffffff) * (y_lo >> 32);
    xhyl = (x_lo >> 32) * (y_lo & 0xffffffff);
    xhyh = (x_lo >> 32) * (y_lo >> 32);

    /* Calculate lower 32 bits of the answer */
    *ans_lo = xlyl & 0xffffffff;

    /* Calculate second 32 bits of the answer. Use temp to keep a 64 bit result
     * of the calculation for these 32 bits, to keep track of overflow past
     * these 32 bits. */
    temp = (xlyl >> 32) + (xlyh & 0xffffffff) + (xhyl & 0xffffffff);
    *ans_lo += temp << 32;

    /* Calculate third 32 bits of the answer, including overflowed result from
     * the previous operation */
    temp >>= 32;
    temp += (xlyh >> 32) + (xhyl >> 32) + (xhyh & 0xffffffff);
    *ans_hi = temp & 0xffffffff;

    /* Calculate highest 32 bits of the answer. No need to keep track of
     * overflow because it has overflowed past the end of the 128 bit answer */
    temp >>= 32;
    temp += (xhyh >> 32);
    *ans_hi += temp << 32;

    /*
     * Now add the results from multiplying x_lo * y_hi and x_hi * y_lo. No need
     * to consider overflow here, and no need to consider x_hi * y_hi because
     * those results would overflow past the end of the 128 bit answer.
     */
    *ans_hi += (x_lo * y_hi) + (x_hi * y_lo);

    return;
} /* end H5_daos_mult128() */


/*-------------------------------------------------------------------------
 * Function:    H5_daos_hash128
 *
 * Purpose:     Hashes the string name to a 128 bit buffer (hash).
 *              Implementation of the FNV hash algorithm.
 *
 * Return:      void
 *
 *-------------------------------------------------------------------------
 */
void
H5_daos_hash128(const char *name, void *hash)
{
    const uint8_t *name_p = (const uint8_t *)name;
    uint8_t *hash_p = (uint8_t *)hash;
    uint64_t name_lo;
    uint64_t name_hi;
    /* Initialize hash value in accordance with the FNV algorithm */
    uint64_t hash_lo = 0x62b821756295c58d;
    uint64_t hash_hi = 0x6c62272e07bb0142;
    /* Initialize FNV prime number in accordance with the FNV algorithm */
    const uint64_t fnv_prime_lo = 0x13b;
    const uint64_t fnv_prime_hi = 0x1000000;
    size_t name_len_rem;

    assert(name);
    assert(hash);

    name_len_rem = strlen(name);

    while(name_len_rem > 0) {
        /* "Decode" lower 64 bits of this 128 bit section of the name, so the
         * numberical value of the integer is the same on both little endian and
         * big endian systems */
        if(name_len_rem >= 8) {
            UINT64DECODE(name_p, name_lo)
            name_len_rem -= 8;
        } /* end if */
        else {
            name_lo = 0;
            UINT64DECODE_VAR(name_p, name_lo, name_len_rem)
            name_len_rem = 0;
        } /* end else */

        /* "Decode" second 64 bits */
        if(name_len_rem > 0) {
            if(name_len_rem >= 8) {
                UINT64DECODE(name_p, name_hi)
                name_len_rem -= 8;
            } /* end if */
            else {
                name_hi = 0;
                UINT64DECODE_VAR(name_p, name_hi, name_len_rem)
                name_len_rem = 0;
            } /* end else */
        } /* end if */
        else
            name_hi = 0;

        /* FNV algorithm - XOR hash with name then multiply by fnv_prime */
        hash_lo ^= name_lo;
        hash_hi ^= name_hi;
        H5_daos_mult128(hash_lo, hash_hi, fnv_prime_lo, fnv_prime_hi, &hash_lo, &hash_hi);
    } /* end while */

    /* "Encode" hash integers to char buffer, so the buffer is the same on both
     * little endian and big endian systems */
    UINT64ENCODE(hash_p, hash_lo)
    UINT64ENCODE(hash_p, hash_hi)

    return;
} /* end H5_daos_hash128() */


/*-------------------------------------------------------------------------
 * Function:    H5_daos_tx_comp_cb
 *
 * Purpose:     Callback for daos_tx_commit()/abort() which closes the
 *              transaction.
 *
 * Return:      Success:        0
 *              Failure:        Error code
 *
 * Programmer:  Neil Fortner
 *              January, 2019
 *
 *-------------------------------------------------------------------------
 */
static int
H5_daos_tx_comp_cb(tse_task_t *task, void H5VL_DAOS_UNUSED *args)
{
    H5_daos_req_t *req;
    int ret;
    int ret_value = 0;

    /* Get private data */
    if(NULL == (req = tse_task_get_priv(task)))
        D_GOTO_ERROR(H5E_IO, H5E_CANTINIT, -H5_DAOS_DAOS_GET_ERROR, "can't get private data for transaction commit/abort task");

    /* Handle errors in commit/abort task.  Only record error in
     * udata->req_status if it does not already contain an error (it could
     * contain an error if another task this task is not dependent on also
     * failed). */
    if(task->dt_result < -H5_DAOS_PRE_ERROR
            && req->status >= -H5_DAOS_SHORT_CIRCUIT) {
        req->status = task->dt_result;
        req->failed_task = "transaction commit/abort";
    } /* end if */

    /* Close transaction */
    if(0 != (ret = daos_tx_close(req->th, NULL /*event*/)))
        D_GOTO_ERROR(H5E_IO, H5E_CLOSEERROR, ret, "can't close transaction: %s", H5_daos_err_to_string(ret));
    req->th_open = FALSE;

done:
    /* Complete finalize task in engine */
    tse_task_complete(req->finalize_task, ret_value);
    req->finalize_task = NULL;

    /* Make notify callback */
    if(req->notify_cb) {
        H5ES_status_t req_status;

        /* Determine request status */
        if(ret_value >= 0 && (req->status == -H5_DAOS_INCOMPLETE
                || req->status == -H5_DAOS_SHORT_CIRCUIT))
            req_status = H5ES_STATUS_SUCCEED;
        else if(req->status == -H5_DAOS_CANCELED)
            req_status = H5ES_STATUS_CANCELED;
        else
            req_status = H5ES_STATUS_FAIL;

        /* Make callback */
        if(req->notify_cb(req->notify_ctx, req_status) < 0)
            D_DONE_ERROR(H5E_VOL, H5E_CANTOPERATE, -H5_DAOS_CALLBACK_ERROR, "notify callback returned failure");
    } /* end if */

    /* Mark request as completed */
    if(ret_value >= 0 && (req->status == -H5_DAOS_INCOMPLETE
            || req->status == -H5_DAOS_SHORT_CIRCUIT))
        req->status = 0;

    /* Handle errors in this function */
    /* Do not place any code that can issue errors after this block, except for
     * H5_daos_req_free_int, which updates req->status if it sees an error */
    if(ret_value < -H5_DAOS_SHORT_CIRCUIT && req->status >= -H5_DAOS_SHORT_CIRCUIT) {
        req->status = ret_value;
        req->failed_task = "transaction commit/abort completion callback";
    } /* end if */

    /* Release our reference to req */
    if(H5_daos_req_free_int(req) < 0)
        D_DONE_ERROR(H5E_IO, H5E_CLOSEERROR, -H5_DAOS_FREE_ERROR, "can't free request");

    D_FUNC_LEAVE;
} /* end H5_daos_tx_comp_cb() */


/*-------------------------------------------------------------------------
 * Function:    H5_daos_h5op_finalize
 *
 * Purpose:     Task function which is called when an HDF5 operation is
 *              complete.  Commits the transaction if one was opened for
 *              the operation, then releases its reference to req.
 *
 * Return:      Success:        0
 *              Failure:        Error code
 *
 * Programmer:  Neil Fortner
 *              January, 2019
 *
 *-------------------------------------------------------------------------
 */
int
H5_daos_h5op_finalize(tse_task_t *task)
{
    H5_daos_req_t *req;
    hbool_t close_tx = FALSE;
    int ret;
    int ret_value = 0;

    /* Get private data */
    if(NULL == (req = tse_task_get_priv(task)))
        D_GOTO_ERROR(H5E_FILE, H5E_CANTINIT, -H5_DAOS_DAOS_GET_ERROR, "can't get private data for operation finalize task");
    assert(task == req->finalize_task);

    /* Check for error */
    if(req->status < -H5_DAOS_SHORT_CIRCUIT) {
        /* Print error message */
        D_DONE_ERROR(H5E_IO, H5E_CANTINIT, req->status, "operation failed in task \"%s\": %s", req->failed_task, H5_daos_err_to_string(req->status));

        /* Abort transaction if opened */
        if(req->th_open) {
            tse_task_t *abort_task;
            daos_tx_abort_t *abort_args;

            /* Create task */
            if(0 != (ret = daos_task_create(DAOS_OPC_TX_ABORT, &req->file->sched, 0, NULL, &abort_task))) {
                close_tx = TRUE;
                req->th_open = FALSE;
                D_GOTO_ERROR(H5E_IO, H5E_CANTINIT, ret, "can't create task to abort transaction: %s", H5_daos_err_to_string(ret));
            } /* end if */

            /* Set arguments */
            if(NULL == (abort_args = daos_task_get_args(abort_task))) {
                close_tx = TRUE;
                req->th_open = FALSE;
                D_GOTO_ERROR(H5E_IO, H5E_CANTINIT, -H5_DAOS_DAOS_GET_ERROR, "can't get arguments for transaction abort task");
            } /* end if */
            abort_args->th = req->th;

            /* Register callback to close transaction */
            if(0 != (ret = tse_task_register_comp_cb(abort_task, H5_daos_tx_comp_cb, NULL, 0))) {
                close_tx = TRUE;
                req->th_open = FALSE;
                tse_task_complete(abort_task, ret_value);
                D_GOTO_ERROR(H5E_IO, H5E_CANTINIT, ret, "can't register callback to close transaction: %s", H5_daos_err_to_string(ret));
            } /* end if */

            /* Set private data for abort */
            (void)tse_task_set_priv(abort_task, req);

            /* Schedule abort task */
            if(0 != (ret = tse_task_schedule(abort_task, false))) {
                close_tx = TRUE;
                req->th_open = FALSE;
                tse_task_complete(abort_task, ret_value);
                D_GOTO_ERROR(H5E_IO, H5E_CANTINIT, ret, "can't schedule task to abort transaction: %s", H5_daos_err_to_string(ret));
            } /* end if */
            req->rc++;
        } /* end if */
    } /* end if */
    else {
        /* Commit transaction if opened */
        if(req->th_open) {
            tse_task_t *commit_task;
            daos_tx_commit_t *commit_args;

            /* Create task */
            if(0 != (ret = daos_task_create(DAOS_OPC_TX_COMMIT, &req->file->sched, 0, NULL, &commit_task))) {
                close_tx = TRUE;
                req->th_open = FALSE;
                D_GOTO_ERROR(H5E_IO, H5E_CANTINIT, ret, "can't create task to commit transaction: %s", H5_daos_err_to_string(ret));
            } /* end if */

            /* Set arguments */
            if(NULL == (commit_args = daos_task_get_args(commit_task))) {
                close_tx = TRUE;
                req->th_open = FALSE;
                D_GOTO_ERROR(H5E_IO, H5E_CANTINIT, -H5_DAOS_DAOS_GET_ERROR, "can't get arguments for transaction commit task");
            } /* end if */
            commit_args->th = req->th;

            /* Register callback to close transaction */
            if(0 != (ret = tse_task_register_comp_cb(commit_task, H5_daos_tx_comp_cb, NULL, 0))) {
                close_tx = TRUE;
                req->th_open = FALSE;
                tse_task_complete(commit_task, ret_value);
                D_GOTO_ERROR(H5E_IO, H5E_CANTINIT, ret, "can't register callback to close transaction: %s", H5_daos_err_to_string(ret));
            } /* end if */

            /* Set private data for commit */
            (void)tse_task_set_priv(commit_task, req);

            /* Schedule commit task */
            if(0 != (ret = tse_task_schedule(commit_task, false))) {
                close_tx = TRUE;
                req->th_open = FALSE;
                tse_task_complete(commit_task, ret_value);
                D_GOTO_ERROR(H5E_IO, H5E_CANTINIT, ret, "can't schedule task to commit transaction: %s", H5_daos_err_to_string(ret));
            } /* end if */
            req->rc++;
        } /* end if */
    } /* end else */

done:
    if(req) {
        /* Check if we failed to start tx commit/abour task */
        if(close_tx) {
            /* Close transaction */
            if(0 != (ret = daos_tx_close(req->th, NULL /*event*/)))
                D_DONE_ERROR(H5E_IO, H5E_CLOSEERROR, ret, "can't close transaction: %s", H5_daos_err_to_string(ret));
            req->th_open = FALSE;
        } /* end if */

        /* Check if we're done */
        if(!req->th_open) {
            /* Make notify callback */
            if(req->notify_cb)
                if(req->notify_cb(req->notify_ctx, ret_value >= 0 && (req->status == -H5_DAOS_INCOMPLETE
                        || req->status == -H5_DAOS_SHORT_CIRCUIT) ? H5ES_STATUS_SUCCEED
                        : req->status == -H5_DAOS_CANCELED ? H5ES_STATUS_CANCELED : H5ES_STATUS_FAIL) < 0)
                    D_DONE_ERROR(H5E_VOL, H5E_CANTOPERATE, -H5_DAOS_CALLBACK_ERROR, "notify callback returned failure");

            /* Mark request as completed if there were no errors */
            if(ret_value >= 0 && (req->status == -H5_DAOS_INCOMPLETE
                    || req->status == -H5_DAOS_SHORT_CIRCUIT))
                req->status = 0;

            /* Complete task in engine */
            tse_task_complete(req->finalize_task, ret_value);
            req->finalize_task = NULL;
        } /* end if */
    } /* end if */
    else
        assert(ret_value == -H5_DAOS_DAOS_GET_ERROR);

    /* Report failures in this routine */
    /* Do not place any code that can issue errors after this block, except for
     * H5_daos_req_free_int, which updates req->status if it sees an error */
    if(ret_value < -H5_DAOS_SHORT_CIRCUIT && req->status >= -H5_DAOS_SHORT_CIRCUIT) {
        req->status = ret_value;
        req->failed_task = "h5 op finalize";
    } /* end if */

    /* Release our reference to req */
    if(H5_daos_req_free_int(req) < 0)
        D_DONE_ERROR(H5E_IO, H5E_CLOSEERROR, -H5_DAOS_FREE_ERROR, "can't free request");

    D_FUNC_LEAVE;
} /* end H5_daos_h5op_finalize() */


/*-------------------------------------------------------------------------
 * Function:    H5_daos_generic_prep_cb
 *
 * Purpose:     Prepare callback for generic DAOS operations.  Currently
 *              only checks for errors from previous tasks.
 *
 * Return:      Success:        0
 *              Failure:        Error code
 *
 * Programmer:  Neil Fortner
 *              February, 2020
 *
 *-------------------------------------------------------------------------
 */
int
H5_daos_generic_prep_cb(tse_task_t *task, void H5VL_DAOS_UNUSED *args)
{
    H5_daos_generic_cb_ud_t *udata;
    int ret_value = 0;

    /* Get private data */
    if(NULL == (udata = tse_task_get_priv(task)))
        D_GOTO_ERROR(H5E_VOL, H5E_CANTINIT, -H5_DAOS_DAOS_GET_ERROR, "can't get private data for generic task");

    assert(udata->req);
    assert(udata->req->file);

    /* Handle errors */
    if(udata->req->status < -H5_DAOS_SHORT_CIRCUIT) {
        tse_task_complete(task, -H5_DAOS_PRE_ERROR);
        udata = NULL;
        D_GOTO_DONE(-H5_DAOS_PRE_ERROR);
    } /* end if */
    else if(udata->req->status == -H5_DAOS_SHORT_CIRCUIT) {
        tse_task_complete(task, -H5_DAOS_SHORT_CIRCUIT);
        udata = NULL;
        D_GOTO_DONE(-H5_DAOS_SHORT_CIRCUIT);
    } /* end if */

done:
    D_FUNC_LEAVE;
} /* end H5_daos_generic_prep_cb() */


/*-------------------------------------------------------------------------
 * Function:    H5_daos_generic_comp_cb
 *
 * Purpose:     Complete callback for generic DAOS operations.  Currently
 *              checks for a failed task then frees private data.
 *
 * Return:      Success:        0
 *              Failure:        Error code
 *
 * Programmer:  Neil Fortner
 *              February, 2020
 *
 *-------------------------------------------------------------------------
 */
int
H5_daos_generic_comp_cb(tse_task_t *task, void H5VL_DAOS_UNUSED *args)
{
    H5_daos_generic_cb_ud_t *udata;
    int ret_value = 0;

    /* Get private data */
    if(NULL == (udata = tse_task_get_priv(task)))
        D_GOTO_ERROR(H5E_VOL, H5E_CANTINIT, -H5_DAOS_DAOS_GET_ERROR, "can't get private data for generic task");

    assert(udata->req);
    assert(udata->req->file);

    /* Handle errors in task.  Only record error in udata->req_status if it does
     * not already contain an error (it could contain an error if another task
     * this task is not dependent on also failed). */
    /* Do not place any code that can issue errors after this block, except for
     * H5_daos_req_free_int, which updates req->status if it sees an error */
    if(task->dt_result < -H5_DAOS_PRE_ERROR
            && udata->req->status >= -H5_DAOS_SHORT_CIRCUIT) {
        udata->req->status = task->dt_result;
        udata->req->failed_task = udata->task_name;
    } /* end if */

done:
    if(udata) {
        /* Release our reference to req */
        if(H5_daos_req_free_int(udata->req) < 0)
            D_DONE_ERROR(H5E_VOL, H5E_CLOSEERROR, -H5_DAOS_FREE_ERROR, "can't free request");

        /* Free private data */
        DV_free(udata);
    }
    else
        assert(ret_value == -H5_DAOS_DAOS_GET_ERROR);

    D_FUNC_LEAVE;
} /* end H5_daos_generic_comp_cb() */


/*-------------------------------------------------------------------------
 * Function:    H5_daos_md_rw_prep_cb
 *
 * Purpose:     Prepare callback for asynchronous daos_obj_update or
 *              daos_obj_fetch for metadata I/O.  Currently checks for
 *              errors from previous tasks then sets arguments for the
 *              DAOS operation.
 *
 * Return:      Success:        0
 *              Failure:        Error code
 *
 * Programmer:  Neil Fortner
 *              January, 2019
 *
 *-------------------------------------------------------------------------
 */
int
H5_daos_md_rw_prep_cb(tse_task_t *task, void H5VL_DAOS_UNUSED *args)
{
    H5_daos_md_rw_cb_ud_t *udata;
    daos_obj_rw_t *update_args;
    int ret_value = 0;

    /* Get private data */
    if(NULL == (udata = tse_task_get_priv(task)))
        D_GOTO_ERROR(H5E_IO, H5E_CANTINIT, -H5_DAOS_DAOS_GET_ERROR, "can't get private data for metadata I/O task");

    assert(udata->obj);
    assert(udata->req);
    assert(udata->obj->item.file);
    assert(!udata->obj->item.file->closed);

    /* Handle errors */
    if(udata->req->status < -H5_DAOS_SHORT_CIRCUIT) {
        tse_task_complete(task, -H5_DAOS_PRE_ERROR);
        udata = NULL;
        D_GOTO_DONE(-H5_DAOS_PRE_ERROR);
    } /* end if */
    else if(udata->req->status == -H5_DAOS_SHORT_CIRCUIT) {
        tse_task_complete(task, -H5_DAOS_SHORT_CIRCUIT);
        udata = NULL;
        D_GOTO_DONE(-H5_DAOS_SHORT_CIRCUIT);
    } /* end if */

    /* Set update task arguments */
    if(NULL == (update_args = daos_task_get_args(task))) {
        tse_task_complete(task, -H5_DAOS_DAOS_GET_ERROR);
        D_GOTO_ERROR(H5E_IO, H5E_CANTINIT, -H5_DAOS_DAOS_GET_ERROR, "can't get arguments for metadata I/O task");
    } /* end if */
    update_args->oh = udata->obj->obj_oh;
    update_args->th = udata->req->th;
    update_args->flags = udata->flags;
    update_args->dkey = &udata->dkey;
    update_args->nr = udata->nr;
    update_args->iods = udata->iod;
    update_args->sgls = udata->sgl;

done:
    D_FUNC_LEAVE;
} /* end H5_daos_md_rw_prep_cb() */


/*-------------------------------------------------------------------------
 * Function:    H5_daos_md_update_comp_cb
 *
 * Purpose:     Complete callback for asynchronous daos_obj_update for
 *              metadata writes.  Currently checks for a failed task then
 *              frees private data.
 *
 * Return:      Success:        0
 *              Failure:        Error code
 *
 * Programmer:  Neil Fortner
 *              January, 2019
 *
 *-------------------------------------------------------------------------
 */
int
H5_daos_md_update_comp_cb(tse_task_t *task, void H5VL_DAOS_UNUSED *args)
{
    H5_daos_md_rw_cb_ud_t *udata;
    unsigned i;
    int ret_value = 0;

    /* Get private data */
    if(NULL == (udata = tse_task_get_priv(task)))
        D_GOTO_ERROR(H5E_IO, H5E_CANTINIT, -H5_DAOS_DAOS_GET_ERROR, "can't get private data for metadata I/O task");
    assert(!udata->req->file->closed);

    /* Handle errors in update task.  Only record error in udata->req_status if
     * it does not already contain an error (it could contain an error if
     * another task this task is not dependent on also failed). */
    if(task->dt_result < -H5_DAOS_PRE_ERROR
            && udata->req->status >= -H5_DAOS_SHORT_CIRCUIT) {
        udata->req->status = task->dt_result;
        udata->req->failed_task = udata->task_name;
    } /* end if */

    /* Close object */
    if(H5_daos_object_close(udata->obj, H5I_INVALID_HID, NULL) < 0)
        D_DONE_ERROR(H5E_IO, H5E_CLOSEERROR, -H5_DAOS_H5_CLOSE_ERROR, "can't close object");

    /* Handle errors in this function */
    /* Do not place any code that can issue errors after this block, except for
     * H5_daos_req_free_int, which updates req->status if it sees an error */
    if(ret_value < -H5_DAOS_SHORT_CIRCUIT && udata->req->status >= -H5_DAOS_SHORT_CIRCUIT) {
        udata->req->status = ret_value;
        udata->req->failed_task = udata->task_name;
    } /* end if */

    /* Release our reference to req */
    if(H5_daos_req_free_int(udata->req) < 0)
        D_DONE_ERROR(H5E_IO, H5E_CLOSEERROR, -H5_DAOS_FREE_ERROR, "can't free request");

    /* Free private data */
    if(udata->free_dkey)
        DV_free(udata->dkey.iov_buf);
    if(udata->free_akeys)
        for(i = 0; i < udata->nr; i++)
            DV_free(udata->iod[i].iod_name.iov_buf);
    for(i = 0; i < udata->nr; i++)
        if(udata->free_sg_iov[i])
            DV_free(udata->sg_iov[i].iov_buf);
    DV_free(udata);

done:
    D_FUNC_LEAVE;
} /* end H5_daos_md_update_comp_cb() */


/*-------------------------------------------------------------------------
 * Function:    H5_daos_mpi_ibcast_task
 *
 * Purpose:     Wraps a call to MPI_Ibcast in a DAOS/TSE task.
 *
 * Return:      Success:        0
 *              Failure:        Error code
 *
 * Programmer:  Neil Fortner
 *              January, 2020
 *
 *-------------------------------------------------------------------------
 */
int
H5_daos_mpi_ibcast_task(tse_task_t *task)
{
    H5_daos_mpi_ibcast_ud_t *udata;
    int ret_value = 0;

    assert(!H5_daos_mpi_task_g);

    /* Get private data */
    if(NULL == (udata = tse_task_get_priv(task)))
        D_GOTO_ERROR(H5E_IO, H5E_CANTINIT, -H5_DAOS_DAOS_GET_ERROR, "can't get private data for MPI broadcast task");

    assert(udata->req);
    assert(udata->req->file);
    assert(!udata->req->file->closed);
    assert(udata->buffer);

    /* Make call to MPI_Ibcast */
    if(MPI_SUCCESS != MPI_Ibcast(udata->buffer, udata->count, MPI_BYTE, 0, udata->req->file->comm, &H5_daos_mpi_req_g))
        D_GOTO_ERROR(H5E_VOL, H5E_MPI, -H5_DAOS_MPI_ERROR, "MPI_Ibcast failed");

    /* Register this task as the current in-flight MPI task */
    H5_daos_mpi_task_g = task;

    /* This task will be completed by the progress function once that function
     * detects that the MPI request is finished */

done:
    D_FUNC_LEAVE;
} /* end H5_daos_mpi_ibcast_task() */


/*-------------------------------------------------------------------------
 * Function:    H5_daos_metatask_autocomp_other
 *
 * Purpose:     Body function for a metatask that needs to complete
 *              itself and another task.
 *
 * Return:      Success:        0
 *              Failure:        Error code
 *
 * Programmer:  Neil Fortner
 *              March, 2020
 *
 *-------------------------------------------------------------------------
 */
int
H5_daos_metatask_autocomp_other(tse_task_t *task)
{
    tse_task_t *other_task = NULL;
    int ret_value = 0;

    /* Get other task */
    if(NULL == (other_task = (tse_task_t *)tse_task_get_priv(task)))
        D_GOTO_ERROR(H5E_IO, H5E_CANTINIT, -H5_DAOS_DAOS_GET_ERROR, "can't get private data for autocomplete other metatask");

    /* Complete other task */
    tse_task_complete(other_task, ret_value);

done:
    tse_task_complete(task, ret_value);

    D_FUNC_LEAVE;
} /* end H5_daos_metatask_autocomp_other() */


/*-------------------------------------------------------------------------
 * Function:    H5_daos_metatask_autocomplete
 *
 * Purpose:     Body function for a metatask that needs to complete
 *              itself.
 *
 * Return:      Success:        0
 *              Failure:        Error code
 *
 * Programmer:  Neil Fortner
 *              March, 2020
 *
 *-------------------------------------------------------------------------
 */
int
H5_daos_metatask_autocomplete(tse_task_t *task)
{
    tse_task_complete(task, 0);

    return 0;
} /* end H5_daos_metatask_autocomplete() */


/*-------------------------------------------------------------------------
 * Function:    H5_daos_list_key_prep_cb
 *
 * Purpose:     Prepare callback for asynchronous daos key list
 *              operations.  Currently checks for errors from previous
 *              tasks then sets arguments for the DAOS operation.
 *
 * Return:      Success:        0
 *              Failure:        Error code
 *
 * Programmer:  Neil Fortner
 *              January, 2019
 *
 *-------------------------------------------------------------------------
 */
static int
H5_daos_list_key_prep_cb(tse_task_t *task, void H5VL_DAOS_UNUSED *args)
{
    H5_daos_iter_ud_t *udata;
    daos_obj_list_t *list_args;
    int ret_value = 0;

    /* Get private data */
    if(NULL == (udata = tse_task_get_priv(task)))
        D_GOTO_ERROR(H5E_IO, H5E_CANTINIT, -H5_DAOS_DAOS_GET_ERROR, "can't get private data for key list task");

    assert(udata->target_obj);
    assert(udata->iter_data->req);
    assert(udata->iter_data->req->file);
    assert(!udata->iter_data->req->file->closed);

    /* Handle errors */
    if(udata->iter_data->req->status < -H5_DAOS_SHORT_CIRCUIT) {
        tse_task_complete(task, -H5_DAOS_PRE_ERROR);
        udata = NULL;
        D_GOTO_DONE(-H5_DAOS_PRE_ERROR);
    } /* end if */
    else if(udata->iter_data->req->status == -H5_DAOS_SHORT_CIRCUIT) {
        tse_task_complete(task, -H5_DAOS_SHORT_CIRCUIT);
        udata = NULL;
        D_GOTO_DONE(-H5_DAOS_SHORT_CIRCUIT);
    } /* end if */

    /* Set oh argument */
    if(NULL == (list_args = daos_task_get_args(task))) {
        tse_task_complete(task, -H5_DAOS_DAOS_GET_ERROR);
        D_GOTO_ERROR(H5E_IO, H5E_CANTINIT, -H5_DAOS_DAOS_GET_ERROR, "can't get arguments for key list task");
    } /* end if */
    list_args->oh = udata->target_obj->obj_oh;

done:
    D_FUNC_LEAVE;
} /* end H5_daos_list_key_prep_cb() */


/*-------------------------------------------------------------------------
 * Function:    H5_daos_list_key_finish
 *
 * Purpose:     Frees key list udata and, if this is the base level of
 *              iteration, iter data.
 *
 * Return:      Success:        0
 *              Failure:        Error code
 *
 * Programmer:  Neil Fortner
 *              January, 2020
 *
 *-------------------------------------------------------------------------
 */
static int
H5_daos_list_key_finish(tse_task_t *task)
{
    H5_daos_iter_ud_t *udata;
    H5_daos_req_t *req = NULL;
    int ret_value = 0;

    /* Get private data */
    if(NULL == (udata = tse_task_get_priv(task)))
        D_GOTO_ERROR(H5E_VOL, H5E_CANTINIT, -H5_DAOS_DAOS_GET_ERROR, "can't get private data for iteration task");

    assert(task == udata->iter_metatask);

    /* Assign req convenience pointer.  We do this so we can still handle errors
     * after freeing.  This should be safe since we don't decrease the ref count
     * on req until we're done with it. */
    req = udata->iter_data->req;

    assert(req);
    assert(req->file);

    /* Finalize iter_data if this is the base of iteration */
    if(udata->base_iter) {
        /* Iteration is complete, we are no longer short-circuiting (if this
         * iteration caused the short circuit) */
        if(udata->iter_data->short_circuit_init) {
            if(udata->iter_data->req->status == -H5_DAOS_SHORT_CIRCUIT)
                udata->iter_data->req->status = -H5_DAOS_INCOMPLETE;
            udata->iter_data->short_circuit_init = FALSE;
        } /* end if */

        /* Decrement reference count on root obj id */
        if(H5Idec_ref(udata->iter_data->iter_root_obj) < 0)
            D_DONE_ERROR(H5E_LINK, H5E_CANTDEC, -H5_DAOS_H5_CLOSE_ERROR, "can't decrement reference count on iteration base object");
        udata->iter_data->iter_root_obj = H5I_INVALID_HID;

        /* Set *op_ret_p if present */
        if(udata->iter_data->op_ret_p)
            *udata->iter_data->op_ret_p = udata->iter_data->op_ret;

        /* Free hash table */
        if(udata->iter_data->iter_type == H5_DAOS_ITER_TYPE_LINK) {
            udata->iter_data->u.link_iter_data.recursive_link_path = DV_free(udata->iter_data->u.link_iter_data.recursive_link_path);

            if(udata->iter_data->u.link_iter_data.visited_link_table) {
                dv_hash_table_free(udata->iter_data->u.link_iter_data.visited_link_table);
                udata->iter_data->u.link_iter_data.visited_link_table = NULL;
            } /* end if */
        } /* end if */

        /* Free iter data */
        udata->iter_data = DV_free(udata->iter_data);
    } /* end if */
    else
        assert(udata->iter_data->is_recursive);
    
    /* Close target_obj */
    if(H5_daos_object_close(udata->target_obj, H5I_INVALID_HID, NULL) < 0)
        D_DONE_ERROR(H5E_VOL, H5E_CLOSEERROR, -H5_DAOS_H5_CLOSE_ERROR, "can't close object");

    /* Free buffer */
    if(udata->sg_iov.iov_buf)
        DV_free(udata->sg_iov.iov_buf);

    /* Free kds buffer if one was allocated */
    if(udata->kds_dyn)
        DV_free(udata->kds_dyn);

    /* Free udata */
    udata = DV_free(udata);

    /* Handle errors */
    /* Do not place any code that can issue errors after this block, except for
     * H5_daos_req_free_int, which updates req->status if it sees an error */
    if(ret_value < -H5_DAOS_SHORT_CIRCUIT && req->status >= -H5_DAOS_SHORT_CIRCUIT) {
        req->status = ret_value;
        req->failed_task = "key list finish";
    } /* end if */

    /* Release req */
    if(H5_daos_req_free_int(req) < 0)
        D_DONE_ERROR(H5E_VOL, H5E_CLOSEERROR, -H5_DAOS_FREE_ERROR, "can't free request");

done:
    /* Mark task as complete */
    tse_task_complete(task, ret_value);

    D_FUNC_LEAVE;
} /* end H5_daos_list_key_finish() */


/*-------------------------------------------------------------------------
 * Function:    H5_daos_list_key_start
 *
 * Purpose:     Begins listing keys (akeys or dkeys depending on opc)
 *              asynchronously, calling comp_cb when finished.  iter_udata
 *              must already be exist and be filled in with valid info.
 *              Can be used to continue iteration if the first call did
 *              not return all the keys.
 *
 * Return:      Non-negative on success/Negative on failure
 *
 *-------------------------------------------------------------------------
 */
int
H5_daos_list_key_start(H5_daos_iter_ud_t *iter_udata, daos_opc_t opc,
    tse_task_cb_t comp_cb, tse_task_t **first_task, tse_task_t **dep_task)
{
    daos_obj_list_t *list_args;
    tse_task_t *list_task = NULL;
    int ret;
    int ret_value = 0;

    assert(iter_udata);
    assert(iter_udata->iter_metatask);
    assert(first_task);
    assert(dep_task);

    /* Create task for key list */
    if(0 != (ret = daos_task_create(opc, &iter_udata->target_obj->item.file->sched, *dep_task ? 1 : 0, *dep_task ? dep_task : NULL, &list_task)))
        D_GOTO_ERROR(H5E_VOL, H5E_CANTINIT, ret, "can't create task to list keys: %s", H5_daos_err_to_string(ret));

    /* Set callback functions for key list */
    if(0 != (ret = tse_task_register_cbs(list_task, H5_daos_list_key_prep_cb, NULL, 0, comp_cb, NULL, 0)))
        D_GOTO_ERROR(H5E_VOL, H5E_CANTINIT, ret, "can't register callbacks for task to list keys: %s", H5_daos_err_to_string(ret));

    /* Set private data for key list */
    (void)tse_task_set_priv(list_task, iter_udata);

    /* Get arguments for list operation */
    if(NULL == (list_args = daos_task_get_args(list_task)))
        D_GOTO_ERROR(H5E_VOL, H5E_CANTINIT, -H5_DAOS_DAOS_GET_ERROR, "can't get arguments for key list task");

    /* Set arguments */
    list_args->th = iter_udata->iter_data->req->th;
    iter_udata->nr = (uint32_t)iter_udata->kds_len;
    list_args->nr = &iter_udata->nr;
    list_args->kds = iter_udata->kds;
    list_args->sgl = &iter_udata->sgl;
    if(opc == DAOS_OPC_OBJ_LIST_DKEY)
        list_args->dkey_anchor = &iter_udata->anchor;
    else {
        assert(opc == DAOS_OPC_OBJ_LIST_AKEY);
        list_args->dkey = &iter_udata->dkey;
        list_args->akey_anchor = &iter_udata->anchor;
    } /* end if */

    /* Schedule list task (or save it to be scheduled later) and give it a
     * reference to req and target_obj */
    if(*first_task) {
        if(0 != (ret = tse_task_schedule(list_task, false)))
            D_GOTO_ERROR(H5E_VOL, H5E_CANTINIT, ret, "can't schedule task to list keys: %s", H5_daos_err_to_string(ret));
    }
    else
        *first_task = list_task;
    *dep_task = iter_udata->iter_metatask;
    iter_udata = NULL;

done:
    /* Cleanup */
    if(iter_udata) {
        assert(ret_value < 0);
        assert(iter_udata->iter_metatask);
        assert(iter_udata->sg_iov.iov_buf);

        if(*dep_task && 0 != (ret = tse_task_register_deps(iter_udata->iter_metatask, 1, dep_task)))
            D_DONE_ERROR(H5E_VOL, H5E_CANTINIT, ret, "can't create dependencies for iteration metatask: %s", H5_daos_err_to_string(ret));

        if(*first_task) {
            if(0 != (ret = tse_task_schedule(iter_udata->iter_metatask, false)))
                D_DONE_ERROR(H5E_VOL, H5E_CANTINIT, ret, "can't schedule iteration metatask: %s", H5_daos_err_to_string(ret));
        } /* end if */
        else
            *first_task = iter_udata->iter_metatask;
        *dep_task = iter_udata->iter_metatask;
    } /* end if */

    D_FUNC_LEAVE;
} /* end H5_daos_list_key_start() */


/*-------------------------------------------------------------------------
 * Function:    H5_daos_list_key_init
 *
 * Purpose:     Begins listing keys (akeys or dkeys depending on opc)
 *              asynchronously, calling comp_cb when finished.  Creates a
 *              metatask in the udata struct's "iter_metatask" field but
 *              does not schedule it.  It is the responsibility of comp_cb
 *              to make sure iter_metatask is scheduled such that it
 *              executes when everything is complete a this level of
 *              iteration.
 *
 *              key_prefetch_size specifies the number of keys to fetch at
 *              a time while prefetching keys during the listing operation.
 *              key_buf_size_init specifies the initial size in bytes of
 *              the buffer allocated to hold these keys. This buffer will
 *              be re-allocated as necessary if it is too small to hold the
 *              keys, but this may incur additional I/O overhead.
 *
 * Return:      Non-negative on success/Negative on failure
 *
 *-------------------------------------------------------------------------
 */
int
H5_daos_list_key_init(H5_daos_iter_data_t *iter_data, H5_daos_obj_t *target_obj,
    daos_key_t *dkey, daos_opc_t opc, tse_task_cb_t comp_cb, hbool_t base_iter,
    size_t key_prefetch_size, size_t key_buf_size_init, tse_task_t **first_task,
    tse_task_t **dep_task)
{
    H5_daos_iter_ud_t *iter_udata = NULL;
    char *tmp_alloc = NULL;
    int ret;
    int ret_value = 0;

    assert(iter_data);
    assert(target_obj);
    assert(comp_cb);
    assert(key_prefetch_size > 0);
    assert(key_buf_size_init > 0);
    assert(first_task);
    assert(dep_task);

    /* Allocate iter udata */
    if(NULL == (iter_udata = (H5_daos_iter_ud_t *)DV_calloc(sizeof(H5_daos_iter_ud_t))))
        D_GOTO_ERROR(H5E_RESOURCE, H5E_CANTALLOC, FAIL, "can't allocate iteration user data");

    /* Fill in user data fields */
    iter_udata->target_obj = target_obj;
    if(dkey)
        iter_udata->dkey = *dkey;
    else
        assert(opc == DAOS_OPC_OBJ_LIST_DKEY);
    iter_udata->base_iter = base_iter;
    memset(&iter_udata->anchor, 0, sizeof(iter_udata->anchor));

    /* Copy iter_data if this is the base of iteration, otherwise point to
     * existing iter_data */
    if(base_iter) {
        if(NULL == (iter_udata->iter_data = (H5_daos_iter_data_t *)DV_malloc(sizeof(H5_daos_iter_data_t))))
            D_GOTO_ERROR(H5E_RESOURCE, H5E_CANTALLOC, FAIL, "can't allocate iteration data");
        memcpy(iter_udata->iter_data, iter_data, sizeof(*iter_data));
    } /* end if */
    else
        iter_udata->iter_data = iter_data;

    /* Allocate kds buffer if necessary */
    iter_udata->kds = iter_udata->kds_static;
    iter_udata->kds_len = key_prefetch_size;
    if(key_prefetch_size * sizeof(daos_key_desc_t) > sizeof(iter_udata->kds_static)) {
        if(NULL == (iter_udata->kds_dyn = (daos_key_desc_t *)DV_malloc(key_prefetch_size * sizeof(daos_key_desc_t))))
            D_GOTO_ERROR(H5E_RESOURCE, H5E_CANTALLOC, -H5_DAOS_ALLOC_ERROR, "can't allocate key descriptor buffer");
        iter_udata->kds = iter_udata->kds_dyn;
    } /* end if */

    /* Allocate key_buf */
    if(NULL == (tmp_alloc = (char *)DV_malloc(key_buf_size_init)))
        D_GOTO_ERROR(H5E_RESOURCE, H5E_CANTALLOC, -H5_DAOS_ALLOC_ERROR, "can't allocate buffer for keys");

    /* Set up sg_iov.  Report size as 1 less than buffer size so we always have
     * room for a null terminator. */
    daos_iov_set(&iter_udata->sg_iov, tmp_alloc, (daos_size_t)(key_buf_size_init - 1));

    /* Set up sgl */
    iter_udata->sgl.sg_nr = 1;
    iter_udata->sgl.sg_nr_out = 0;
    iter_udata->sgl.sg_iovs = &iter_udata->sg_iov;

    /* Create meta task for iteration.  This empty task will be completed when
     * the iteration is finished by comp_cb.  We can't use list_task since it
     * may not be completed by the first list.  Only free iter_data at the end
     * if this is the base of iteration. */
    if(0 != (ret = tse_task_create(H5_daos_list_key_finish,
            &target_obj->item.file->sched, iter_udata, &iter_udata->iter_metatask)))
        D_GOTO_ERROR(H5E_VOL, H5E_CANTINIT, ret, "can't create meta task for iteration: %s", H5_daos_err_to_string(ret));

    /* Start list (create tasks) give it a reference to req and target obj, and
     * transfer ownership of iter_udata */
    if(0 != (ret = H5_daos_list_key_start(iter_udata, opc, comp_cb, first_task, dep_task)))
        D_GOTO_ERROR(H5E_VOL, H5E_CANTINIT, ret, "can't start iteration");
    iter_udata->iter_data->req->rc++;
    iter_udata->target_obj->item.rc++;
    iter_udata = NULL;

done:
    /* Cleanup */
    if(iter_udata) {
        assert(ret_value < 0);

        if(iter_udata->iter_metatask) {
            /* The metatask should clean everything up */
            if(iter_udata->iter_metatask != *dep_task) {
                /* Queue up the metatask */
                if(*dep_task && 0 != (ret = tse_task_register_deps(iter_udata->iter_metatask, 1, dep_task)))
                    D_DONE_ERROR(H5E_VOL, H5E_CANTINIT, ret, "can't create dependencies for iteration metatask: %s", H5_daos_err_to_string(ret));

                if(*first_task) {
                    if(0 != (ret = tse_task_schedule(iter_udata->iter_metatask, false)))
                        D_DONE_ERROR(H5E_VOL, H5E_CANTINIT, ret, "can't schedule iteration metatask: %s", H5_daos_err_to_string(ret));
                } /* end if */
                else
                    *first_task = iter_udata->iter_metatask;
                *dep_task = iter_udata->iter_metatask;
            } /* end if */
        } /* end if */
        else {
            /* No metatask, clean up directly here */
            /* Free iter_data if this is the base of iteration */
            if(iter_data->is_recursive && iter_udata->base_iter) {
                /* Free hash table */
                if(iter_data->iter_type == H5_DAOS_ITER_TYPE_LINK) {
                    iter_data->u.link_iter_data.recursive_link_path = DV_free(iter_data->u.link_iter_data.recursive_link_path);

                    if(iter_data->u.link_iter_data.visited_link_table) {
                        dv_hash_table_free(iter_data->u.link_iter_data.visited_link_table);
                        iter_data->u.link_iter_data.visited_link_table = NULL;
                    } /* end if */
                } /* end if */

                /* Free iter data */
                iter_udata->iter_data = DV_free(iter_udata->iter_data);
            } /* end if */

            /* Decrement reference count on root obj id */
            if(iter_udata->base_iter)
                if(H5Idec_ref(iter_data->iter_root_obj) < 0)
                    D_DONE_ERROR(H5E_VOL, H5E_CANTDEC, -H5_DAOS_H5_CLOSE_ERROR, "can't decrement reference count on iteration base object");

            /* Free key buffer */
            if(iter_udata->sg_iov.iov_buf)
                DV_free(iter_udata->sg_iov.iov_buf);

            /* Free kds buffer if one was allocated */
            if(iter_udata->kds_dyn)
                DV_free(iter_udata->kds_dyn);

            /* Free udata */
            iter_udata = DV_free(iter_udata);
        } /* end else */
    } /* end if */

    D_FUNC_LEAVE;
} /* end H5_daos_list_key_init() */


/*-------------------------------------------------------------------------
 * Function:    H5_daos_obj_open_prep_cb
 *
 * Purpose:     Prepare callback for daos_obj_open.  Currently only sets
 *              the coh and checks for errors from previous tasks.  This
 *              is only necessary for operations that might otherwise be
 *              run before file->coh is set up, since daos_obj_open is a
 *              non-blocking operation.  The other fields in the argument
 *              struct must have already been filled in.  Since this does
 *              not hold the object open it must only be used when there
 *              is a task that depends on it that does so.
 *
 * Return:      Success:        0
 *              Failure:        Error code
 *
 * Programmer:  Neil Fortner
 *              February, 2020
 *
 *-------------------------------------------------------------------------
 */
int
H5_daos_obj_open_prep_cb(tse_task_t *task, void H5VL_DAOS_UNUSED *args)
{
    H5_daos_obj_open_ud_t *udata;
    daos_obj_open_t *open_args;
    int ret_value = 0;

    /* Get private data */
    if(NULL == (udata = tse_task_get_priv(task)))
        D_GOTO_ERROR(H5E_VOL, H5E_CANTINIT, -H5_DAOS_DAOS_GET_ERROR, "can't get private data for object open task");

    assert(udata->generic_ud.req);
    assert(udata->file);

    /* Handle errors */
    if(udata->generic_ud.req->status < -H5_DAOS_SHORT_CIRCUIT) {
        tse_task_complete(task, -H5_DAOS_PRE_ERROR);
        udata = NULL;
        D_GOTO_DONE(-H5_DAOS_PRE_ERROR);
    } /* end if */
    else if(udata->generic_ud.req->status == -H5_DAOS_SHORT_CIRCUIT) {
        tse_task_complete(task, -H5_DAOS_SHORT_CIRCUIT);
        udata = NULL;
        D_GOTO_DONE(-H5_DAOS_SHORT_CIRCUIT);
    } /* end if */

    /* Set container open handle and oid in args */
    if(NULL == (open_args = daos_task_get_args(task))) {
        tse_task_complete(task, -H5_DAOS_DAOS_GET_ERROR);
        D_GOTO_ERROR(H5E_IO, H5E_CANTINIT, -H5_DAOS_DAOS_GET_ERROR, "can't get arguments for object open task");
    } /* end if */
    open_args->coh = udata->file->coh;
    open_args->oid = *udata->oid;

done:
    D_FUNC_LEAVE;
} /* end H5_daos_obj_open_prep_cb() */


/*-------------------------------------------------------------------------
 * Function:    H5_daos_obj_open
 *
 * Purpose:     Open a DAOS object object asynchronously.  daos_obj_open
 *              is a non-blocking call but it might be necessary to insert
 *              it into the scheduler so it doesn't run until certain
 *              conditions are met (such as the file's container handle
 *              being open).  oid must not point to memory that might be
 *              freed or go out of scope before the open task executes.
 *
 * Return:      Non-negative on success/Negative on failure
 *
 *-------------------------------------------------------------------------
 */
herr_t
H5_daos_obj_open(H5_daos_file_t *file, H5_daos_req_t *req, daos_obj_id_t *oid,
    unsigned mode, daos_handle_t *oh, const char *task_name,
    tse_task_t **first_task, tse_task_t **dep_task)
{
    tse_task_t *open_task;
    H5_daos_obj_open_ud_t *open_udata = NULL;
    daos_obj_open_t *open_args;
    int ret;
    herr_t ret_value = SUCCEED; /* Return value */

    assert(file);
    assert(req);
    assert(oid);
    assert(first_task);
    assert(dep_task);

    /* Create task for object open */
    if(0 != (ret = daos_task_create(DAOS_OPC_OBJ_OPEN, &file->sched, *dep_task ? 1 : 0, *dep_task ? dep_task : NULL, &open_task)))
        D_GOTO_ERROR(H5E_VOL, H5E_CANTINIT, FAIL, "can't create task to open object: %s", H5_daos_err_to_string(ret));

    /* Set callback functions for object open */
    if(0 != (ret = tse_task_register_cbs(open_task, H5_daos_obj_open_prep_cb, NULL, 0, H5_daos_generic_comp_cb, NULL, 0)))
        D_GOTO_ERROR(H5E_VOL, H5E_CANTINIT, FAIL, "can't register callbacks for task to open object: %s", H5_daos_err_to_string(ret));

    /* Set private data for object open */
    if(NULL == (open_udata = (H5_daos_obj_open_ud_t *)DV_malloc(sizeof(H5_daos_obj_open_ud_t))))
        D_GOTO_ERROR(H5E_RESOURCE, H5E_CANTALLOC, FAIL, "can't allocate user data struct for object open task");
    open_udata->generic_ud.req = req;
    open_udata->generic_ud.task_name = task_name;
    open_udata->file = file;
    open_udata->oid = oid;
    (void)tse_task_set_priv(open_task, open_udata);

    /* Set arguments for object open (oid will be set later by the prep
     * callback) */
    if(NULL == (open_args = daos_task_get_args(open_task)))
        D_GOTO_ERROR(H5E_VOL, H5E_CANTINIT, FAIL, "can't get arguments for object open task");
    open_args->mode = mode;
    open_args->oh = oh;

    /* Schedule object open task (or save it to be scheduled later) and give it
     * a reference to req */
    if(*first_task) {
        if(0 != (ret = tse_task_schedule(open_task, false)))
            D_GOTO_ERROR(H5E_VOL, H5E_CANTINIT, FAIL, "can't schedule task to open object: %s", H5_daos_err_to_string(ret));
    } /* end if */
    else
        *first_task = open_task;
    req->rc++;
    open_udata = NULL;
    *dep_task = open_task;

done:
    /* Cleanup */
    if(open_udata) {
        assert(ret_value < 0);
        open_udata = DV_free(open_udata);
    } /* end if */

    D_FUNC_LEAVE;
} /* end H5_daos_obj_open() */


/*-------------------------------------------------------------------------
 * Function:    H5_daos_mpi_ibcast
 *
 * Purpose:     Creates an asynchronous task for broadcasting a buffer.
 *              `_bcast_udata` may be NULL, in which case this routine will
 *              allocate a broadcast udata struct and assume an empty
 *              buffer is to be sent to trigger a failure on other
 *              processes. If `empty` is TRUE, the buffer will be memset
 *              with 0.
 *
 * Return:      Success:        0
 *              Failure:        Error code
 *
 *-------------------------------------------------------------------------
 */
herr_t
H5_daos_mpi_ibcast(H5_daos_mpi_ibcast_ud_t *_bcast_udata, tse_sched_t *sched, H5_daos_obj_t *obj,
    size_t buffer_size, hbool_t empty, tse_task_cb_t bcast_prep_cb, tse_task_cb_t bcast_comp_cb,
    H5_daos_req_t *req, tse_task_t **first_task, tse_task_t **dep_task)
{
    H5_daos_mpi_ibcast_ud_t *bcast_udata = _bcast_udata;
    H5_daos_item_t *item = (H5_daos_item_t *)obj;
    tse_task_t *bcast_task;
    int ret;
    herr_t ret_value = SUCCEED;

    assert(sched);
    assert(req);
    assert(first_task);
    assert(dep_task);

    /* Allocate bcast_udata if necessary */
    if(!bcast_udata) {
        if(NULL == (bcast_udata = (H5_daos_mpi_ibcast_ud_t *)DV_calloc(sizeof(H5_daos_mpi_ibcast_ud_t))))
            D_GOTO_ERROR(H5E_RESOURCE, H5E_CANTALLOC, FAIL, "failed to allocate buffer for MPI broadcast user data");
        bcast_udata->req = req;
        bcast_udata->obj = obj;
        bcast_udata->sched = sched;
    } /* end if */
    assert(bcast_udata->sched);

    /* Allocate bcast_udata's buffer if necessary */
    if(!bcast_udata->buffer) {
        if(NULL == (bcast_udata->buffer = DV_calloc(buffer_size)))
            D_GOTO_ERROR(H5E_RESOURCE, H5E_CANTALLOC, FAIL, "failed to allocate MPI broadcast buffer");
        bcast_udata->buffer_len = (int)buffer_size;
        bcast_udata->count = (int)buffer_size;
    } /* end if */
    else {
        assert(bcast_udata->buffer_len == (int)buffer_size);
        assert(bcast_udata->count == (int)buffer_size);
        if(empty)
            memset(bcast_udata->buffer, 0, buffer_size);
    } /* end else */

    /* Create meta task for bcast.  This empty task will be completed when
     * the bcast is finished by the completion callback. We can't use
     * bcast_task since it may not be completed after the first bcast. */
    if(0 != (ret = tse_task_create(NULL, sched, NULL, &bcast_udata->bcast_metatask)))
        D_GOTO_ERROR(H5E_VOL, H5E_CANTINIT, FAIL, "can't create meta task for empty buffer broadcast: %s", H5_daos_err_to_string(ret));

    /* Create task for bcast */
    if(0 != (ret = tse_task_create(H5_daos_mpi_ibcast_task, sched, bcast_udata, &bcast_task)))
        D_GOTO_ERROR(H5E_VOL, H5E_CANTINIT, FAIL, "can't create task to broadcast empty buffer: %s", H5_daos_err_to_string(ret));

    /* Register task dependency if present */
    if(*dep_task && 0 != (ret = tse_task_register_deps(bcast_task, 1, dep_task)))
        D_GOTO_ERROR(H5E_VOL, H5E_CANTINIT, FAIL, "can't create dependencies for empty buffer broadcast task: %s", H5_daos_err_to_string(ret));

    /* Set callback functions for bcast */
    if(0 != (ret = tse_task_register_cbs(bcast_task, bcast_prep_cb, NULL, 0, bcast_comp_cb, NULL, 0)))
        D_GOTO_ERROR(H5E_VOL, H5E_CANTINIT, FAIL, "can't register callbacks for empty buffer broadcast: %s", H5_daos_err_to_string(ret));

    /* Schedule meta task */
    if(0 != (ret = tse_task_schedule(bcast_udata->bcast_metatask, false)))
        D_GOTO_ERROR(H5E_VOL, H5E_CANTINIT, FAIL, "can't schedule meta task for empty buffer broadcast: %s", H5_daos_err_to_string(ret));

    /* Schedule bcast task and transfer ownership of bcast_udata */
    if(*first_task) {
        if(0 != (ret = tse_task_schedule(bcast_task, false)))
            D_GOTO_ERROR(H5E_VOL, H5E_CANTINIT, FAIL, "can't schedule task for empty buffer broadcast: %s", H5_daos_err_to_string(ret));
        else {
            req->rc++;
            if(item) item->rc++;
            *dep_task = bcast_udata->bcast_metatask;
            bcast_udata = NULL;
        } /* end else */
    } /* end if */
    else {
        *first_task = bcast_task;
        req->rc++;
        if(item) item->rc++;
        *dep_task = bcast_udata->bcast_metatask;
        bcast_udata = NULL;
    } /* end else */

done:
    /* Cleanup on failure */
    if(bcast_udata) {
        DV_free(bcast_udata->buffer);
        DV_free(bcast_udata);
    } /* end if */

    D_FUNC_LEAVE;
} /* end H5_daos_mpi_ibcast() */


/*-------------------------------------------------------------------------
 * Function:    H5_daos_collective_error_check
 *
 * Purpose:     Creates an asynchronous task for broadcasting the status of
 *              a collective asynchronous operation. `_bcast_udata` may be
 *              NULL, in which case this routine will allocate a broadcast
 *              udata struct and assume an empty buffer is to be sent to
 *              trigger a failure on other processes.
 *
 * Return:      Success:        0
 *              Failure:        Error code
 *
 *-------------------------------------------------------------------------
 */
herr_t
H5_daos_collective_error_check(H5_daos_obj_t *obj, tse_sched_t *sched, H5_daos_req_t *req,
    tse_task_t **first_task, tse_task_t **dep_task)
{
    herr_t ret_value = SUCCEED;

    assert(sched);
    assert(req);
    assert(req->file->num_procs > 1);
    assert(first_task);
    assert(dep_task);

    /* Setup the request's bcast udata structure for broadcasting the operation status */
    req->collective.coll_status = 0;
    req->collective.err_check_ud.req = req;
    req->collective.err_check_ud.obj = obj;
    req->collective.err_check_ud.sched = sched;
    req->collective.err_check_ud.buffer = &req->collective.coll_status;
    req->collective.err_check_ud.buffer_len = sizeof(req->collective.coll_status);
    req->collective.err_check_ud.count = req->collective.err_check_ud.buffer_len;
    req->collective.err_check_ud.bcast_metatask = NULL;

    if(H5_daos_mpi_ibcast(&req->collective.err_check_ud, sched, obj, sizeof(req->collective.coll_status),
            FALSE, (req->file->my_rank == 0) ? H5_daos_collective_error_check_prep_cb : NULL,
            H5_daos_collective_error_check_comp_cb, req, first_task, dep_task) < 0)
        D_GOTO_ERROR(H5E_VOL, H5E_CANTINIT, FAIL, "can't broadcast collective operation status");

done:
    D_FUNC_LEAVE;
} /* end H5_daos_collective_error_check() */


/*-------------------------------------------------------------------------
 * Function:    H5_daos_collective_error_check_prep_cb
 *
 * Purpose:     Prepare callback for asynchronous MPI_Ibcast to broadcast
 *              the result status of a collective operation. Currently just
 *              sets the value for the status buffer on rank 0. Only meant
 *              to be called by the rank that is the root of broadcasting
 *              (usually rank 0).
 *
 * Return:      Success:        0
 *              Failure:        Error code
 *
 *-------------------------------------------------------------------------
 */
static int
H5_daos_collective_error_check_prep_cb(tse_task_t *task, void H5VL_DAOS_UNUSED *args)
{
    H5_daos_mpi_ibcast_ud_t *udata;
    int ret_value = 0;

    /* Get private data */
    if(NULL == (udata = tse_task_get_priv(task)))
        D_GOTO_ERROR(H5E_IO, H5E_CANTINIT, -H5_DAOS_DAOS_GET_ERROR, "can't get private data for MPI broadcast task");

    assert(udata->req);
    assert(!udata->req->file->closed);
    assert(udata->req->file->my_rank == 0);
    assert(udata->buffer);
    assert(udata->buffer_len == sizeof(udata->req->status));

    *((int *)udata->buffer) = udata->req->status;

done:
    D_FUNC_LEAVE;
} /* end H5_daos_collective_error_check_prep_cb() */


/*-------------------------------------------------------------------------
 * Function:    H5_daos_collective_error_check_comp_cb
 *
 * Purpose:     Complete callback for asynchronous MPI_Ibcast to broadcast
 *              the result status of a collective operation. Currently
 *              checks for a failed task, checks the status buffer to
 *              determine whether an error occurred on the broadcasting
 *              root rank, and then frees private data. Meant to be called
 *              by all ranks.
 *
 * Return:      Success:        0
 *              Failure:        Error code
 *
 *-------------------------------------------------------------------------
 */
static int
H5_daos_collective_error_check_comp_cb(tse_task_t *task, void H5VL_DAOS_UNUSED *args)
{
    H5_daos_mpi_ibcast_ud_t *udata;
    int ret_value = 0;

    /* Get private data */
    if(NULL == (udata = tse_task_get_priv(task)))
        D_GOTO_ERROR(H5E_IO, H5E_CANTINIT, -H5_DAOS_DAOS_GET_ERROR, "can't get private data for MPI broadcast task");

    assert(udata->req);
    assert(udata->buffer);
    assert(udata->buffer_len == sizeof(udata->req->status));

    /* Handle errors in broadcast task.  Only record error in
     * udata->req_status if it does not already contain an error (it could
     * contain an error if another task this task is not dependent on also
     * failed). */
    if(task->dt_result < -H5_DAOS_PRE_ERROR
            && udata->req->status >= -H5_DAOS_SHORT_CIRCUIT) {
        udata->req->status = task->dt_result;
        udata->req->failed_task = "MPI_Ibcast of collective operation status";
    } /* end if */
    else if((task->dt_result == 0) &&
            (udata->req->file->my_rank != 0)) {
        int *status_buf = (int *)udata->buffer;

        assert(*status_buf != -H5_DAOS_PRE_ERROR);
        if((*status_buf) <= -H5_DAOS_H5_OPEN_ERROR) {
            udata->req->status = -H5_DAOS_REMOTE_ERROR;
            udata->req->failed_task = "remote task";
        } /* end if */
    } /* end else */

done:
    if(udata) {
        /* Close object */
        if(udata->obj && H5_daos_object_close(udata->obj, H5I_INVALID_HID, NULL) < 0)
            D_DONE_ERROR(H5E_VOL, H5E_CLOSEERROR, -H5_DAOS_H5_CLOSE_ERROR, "can't close object");

        /* Release our reference to req */
        if(H5_daos_req_free_int(udata->req) < 0)
            D_DONE_ERROR(H5E_VOL, H5E_CLOSEERROR, -H5_DAOS_FREE_ERROR, "can't free request");

        /* Complete bcast metatask */
        tse_task_complete(udata->bcast_metatask, ret_value);
    } /* end if */
    else
        assert(ret_value >= 0 || ret_value == -H5_DAOS_DAOS_GET_ERROR);

    D_FUNC_LEAVE;
} /* end H5_daos_collective_error_check_comp_cb() */


/*-------------------------------------------------------------------------
 * Function:    H5_daos_free_async_task
 *
 * Purpose:     Frees a buffer (the private data).
 *
 * Return:      Success:        0
 *              Failure:        Error code
 *
 *-------------------------------------------------------------------------
 */
static int
H5_daos_free_async_task(tse_task_t *task)
{
    void *buf = NULL;
    int ret_value = 0;

    assert(!H5_daos_mpi_task_g);

    /* Get private data */
    if(NULL == (buf = tse_task_get_priv(task)))
        D_GOTO_ERROR(H5E_IO, H5E_CANTINIT, -H5_DAOS_DAOS_GET_ERROR, "can't get private data for free task");

    /* Free buffer */
    DV_free(buf);

done:
    /* Complete this task */
    tse_task_complete(task, ret_value);

    D_FUNC_LEAVE;
} /* end H5_daos_free_async_task() */


/*-------------------------------------------------------------------------
 * Function:    H5_daos_free_async
 *
 * Purpose:     Schedules a task to free a buffer.  Executes even if a
 *              previous task failed, does not issue new failures.
 *
 * Return:      Non-negative on success/Negative on failure
 *
 *-------------------------------------------------------------------------
 */
herr_t
H5_daos_free_async(H5_daos_file_t *file, void *buf, tse_task_t **first_task,
    tse_task_t **dep_task)
{
    tse_task_t *free_task;
    int ret;
    herr_t ret_value = SUCCEED; /* Return value */

    assert(file);
    assert(buf);
    assert(first_task);
    assert(dep_task);

    /* Create task for free */
    if(0 != (ret = tse_task_create(H5_daos_free_async_task, &file->sched, buf, &free_task)))
        D_GOTO_ERROR(H5E_VOL, H5E_CANTINIT, FAIL, "can't create task to free buffer: %s", H5_daos_err_to_string(ret));

    /* Register dependency for task */
    if(*dep_task && 0 != (ret = tse_task_register_deps(free_task, 1, dep_task)))
        D_GOTO_ERROR(H5E_VOL, H5E_CANTINIT, FAIL, "can't create dependencies for free: %s", H5_daos_err_to_string(ret));

    /* Schedule free task (or save it to be scheduled later) */
    if(*first_task) {
        if(0 != (ret = tse_task_schedule(free_task, false)))
            D_GOTO_ERROR(H5E_VOL, H5E_CANTINIT, FAIL, "can't schedule task to free buffer: %s", H5_daos_err_to_string(ret));
    } /* end if */
    else
        *first_task = free_task;

    /* Do not update *dep_task since nothing depends on this buffer being freed
     */

done:
    D_FUNC_LEAVE;
} /* end H5_daos_free_async() */


/*-------------------------------------------------------------------------
 * Function:    H5_daos_sched_link_old_task
 *
 * Purpose:     Asynchronous task for H5_daos_sched_link().  Exists in
 *              old_sched, completes the new task in new_sched.
 *
 * Return:      0 on success/Negative error code on failure
 *
 *-------------------------------------------------------------------------
 */
static int
H5_daos_sched_link_old_task(tse_task_t *task)
{
    tse_task_t *new_task = NULL;
    int ret_value = 0;

    /* Get private data */
    if(NULL == (new_task = tse_task_get_priv(task)))
        D_GOTO_ERROR(H5E_VOL, H5E_CANTINIT, -H5_DAOS_DAOS_GET_ERROR, "can't get private data for sched link task");

    /* Complete new task */
    tse_task_complete(new_task, 0);

done:
    /* Complete this task */
    tse_task_complete(task, ret_value);

    D_FUNC_LEAVE;
} /* end H5_daos_sched_link_old_task() */


/*-------------------------------------------------------------------------
 * Function:    H5_daos_sched_link
 *
 * Purpose:     Switches a task dependency chain from old_sched to
 *              new_sched.  *dep_task must be in old_sched on entry, and
 *              on exit dep_task will be a task in new_sched that will
 *              complete as soon as the original *dep_task completes.
 *
 * Return:      0 on success/Negative error code on failure
 *
 *-------------------------------------------------------------------------
 */
int
H5_daos_sched_link(tse_sched_t *old_sched, tse_sched_t *new_sched,
    tse_task_t **dep_task)
{
    tse_task_t *old_task = NULL;
    tse_task_t *new_task = NULL;
    int ret;
    int ret_value = 0;

    assert(dep_task);
    assert(*dep_task);

    /* If the schedulers are the same no need to do anything */
    if(old_sched == new_sched)
        D_GOTO_DONE(0);

    /* Create empty task in new scheduler - this will be returned in *dep_task,
     * and will be completed by old task when it runs */
    if(0 != (ret = tse_task_create(NULL, new_sched, NULL, &new_task)))
        D_GOTO_ERROR(H5E_VOL, H5E_CANTINIT, ret, "can't create new task to link schedulers: %s", H5_daos_err_to_string(ret));;

    /* Schedule new task */
    if(0 != (ret = tse_task_schedule(new_task, false)))
        D_GOTO_ERROR(H5E_VOL, H5E_CANTINIT, ret, "can't schedule new task to link schedulers: %s", H5_daos_err_to_string(ret));

    /* Create task in old scheduler */
    if(0 != (ret = tse_task_create(H5_daos_sched_link_old_task, old_sched, new_task, &old_task)))
        D_GOTO_ERROR(H5E_VOL, H5E_CANTINIT, ret, "can't create old task to link schedulers: %s", H5_daos_err_to_string(ret));

    /* Register dependency for old task */
    if(0 != (ret = tse_task_register_deps(old_task, 1, dep_task)))
        D_GOTO_ERROR(H5E_VOL, H5E_CANTINIT, ret, "can't create dependencies for old task to link schedulers: %s", H5_daos_err_to_string(ret));

    /* Schedule old task */
    if(0 != (ret = tse_task_schedule(old_task, false)))
        D_GOTO_ERROR(H5E_VOL, H5E_CANTINIT, ret, "can't schedule old task to link schedulers: %s", H5_daos_err_to_string(ret));

    /* Update *dep_task to be the new task */
    *dep_task = new_task;
done:
    D_FUNC_LEAVE;
} /* end H5_daos_sched_link() */


/*-------------------------------------------------------------------------
 * Function:    H5_daos_progress
 *
 * Purpose:     Make progress on asynchronous tasks.  Can be run with a
 *              request (in which case it waits until the the request
 *              finishes) or without one (in which case it waits until all
 *              tasks in the file are complete.  Can be run with timeout
 *              set to H5_DAOS_PROGRESS_KICK in which case it makes
 *              non-blocking progress then exits immediately, with timout
 *              set to H5_DAOS_PROGRESS_WAIT in which case it waits as
 *              long as it takes, or with timeout set to a value in
 *              microseconds in which case it wait up to that amount of
 *              time then exits as soon as the exit condition or the
 *              timeout is met.
 *
 * Return:      Success:    Non-negative.
 *
 *              Failure:    Negative.
 *
 *-------------------------------------------------------------------------
 */
herr_t
H5_daos_progress(tse_sched_t *sched, H5_daos_req_t *req, uint64_t timeout)
{
    int64_t  timeout_rem;
    int      completed;
    bool     is_empty = FALSE;
    tse_task_t *tmp_task;
    int      ret;
    herr_t   ret_value = SUCCEED;

    assert(sched);

    /* Set timeout_rem, being careful to avoid overflow */
    timeout_rem = timeout > INT64_MAX ? INT64_MAX : (int64_t)timeout;

    /* Loop until the scheduler is empty, the timeout is met, or  */
    do {
        /* Progress MPI if there is a task in flight */
        if(H5_daos_mpi_task_g) {
            /* Check if task is complete */
            if(MPI_SUCCESS != (ret = MPI_Test(&H5_daos_mpi_req_g, &completed, MPI_STATUS_IGNORE)))
                D_DONE_ERROR(H5E_VOL, H5E_MPI, FAIL, "MPI_Test failed: %d", ret);

            /* Complete matching DAOS task if so */
            if(ret_value < 0) {
                tmp_task = H5_daos_mpi_task_g;
                H5_daos_mpi_task_g = NULL;
                tse_task_complete(tmp_task, -H5_DAOS_MPI_ERROR);
            } /* end if */
            else if(completed) {
                tmp_task = H5_daos_mpi_task_g;
                H5_daos_mpi_task_g = NULL;
                tse_task_complete(tmp_task, 0);
            } /* end if */
        } /* end if */

        /* Progress DAOS */
        if((0 != (ret = daos_progress(sched,
                timeout_rem > H5_DAOS_ASYNC_POLL_INTERVAL ? H5_DAOS_ASYNC_POLL_INTERVAL : timeout_rem,
                &is_empty))) && (ret != -DER_TIMEDOUT))
            D_GOTO_ERROR(H5E_VOL, H5E_CANTINIT, FAIL, "can't progress scheduler: %s", H5_daos_err_to_string(ret));

        /* Advance time */
        /* Actually check clock here? */
        timeout_rem -= H5_DAOS_ASYNC_POLL_INTERVAL;
    } while((req ? (req->status == -H5_DAOS_INCOMPLETE || req->status == -H5_DAOS_SHORT_CIRCUIT)
            : !is_empty) && timeout_rem > 0);

done:
    D_FUNC_LEAVE;
} /* end H5_daos_progress() */


/*-------------------------------------------------------------------------
 * Function:    H5_daos_progress_2
 *
 * Purpose:     Like H5_daos_progress except operates on two schedulers at
 *              once (for cross-file operations).
 *
 * Return:      Success:    Non-negative.
 *
 *              Failure:    Negative.
 *
 *-------------------------------------------------------------------------
 */
herr_t
H5_daos_progress_2(tse_sched_t *sched1, tse_sched_t *sched2, H5_daos_req_t *req,
    uint64_t timeout)
{
    int64_t  timeout_rem;
    int      completed;
    bool     is_empty1 = FALSE;
    bool     is_empty2 = FALSE;
    tse_task_t *tmp_task;
    int      ret;
    herr_t   ret_value = SUCCEED;

    assert(sched1);
    assert(sched2);

    /* Set timeout_rem, being careful to avoid overflow */
    timeout_rem = timeout > INT64_MAX ? INT64_MAX : (int64_t)timeout;

    /* Loop until the scheduler is empty, the timeout is met, or  */
    do {
        /* Progress MPI if there is a task in flight */
        if(H5_daos_mpi_task_g) {
            /* Check if task is complete */
            if(MPI_SUCCESS != (ret = MPI_Test(&H5_daos_mpi_req_g, &completed, MPI_STATUS_IGNORE)))
                D_DONE_ERROR(H5E_VOL, H5E_MPI, FAIL, "MPI_Test failed: %d", ret);

            /* Complete matching DAOS task if so */
            if(ret_value < 0) {
                tmp_task = H5_daos_mpi_task_g;
                H5_daos_mpi_task_g = NULL;
                tse_task_complete(tmp_task, -H5_DAOS_MPI_ERROR);
            } /* end if */
            else if(completed) {
                tmp_task = H5_daos_mpi_task_g;
                H5_daos_mpi_task_g = NULL;
                tse_task_complete(tmp_task, 0);
            } /* end if */
        } /* end if */

        /* Progress DAOS */
        if((0 != (ret = daos_progress(sched1,
                timeout_rem > H5_DAOS_ASYNC_POLL_INTERVAL ? H5_DAOS_ASYNC_POLL_INTERVAL : timeout_rem,
                &is_empty1))) && (ret != -DER_TIMEDOUT))
            D_GOTO_ERROR(H5E_VOL, H5E_CANTINIT, FAIL, "can't progress scheduler 1: %s", H5_daos_err_to_string(ret));

        /* Advance time */
        /* Actually check clock here? */
        timeout_rem -= H5_DAOS_ASYNC_POLL_INTERVAL;

        /* Progress DAOS */
        if((0 != (ret = daos_progress(sched2,
                timeout_rem > H5_DAOS_ASYNC_POLL_INTERVAL ? H5_DAOS_ASYNC_POLL_INTERVAL : timeout_rem,
                &is_empty1))) && (ret != -DER_TIMEDOUT))
            D_GOTO_ERROR(H5E_VOL, H5E_CANTINIT, FAIL, "can't progress scheduler 2: %s", H5_daos_err_to_string(ret));

        /* Advance time */
        /* Actually check clock here? */
        timeout_rem -= H5_DAOS_ASYNC_POLL_INTERVAL;
    } while((req ? (req->status == -H5_DAOS_INCOMPLETE || req->status == -H5_DAOS_SHORT_CIRCUIT)
            : !(is_empty1 && is_empty2)) && timeout_rem > 0);

done:
    D_FUNC_LEAVE;
} /* end H5_daos_progress_2() */


/*-------------------------------------------------------------------------
 * Function:    H5_daos_comm_info_dup
 *
 * Purpose:     Make duplicates of MPI communicator and info objects.
 *              If the info object is in fact MPI_INFO_NULL, no duplicate
 *              is made but the same value is assigned to the 'info_new'
 *              object handle.
 *
 * Return:      Success:    Non-negative.  The new communicator and info
 *                          object handles are returned via the comm_new
 *                          and info_new pointers.
 *
 *              Failure:    Negative.
 *
 *-------------------------------------------------------------------------
 */
herr_t
H5_daos_comm_info_dup(MPI_Comm comm, MPI_Info info,
    MPI_Comm *comm_new, MPI_Info *info_new)
{
    MPI_Comm comm_dup = MPI_COMM_NULL;
    MPI_Info info_dup = MPI_INFO_NULL;
    int      mpi_code;
    herr_t   ret_value = SUCCEED;

    /* Check arguments */
    if(MPI_COMM_NULL == comm)
        D_GOTO_ERROR(H5E_ARGS, H5E_BADVALUE, FAIL, "invalid MPI communicator -- MPI_COMM_NULL");
    if(!comm_new)
        D_GOTO_ERROR(H5E_ARGS, H5E_BADVALUE, FAIL, "comm_new pointer is NULL");
    if(!info_new)
        D_GOTO_ERROR(H5E_ARGS, H5E_BADVALUE, FAIL, "info_new pointer is NULL");

    /* Duplicate the MPI objects. Temporary variables are used for error recovery cleanup. */
    if(MPI_SUCCESS != (mpi_code = MPI_Comm_dup(comm, &comm_dup)))
        D_GOTO_ERROR(H5E_INTERNAL, H5E_MPI, FAIL, "MPI_Comm_dup failed: %d", mpi_code);
    if(MPI_INFO_NULL != info) {
        if(MPI_SUCCESS != (mpi_code = MPI_Info_dup(info, &info_dup)))
            D_GOTO_ERROR(H5E_INTERNAL, H5E_MPI, FAIL, "MPI_Info_dup failed: %d", mpi_code);
    }
    else {
        info_dup = info;
    }

    /* Set MPI_ERRORS_RETURN on comm_dup so that MPI failures are not fatal,
       and return codes can be checked and handled. May 23, 2017 FTW */
    if(MPI_SUCCESS != (mpi_code = MPI_Comm_set_errhandler(comm_dup, MPI_ERRORS_RETURN)))
        D_GOTO_ERROR(H5E_INTERNAL, H5E_MPI, FAIL, "MPI_Comm_set_errhandler failed: %d", mpi_code);

    /* Copy the duplicated MPI objects to the return arguments. */
    *comm_new = comm_dup;
    *info_new = info_dup;

done:
    if(FAIL == ret_value) {
        /* Need to free anything created */
        if(MPI_COMM_NULL != comm_dup)
            MPI_Comm_free(&comm_dup);
        if(MPI_INFO_NULL != info_dup)
            MPI_Info_free(&info_dup);
    }

    D_FUNC_LEAVE;
} /* end H5_daos_comm_info_dup() */


/*-------------------------------------------------------------------------
 * Function:    H5_daos_comm_info_free
 *
 * Purpose:     Free the MPI communicator and info objects.
 *              If comm or info is in fact MPI_COMM_NULL or MPI_INFO_NULL,
 *              respectively, no action occurs to it.
 *
 * Return:      Success:    Non-negative.  The values the pointers refer
 *                          to will be set to the corresponding NULL
 *                          handles.
 *
 *              Failure:    Negative.
 *
 *-------------------------------------------------------------------------
 */
herr_t
H5_daos_comm_info_free(MPI_Comm *comm, MPI_Info *info)
{
    herr_t ret_value = SUCCEED;

    /* Check arguments. */
    if(!comm)
        D_GOTO_ERROR(H5E_ARGS, H5E_BADVALUE, FAIL, "comm pointer is NULL");
    if(!info)
        D_GOTO_ERROR(H5E_ARGS, H5E_BADVALUE, FAIL, "info pointer is NULL");

    if(MPI_COMM_NULL != *comm)
        MPI_Comm_free(comm);
    if(MPI_INFO_NULL != *info)
        MPI_Info_free(info);

done:
    D_FUNC_LEAVE;
} /* end H5_daos_comm_info_free() */


H5PL_type_t
H5PLget_plugin_type(void) {
    return H5PL_TYPE_VOL;
}


const void*
H5PLget_plugin_info(void) {
    return &H5_daos_g;
}<|MERGE_RESOLUTION|>--- conflicted
+++ resolved
@@ -117,12 +117,7 @@
 static herr_t H5_daos_init(hid_t vipl_id);
 static herr_t H5_daos_term(void);
 static herr_t H5_daos_set_pool_globals(uuid_t pool_uuid, const char *pool_grp, const char *pool_svcl);
-<<<<<<< HEAD
 static herr_t H5_daos_fill_def_plist_cache(void);
-static herr_t H5_daos_pool_create_bcast(uuid_t pool_uuid, d_rank_list_t *pool_svcl,
-    MPI_Comm comm, int rank);
-=======
->>>>>>> 9afaf590
 static void *H5_daos_fapl_copy(const void *_old_fa);
 static herr_t H5_daos_fapl_free(void *_fa);
 static herr_t H5_daos_get_conn_cls(void *item, H5VL_get_conn_lvl_t lvl,
@@ -1376,7 +1371,6 @@
  
 /*-------------------------------------------------------------------------
-<<<<<<< HEAD
  * Function:    H5_daos_fill_def_plist_cache
  *
  * Purpose:     Sets up a global cache of the default values for several
@@ -1446,139 +1440,6 @@
  
 /*-------------------------------------------------------------------------
- * Function:    H5_daos_pool_create
- *
- * Purpose:     Create a pool using default values. This call is collective
- *              across `comm`.
- *
- * Return:      Non-negative on success/Negative on failure
- *
- *-------------------------------------------------------------------------
- */
-herr_t
-H5_daos_pool_create(uuid_t uuid, const char **pool_grp, d_rank_list_t **svcl,
-    MPI_Comm comm)
-{
-    unsigned int mode = H5_daos_pool_default_mode_g;
-    unsigned int uid = geteuid();
-    unsigned int gid = getegid();
-    d_rank_list_t *targets = NULL;
-    const char *dev = "pmem";
-    daos_size_t  scm_size = H5_daos_pool_default_scm_size_g;
-    daos_size_t  nvme_size = H5_daos_pool_default_nvme_size_g;
-    int comm_size;
-    int rank;
-    int ret;
-    herr_t ret_value = SUCCEED; /* Return value */
-
-    if(MPI_SUCCESS != MPI_Comm_size(comm, &comm_size))
-        D_GOTO_ERROR(H5E_VOL, H5E_MPI, FAIL, "can't retrieve size of MPI communicator");
-    if(MPI_SUCCESS != MPI_Comm_rank(comm, &rank))
-        D_GOTO_ERROR(H5E_VOL, H5E_MPI, FAIL, "can't retrieve rank in MPI communicator");
-
-    /* Create a pool using default values */
-    if((rank == 0) && (0 != (ret = daos_pool_create(mode, uid, gid, H5_daos_pool_grp_g,
-            targets, dev, scm_size, nvme_size, NULL, &H5_daos_pool_svcl_g,
-            H5_daos_pool_uuid_g, NULL /* event */)))) {
-        /* Make sure to participate in following broadcast with NULL UUID */
-        uuid_clear(H5_daos_pool_uuid_g);
-        D_DONE_ERROR(H5E_VOL, H5E_CANTCREATE, FAIL, "can't create pool: %s", H5_daos_err_to_string(ret));
-    }
-
-    /* Broadcast UUID and replica service rank list of
-     * newly-created pool to other processes if necessary.
-     */
-    if(comm_size > 1) {
-        if(H5_daos_pool_create_bcast(H5_daos_pool_uuid_g,
-                &H5_daos_pool_svcl_g, comm, rank) < 0)
-            D_GOTO_ERROR(H5E_VOL, H5E_CANTINIT, FAIL, "can't broadcast pool connection info");
-
-        if((rank != 0) && (uuid_is_null(H5_daos_pool_uuid_g)))
-            D_GOTO_ERROR(H5E_VOL, H5E_CANTCREATE, FAIL, "lead process failed to create pool");
-    }
-
-    memcpy(uuid, H5_daos_pool_uuid_g, sizeof(uuid_t));
-    if(pool_grp) *pool_grp = H5_daos_pool_grp_g;
-    if(svcl) *svcl = &H5_daos_pool_svcl_g;
-
-done:
-    D_FUNC_LEAVE;
-}
-
--
-/*-------------------------------------------------------------------------
- * Function:    H5_daos_pool_create_bcast
- *
- * Purpose:     Broadcasts pool connection info, such as the pool UUID and
- *              pool replica service rank list, to other ranks from rank 0
- *              after creation of a DAOS pool.
- *
- * Return:      Non-negative on success/Negative on failure
- *
- *-------------------------------------------------------------------------
- */
-static herr_t
-H5_daos_pool_create_bcast(uuid_t pool_uuid, d_rank_list_t *pool_svcl,
-    MPI_Comm comm, int rank)
-{
-    H5_daos_pool_create_info pool_create_info;
-    MPI_Datatype pci_struct_type = MPI_DATATYPE_NULL;
-    MPI_Datatype struct_types[2];
-    MPI_Aint displacements[2];
-    int blocklens[2];
-    herr_t ret_value = SUCCEED;
-
-    assert(pool_svcl);
-
-    memset(&pool_create_info, 0, sizeof(H5_daos_pool_create_info));
-
-    if(rank == 0) {
-        uuid_copy(pool_create_info.pool_uuid, pool_uuid);
-        pool_create_info.svcl = *pool_svcl;
-    }
-
-    /* Create MPI struct type to broadcast pool creation info */
-    blocklens[0] = 16;
-    blocklens[1] = 1;
-    displacements[0] = offsetof(H5_daos_pool_create_info, pool_uuid);
-    displacements[1] = offsetof(H5_daos_pool_create_info, svcl.rl_nr);
-    struct_types[0] = MPI_CHAR;
-    struct_types[1] = MPI_UINT32_T;
-    if(MPI_SUCCESS != MPI_Type_create_struct(2, blocklens, displacements,
-            struct_types, &pci_struct_type))
-        D_GOTO_ERROR(H5E_VOL, H5E_MPI, FAIL, "can't create MPI struct type");
-
-    if(MPI_SUCCESS != MPI_Type_commit(&pci_struct_type))
-        D_GOTO_ERROR(H5E_VOL, H5E_MPI, FAIL, "can't commit MPI struct type");
-
-    /* Broadcast pool creation info */
-    if(MPI_SUCCESS != MPI_Bcast(&pool_create_info, 1, pci_struct_type, 0, comm))
-        D_GOTO_ERROR(H5E_VOL, H5E_MPI, FAIL, "can't broadcast pool creation info");
-
-    /* Set globals related to pool creation on non-zero ranks */
-    if(rank != 0) {
-        uuid_copy(pool_uuid, pool_create_info.pool_uuid);
-        pool_svcl->rl_nr = pool_create_info.svcl.rl_nr;
-    }
-
-    /* Broadcast pool replica service rank list */
-    if(MPI_SUCCESS != MPI_Bcast(pool_svcl->rl_ranks, (int)pool_svcl->rl_nr,
-            MPI_UINT32_T, 0, comm))
-        D_GOTO_ERROR(H5E_VOL, H5E_MPI, FAIL, "can't broadcast pool replica service rank list");
-
-done:
-    if(MPI_DATATYPE_NULL != pci_struct_type)
-        MPI_Type_free(&pci_struct_type);
-
-    D_FUNC_LEAVE;
-} /* end H5_daos_pool_create_bcast() */
-
--
-/*-------------------------------------------------------------------------
-=======
->>>>>>> 9afaf590
  * Function:    H5_daos_pool_connect
  *
  * Purpose:     Creates an asynchronous task for connecting to the
