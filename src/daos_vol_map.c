--- conflicted
+++ resolved
@@ -3163,7 +3163,6 @@
     if(H5Pget_map_iterate_hints(map->mapl_id, &dkey_prefetch_size, &dkey_alloc_size) < 0)
         D_GOTO_ERROR(H5E_MAP, H5E_CANTGET, FAIL, "can't get map iterate hints");
 
-<<<<<<< HEAD
     /* Increment reference count on map ID */
     if(H5Iinc_ref(iter_data->iter_root_obj) < 0)
         D_GOTO_ERROR(H5E_MAP, H5E_CANTINC, FAIL, "can't increment reference count on iteration base object");
@@ -3301,61 +3300,6 @@
                     else
                         first_task = query_task;
                     dep_task = query_task;
-=======
-    /* Initialize anchor */
-    memset(&anchor, 0, sizeof(anchor));
-
-    /* Allocate kds */
-    if(NULL == (kds = (daos_key_desc_t *)DV_malloc(dkey_prefetch_size * sizeof(daos_key_desc_t))))
-        D_GOTO_ERROR(H5E_RESOURCE, H5E_CANTALLOC, FAIL, "can't allocate buffer for dkeys");
-
-    /* Allocate dkey_buf */
-    if(NULL == (dkey_buf = (char *)DV_malloc(dkey_alloc_size)))
-        D_GOTO_ERROR(H5E_RESOURCE, H5E_CANTALLOC, FAIL, "can't allocate buffer for dkeys");
-
-    /* Set up list_sgl.  Report size as 1 less than buffer size so we
-     * always have room for a null terminator. */
-    daos_iov_set(&sg_iov, dkey_buf, (daos_size_t)(dkey_alloc_size - 1));
-    sgl.sg_nr = 1;
-    sgl.sg_nr_out = 0;
-    sgl.sg_iovs = &sg_iov;
-
-    /* Loop to retrieve keys and make callbacks */
-    do {
-        H5_DAOS_RETRIEVE_KEYS_LOOP(dkey_buf, dkey_alloc_size, sg_iov, nr, dkey_prefetch_size, H5E_MAP, daos_obj_list_dkey,
-                map->obj.obj_oh, DAOS_TX_NONE, &nr, kds, &sgl, &anchor, NULL /*event*/);
-
-        /* Loop over returned dkeys */
-        p = dkey_buf;
-        op_ret = 0;
-        for(i = 0; (i < nr) && (op_ret == 0); i++) {
-            /* Check for key sharing dkey with other metadata */
-            if(((kds[i].kd_key_len == H5_daos_int_md_key_size_g)
-                    && !memcmp(p, H5_daos_int_md_key_g, H5_daos_int_md_key_size_g))
-                    || ((kds[i].kd_key_len == H5_daos_attr_key_size_g)
-                    && !memcmp(p, H5_daos_attr_key_g, H5_daos_attr_key_size_g))) {
-                /* Set up dkey */
-                daos_iov_set(&dkey, (void *)p, kds[i].kd_key_len);
-
-                /* Set up iod */
-                memset(&iod, 0, sizeof(iod));
-                daos_iov_set(&iod.iod_name, (void *)H5_daos_map_key_g, H5_daos_map_key_size_g);
-                iod.iod_nr = 1u;
-                iod.iod_type = DAOS_IOD_SINGLE;
-                iod.iod_size = DAOS_REC_ANY;
-
-                /* Query map record in dkey */
-                if(0 != (ret = daos_obj_fetch(map->obj.obj_oh, DAOS_TX_NONE,
-                        0 /*flags*/, &dkey, 1, &iod, NULL, NULL , NULL)))
-                    D_GOTO_ERROR(H5E_MAP, H5E_CANTGET, FAIL, "can't check for value in map: %s", H5_daos_err_to_string(ret));
-
-                /* If there is no value, skip this dkey */
-                if(iod.iod_size == 0) {
-                    /* Advance to next dkey */
-                    p += kds[i].kd_key_len;
-
-                    continue;
->>>>>>> 1ebfb7e9
                 } /* end if */
 
                 iter_op_udata->key_buf = p;
@@ -3381,7 +3325,7 @@
                 iter_op_udata = NULL;
 
                 /* Advance to next akey */
-                p += udata->kds[i].kd_key_len + udata->kds[i].kd_csum_len;
+                p += udata->kds[i].kd_key_len;
             } /* end for */
 
             /* Continue iteration if we're not done */
@@ -3480,17 +3424,10 @@
         D_GOTO_DONE(-H5_DAOS_SHORT_CIRCUIT);
     } /* end if */
 
-<<<<<<< HEAD
     /* Check if this key's dkey was a dkey shared with other metadata.
      * If it was, skip processing of this key. */
     if(udata->shared_dkey && udata->iod.iod_size == 0)
         D_GOTO_DONE(0);
-=======
-            /* Advance to next dkey */
-            p += kds[i].kd_key_len;
-        } /* end for */
-    } while(!daos_anchor_is_eof(&anchor) && (op_ret == 0));
->>>>>>> 1ebfb7e9
 
     /* Add null terminator temporarily.  Only necessary for VL strings
      * but it would take about as much time to check for VL string again
