--- conflicted
+++ resolved
@@ -2269,17 +2269,11 @@
     if(udata) {
         tse_task_t *end_task = NULL;
 
-<<<<<<< HEAD
-        /* Create task to finalize gnbn task */
-        if(0 !=  (ret = tse_task_create(H5_daos_link_copy_move_end_task, &udata->req->file->sched, udata, &end_task))) {
+        /* Create task to finalize copy task */
+        if(0 !=  (ret = tse_task_create(H5_daos_link_copy_move_end_task, &udata->target_obj->item.file->sched, udata, &end_task))) {
             D_DONE_ERROR(H5E_LINK, H5E_CANTINIT, ret, "can't create task for link copy/move end: %s", H5_daos_err_to_string(ret));
             tse_task_complete(task, ret_value);
         } /* end if */
-=======
-        /* Create task to finalize copy task */
-        if(0 !=  (ret = tse_task_create(H5_daos_link_copy_end_task, &udata->target_obj->item.file->sched, udata, &end_task)))
-            D_DONE_ERROR(H5E_LINK, H5E_CANTINIT, ret, "can't create task for link copy end: %s", H5_daos_err_to_string(ret));
->>>>>>> 60f81105
         else {
             /* Register task dependencies */
             if(ndeps > 0 && 0 != (ret = tse_task_register_deps(end_task, ndeps, dep_tasks)))
@@ -2395,26 +2389,18 @@
 herr_t
 H5_daos_link_copy_move_int(H5_daos_item_t *src_item, const H5VL_loc_params_t *loc_params1,
     H5_daos_item_t *dst_item, const H5VL_loc_params_t *loc_params2, hid_t lcpl,
-<<<<<<< HEAD
-    hbool_t move, H5_daos_req_t *req, tse_task_t **first_task, tse_task_t **dep_task)
-=======
-    H5_daos_sched_loc_t *sched_loc, H5_daos_req_t *req, tse_task_t **first_task,
-    tse_task_t **dep_task)
->>>>>>> 60f81105
+    hbool_t move, H5_daos_sched_loc_t *sched_loc, H5_daos_req_t *req,
+    tse_task_t **first_task, tse_task_t **dep_task)
 {
     H5_daos_link_copy_move_ud_t *cm_udata = NULL;
     H5_daos_obj_t *src_obj = NULL;
     const char *src_link_name = NULL;
     size_t src_link_name_len = 0;
     tse_task_t *dep_tasks[2] = {NULL, NULL};
-<<<<<<< HEAD
     tse_task_t *delete_task = NULL;
-    int ndeps = 0;
-=======
     H5_daos_sched_loc_t sched_locs[2];
     tse_sched_t *src_sched;
     tse_sched_t *dst_sched;
->>>>>>> 60f81105
     int ret;
     herr_t ret_value = SUCCEED;
 
@@ -2457,7 +2443,7 @@
     if(sched_locs[0] == H5_DAOS_SCHED_LOC_DST) {
         assert(dep_tasks[0]);
         if(0 != (ret = H5_daos_sched_link(dst_sched, src_sched, &dep_tasks[0])))
-            D_GOTO_ERROR(H5E_OBJECT, H5E_CANTINIT, FAIL, "failed to switch to source scheduler");
+            D_GOTO_ERROR(H5E_LINK, H5E_CANTINIT, FAIL, "failed to switch to source scheduler");
         sched_locs[0] = H5_DAOS_SCHED_LOC_SRC;
     } /* end if */
 
@@ -2482,12 +2468,7 @@
     } /* end if */
 
     /* Determine the target group for the new link + the new link's name */
-<<<<<<< HEAD
-    dep_tasks[1] = *dep_task;
     if(NULL == (cm_udata->target_obj = H5_daos_group_traverse(dst_item ? dst_item : src_item, /* Accounting for H5L_SAME_LOC usage */
-=======
-    if(NULL == (copy_udata->target_obj = H5_daos_group_traverse(dst_item ? dst_item : src_item, /* Accounting for H5L_SAME_LOC usage */
->>>>>>> 60f81105
             loc_params2->loc_data.loc_by_name.name, lcpl, req, FALSE,
             &cm_udata->dst_path_buf, &cm_udata->new_link_name, &cm_udata->new_link_name_len,
             first_task, &dep_tasks[1])))
@@ -2509,7 +2490,6 @@
             &cm_udata->link_val, NULL, first_task, &dep_tasks[0]) < 0)
         D_GOTO_ERROR(H5E_LINK, H5E_READERROR, FAIL, "can't read source link");
 
-<<<<<<< HEAD
     /* If this is a move operation, delete the source link */
     if(move) {
         /* Remove the original link  depends on link read (don't delete until
@@ -2519,45 +2499,29 @@
             D_GOTO_ERROR(H5E_LINK, H5E_CANTREMOVE, FAIL, "can't delete original link");
     } /* end if */
 
-    /* Create task to finish this operation (write the target link) */
-    if(0 !=  (ret = tse_task_create(H5_daos_link_copy_move_task, &req->file->sched, cm_udata, &cm_udata->cm_task)))
-        D_GOTO_ERROR(H5E_LINK, H5E_CANTINIT, FAIL, "can't create task for link copy/move: %s", H5_daos_err_to_string(ret));
-=======
     /* Switch chain 0 to destination scheduler */
     if(0 != (ret = H5_daos_sched_link(src_sched, dst_sched, &dep_tasks[0])))
-        D_GOTO_ERROR(H5E_OBJECT, H5E_CANTINIT, FAIL, "failed to switch to destination scheduler");
+        D_GOTO_ERROR(H5E_LINK, H5E_CANTINIT, FAIL, "failed to switch to destination scheduler");
     sched_locs[0] = H5_DAOS_SCHED_LOC_DST;
 
     assert(sched_locs[1] == H5_DAOS_SCHED_LOC_DST);
 
     /* Create task to finish this operation (write the target link) */
-    if(0 !=  (ret = tse_task_create(H5_daos_link_copy_task, dst_sched, copy_udata, &copy_udata->copy_task)))
-        D_GOTO_ERROR(H5E_LINK, H5E_CANTINIT, FAIL, "can't create task for link copy: %s", H5_daos_err_to_string(ret));
->>>>>>> 60f81105
+    if(0 !=  (ret = tse_task_create(H5_daos_link_copy_move_task, dst_sched, cm_udata, &cm_udata->cm_task)))
+        D_GOTO_ERROR(H5E_LINK, H5E_CANTINIT, FAIL, "can't create task for link copy/move: %s", H5_daos_err_to_string(ret));
 
     /* Register task dependencies - this task depends both on the source link
      * read and the target group open */
-<<<<<<< HEAD
-    if(ndeps > 0 && 0 != (ret = tse_task_register_deps(cm_udata->cm_task, ndeps, dep_tasks[0] ? &dep_tasks[0] : &dep_tasks[1])))
+    assert(dep_tasks[0] && dep_tasks[1]);
+    if(0 != (ret = tse_task_register_deps(cm_udata->cm_task, 2, &dep_tasks[0])))
         D_GOTO_ERROR(H5E_LINK, H5E_CANTINIT, FAIL, "can't create dependencies for link copy/move task: %s", H5_daos_err_to_string(ret));
-=======
-    assert(dep_tasks[0] && dep_tasks[1]);
-    if(0 != (ret = tse_task_register_deps(copy_udata->copy_task, 2, &dep_tasks[0])))
-        D_GOTO_ERROR(H5E_LINK, H5E_CANTINIT, FAIL, "can't create dependencies for link copy task: %s", H5_daos_err_to_string(ret));
->>>>>>> 60f81105
 
     /* Schedule copy/move task and give it a reference to req and udata */
     assert(*first_task);
-<<<<<<< HEAD
     if(0 != (ret = tse_task_schedule(cm_udata->cm_task, false)))
         D_GOTO_ERROR(H5E_LINK, H5E_CANTINIT, FAIL, "can't schedule task for link copy/move: %s", H5_daos_err_to_string(ret));
     *dep_task = cm_udata->cm_task;
-=======
-    if(0 != (ret = tse_task_schedule(copy_udata->copy_task, false)))
-        D_GOTO_ERROR(H5E_LINK, H5E_CANTINIT, FAIL, "can't schedule task for link copy: %s", H5_daos_err_to_string(ret));
-    *dep_task = copy_udata->copy_task;
     *sched_loc = H5_DAOS_SCHED_LOC_DST;
->>>>>>> 60f81105
     req->rc++;
     cm_udata = NULL;
 
@@ -2566,14 +2530,21 @@
     if(delete_task) {
         tse_task_t *metatask = NULL;
 
-        /* Create metatask */
-        if(0 != (ret = (tse_task_create(H5_daos_metatask_autocomplete, &req->file->sched, NULL, &metatask))))
-            D_GOTO_ERROR(H5E_LINK, H5E_CANTINIT, FAIL, "can't create meta task link move: %s", H5_daos_err_to_string(ret));
-
         /* Register task dependencies */
         assert(*dep_task);
         dep_tasks[0] = delete_task;
         dep_tasks[1] = *dep_task;
+
+        /* Switch dep_tasks[1] to source scheduler */
+        assert(dep_tasks[1]);
+        if(0 != (ret = H5_daos_sched_link(dst_sched, src_sched, &dep_tasks[1])))
+            D_GOTO_ERROR(H5E_LINK, H5E_CANTINIT, FAIL, "failed to switch to source scheduler");
+        sched_locs[0] = H5_DAOS_SCHED_LOC_SRC;
+
+        /* Create metatask */
+        if(0 != (ret = (tse_task_create(H5_daos_metatask_autocomplete, src_sched, NULL, &metatask))))
+            D_GOTO_ERROR(H5E_LINK, H5E_CANTINIT, FAIL, "can't create meta task link move: %s", H5_daos_err_to_string(ret));
+
         if(0 != (ret = tse_task_register_deps(metatask, 2, dep_tasks)))
             D_DONE_ERROR(H5E_LINK, H5E_CANTINIT, FAIL, "can't create dependencies for link move end metatask: %s", H5_daos_err_to_string(ret));
 
@@ -2582,6 +2553,7 @@
         if(0 != (ret = tse_task_schedule(metatask, false)))
             D_DONE_ERROR(H5E_LINK, H5E_CANTINIT, FAIL, "can't schedule end metatask for link move order: %s", H5_daos_err_to_string(ret));
         *dep_task = metatask;
+        *sched_loc = H5_DAOS_SCHED_LOC_SRC;
     } /* end if */
 
 done:
@@ -2665,20 +2637,13 @@
 #endif /* H5_DAOS_USE_TRANSACTIONS */
 
     /* Call internal routine */
-<<<<<<< HEAD
     if(H5_daos_link_copy_move_int((H5_daos_item_t *)src_item, loc_params1,
-            (H5_daos_item_t *)dst_item, loc_params2, lcpl, FALSE, int_req,
-=======
-    if(H5_daos_link_copy_int((H5_daos_item_t *)src_item, loc_params1,
-            (H5_daos_item_t *)dst_item, loc_params2, lcpl, &sched_loc, int_req,
->>>>>>> 60f81105
-            &first_task, &dep_task) < 0)
+            (H5_daos_item_t *)dst_item, loc_params2, lcpl, FALSE, &sched_loc,
+            int_req, &first_task, &dep_task) < 0)
         D_GOTO_ERROR(H5E_LINK, H5E_CANTCOPY, FAIL, "can't copy link");
 
 done:
     if(int_req) {
-        assert(sched_file);
-
         /* Switch dep_task to match original (source) scheduler */
         if(sched_loc == H5_DAOS_SCHED_LOC_DST) {
             assert(dep_task);
@@ -2715,7 +2680,7 @@
         } /* end if */
         else
             if(H5_daos_progress_2(src_sched, dst_sched, int_req, H5_DAOS_PROGRESS_WAIT) < 0)
-                D_DONE_ERROR(H5E_OBJECT, H5E_CANTINIT, FAIL, "can't progress scheduler");
+                D_DONE_ERROR(H5E_LINK, H5E_CANTINIT, FAIL, "can't progress scheduler");
 
         /* Check for failure */
         if(int_req->status < 0)
@@ -2747,6 +2712,9 @@
 {
     H5_daos_file_t *sched_file = NULL;
     H5_daos_req_t *int_req = NULL;
+    H5_daos_sched_loc_t sched_loc = H5_DAOS_SCHED_LOC_SRC;
+    tse_sched_t *src_sched;
+    tse_sched_t *dst_sched;
     tse_task_t *first_task = NULL;
     tse_task_t *dep_task = NULL;
     int ret;
@@ -2766,6 +2734,10 @@
     /* Set convenience pointer to file to use for scheduling */
     sched_file = src_item ? ((H5_daos_item_t *)src_item)->file : ((H5_daos_item_t *)dst_item)->file;
 
+    /* Determine source and destination schedulers */
+    src_sched = src_item ? &((H5_daos_item_t *)src_item)->file->sched : &((H5_daos_item_t *)dst_item)->file->sched;
+    dst_sched = dst_item ? &((H5_daos_item_t *)dst_item)->file->sched : &((H5_daos_item_t *)src_item)->file->sched;
+
     /* Start H5 operation */
     /* If we ever remove the dxpl_id from H5_daos_object_close, we should be
      * able to remove the dxpl_id from here */
@@ -2774,6 +2746,9 @@
 
 #ifdef H5_DAOS_USE_TRANSACTIONS
     /* Start transaction */
+    /* TODO: Make this and object copy work with transactions (potentially 2
+     * files) - maybe use a "meta req" that has its own finalize and owns reqs
+     * for the src and dst files */
     if(0 != (ret = daos_tx_open(sched_file->coh, &int_req->th, NULL /*event*/)))
         D_GOTO_ERROR(H5E_LINK, H5E_CANTINIT, FAIL, "can't start transaction");
     int_req->th_open = TRUE;
@@ -2781,16 +2756,23 @@
 
     /* Call internal routine */
     if(H5_daos_link_copy_move_int((H5_daos_item_t *)src_item, loc_params1,
-            (H5_daos_item_t *)dst_item, loc_params2, lcpl, TRUE, int_req,
-            &first_task, &dep_task) < 0)
+            (H5_daos_item_t *)dst_item, loc_params2, lcpl, TRUE, &sched_loc,
+            int_req, &first_task, &dep_task) < 0)
         D_GOTO_ERROR(H5E_LINK, H5E_CANTCOPY, FAIL, "can't move link");
 
 done:
     if(int_req) {
-        assert(sched_file);
+
+        /* Switch dep_task to match original (source) scheduler */
+        if(sched_loc == H5_DAOS_SCHED_LOC_DST) {
+            assert(dep_task);
+            if(0 != (ret = H5_daos_sched_link(dst_sched, src_sched, &dep_task)))
+                D_GOTO_ERROR(H5E_OBJECT, H5E_CANTINIT, FAIL, "failed to switch to source scheduler");
+            sched_loc = H5_DAOS_SCHED_LOC_SRC;
+        } /* end if */
 
         /* Create task to finalize H5 operation */
-        if(0 != (ret = tse_task_create(H5_daos_h5op_finalize, &sched_file->sched, int_req, &int_req->finalize_task)))
+        if(0 != (ret = tse_task_create(H5_daos_h5op_finalize, src_sched, int_req, &int_req->finalize_task)))
             D_DONE_ERROR(H5E_LINK, H5E_CANTINIT, FAIL, "can't create task to finalize H5 operation: %s", H5_daos_err_to_string(ret));
         /* Register dependency (if any) */
         else if(dep_task && 0 != (ret = tse_task_register_deps(int_req->finalize_task, 1, &dep_task)))
@@ -2811,8 +2793,13 @@
             D_DONE_ERROR(H5E_LINK, H5E_CANTINIT, FAIL, "can't schedule first task: %s", H5_daos_err_to_string(ret));
 
         /* Block until operation completes */
-        if(H5_daos_progress(&sched_file->sched, int_req, H5_DAOS_PROGRESS_WAIT) < 0)
-            D_DONE_ERROR(H5E_LINK, H5E_CANTINIT, FAIL, "can't progress scheduler");
+        if(src_sched == dst_sched) {
+            if(H5_daos_progress(src_sched, int_req, H5_DAOS_PROGRESS_WAIT) < 0)
+                D_DONE_ERROR(H5E_LINK, H5E_CANTINIT, FAIL, "can't progress scheduler");
+        } /* end if */
+        else
+            if(H5_daos_progress_2(src_sched, dst_sched, int_req, H5_DAOS_PROGRESS_WAIT) < 0)
+                D_DONE_ERROR(H5E_LINK, H5E_CANTINIT, FAIL, "can't progress scheduler");
 
         /* Check for failure */
         if(int_req->status < 0)
