--- conflicted
+++ resolved
@@ -4174,11 +4174,7 @@
 
 #ifdef H5_DAOS_USE_TRANSACTIONS
                 /* Start transaction */
-<<<<<<< HEAD
-                if(0 != (ret = daos_tx_open(dset->obj.item.file->coh, &int_req->th, NULL /*event*/)))
-=======
                 if(0 != (ret = daos_tx_open(dset->obj.item.file->coh, &int_req->th, 0, NULL /*event*/)))
->>>>>>> 8b593e8b
                     D_GOTO_ERROR(H5E_DATASET, H5E_CANTINIT, FAIL, "can't start transaction");
                 int_req->th_open = TRUE;
 #endif /* H5_DAOS_USE_TRANSACTIONS */
@@ -4203,11 +4199,7 @@
             {
 #ifdef H5_DAOS_USE_TRANSACTIONS
                 /* Start transaction */
-<<<<<<< HEAD
-                if(0 != (ret = daos_tx_open(dset->obj.item.file->coh, &int_req->th, NULL /*event*/)))
-=======
                 if(0 != (ret = daos_tx_open(dset->obj.item.file->coh, &int_req->th, DAOS_TF_RDONLY, NULL /*event*/)))
->>>>>>> 8b593e8b
                     D_GOTO_ERROR(H5E_DATASET, H5E_CANTINIT, FAIL, "can't start transaction");
                 int_req->th_open = TRUE;
 #endif /* H5_DAOS_USE_TRANSACTIONS */
