--- conflicted
+++ resolved
@@ -800,15 +800,8 @@
     tse_task_t **first_task, tse_task_t **dep_task);
 H5VL_DAOS_PRIVATE herr_t H5_daos_link_copy_move_int(H5_daos_item_t *src_item,
     const H5VL_loc_params_t *loc_params1, H5_daos_item_t *dst_item,
-<<<<<<< HEAD
     const H5VL_loc_params_t *loc_params2, hid_t lcpl, hbool_t move,
-    H5_daos_req_t *req, tse_task_t **first_task, tse_task_t **dep_task);
-H5VL_DAOS_PRIVATE htri_t H5_daos_link_exists(H5_daos_item_t *item,
-    const char *link_path, H5_daos_req_t *req, tse_task_t **first_task,
-=======
-    const H5VL_loc_params_t *loc_params2, hid_t lcpl,
     H5_daos_sched_loc_t *sched_loc, H5_daos_req_t *req, tse_task_t **first_task,
->>>>>>> 60f81105
     tse_task_t **dep_task);
 H5VL_DAOS_PRIVATE herr_t H5_daos_link_exists(H5_daos_item_t *item,
     const char *link_path, htri_t ***exists_p, htri_t *exists,
