/* * * * * * * * * * * * * * * * * * * * * * * * * * * * * * * * * * * * * * *
 * Copyright by The HDF Group.                                               *
 * All rights reserved.                                                      *
 *                                                                           *
 * This file is part of the HDF5 DAOS VOL connector. The full copyright      *
 * notice, including terms governing use, modification, and redistribution,  *
 * is contained in the COPYING file, which can be found at the root of the   *
 * source code distribution tree.                                            *
 * * * * * * * * * * * * * * * * * * * * * * * * * * * * * * * * * * * * * * */

/*
 * Purpose: The DAOS VOL connector where access is forwarded to the DAOS
 * library.  Map routines
 */

#include "daos_vol.h"           /* DAOS connector                          */

#include "util/daos_vol_err.h"  /* DAOS connector error handling           */
#include "util/daos_vol_mem.h"  /* DAOS connector memory management        */

/****************/
/* Local Macros */
/****************/

#define H5_DAOS_MINFO_BCAST_BUF_SIZE (                                 \
        (2 * H5_DAOS_TYPE_BUF_SIZE) + H5_DAOS_MCPL_BUF_SIZE            \
      + H5_DAOS_ENCODED_OID_SIZE + (3 * H5_DAOS_ENCODED_UINT64_T_SIZE))

/********************/
/* Local Prototypes */
/********************/

static int H5_daos_minfo_read_comp_cb(tse_task_t *task, void *args);
static int H5_daos_map_open_bcast_comp_cb(tse_task_t *task, void *args);
static int H5_daos_map_open_recv_comp_cb(tse_task_t *task, void *args);
static int H5_daos_map_open_end(H5_daos_map_t *map, uint8_t *p,
    uint64_t ktype_buf_len, uint64_t vtype_buf_len, hid_t dxpl_id);

static herr_t H5_daos_map_key_conv(hid_t src_type_id, hid_t dst_type_id,
    const void *key, const void **key_buf, size_t *key_size,
    void **key_buf_alloc, hid_t dxpl_id);
static herr_t H5_daos_map_key_conv_reverse(hid_t src_type_id, hid_t dst_type_id,
    void *key, size_t key_size, void **key_buf, void **key_buf_alloc,
    H5_daos_vl_union_t *vl_union, hid_t dxpl_id);
static herr_t H5_daos_map_get_count_cb(hid_t map_id, const void *key,
    void *_int_count);
static herr_t H5_daos_map_iterate(H5_daos_map_t *map, hid_t map_id,
    hsize_t *idx, hid_t key_mem_type_id, H5M_iterate_t op, void *op_data,
    hid_t dxpl_id, void **req);
static herr_t  H5_daos_map_delete_key(H5_daos_map_t *map, hid_t key_mem_type_id,
    const void *key, hid_t dxpl_id, void **req);


/*-------------------------------------------------------------------------
 * Function:    H5_daos_map_create
 *
 * Purpose:     Sends a request to DAOS to create a map
 *
 * Return:      Success:        map object. 
 *              Failure:        NULL
 *
 *-------------------------------------------------------------------------
 */
void *
H5_daos_map_create(void *_item,
    const H5VL_loc_params_t H5VL_DAOS_UNUSED *loc_params, const char *name,
    hid_t lcpl_id, hid_t ktype_id, hid_t vtype_id, hid_t mcpl_id, hid_t mapl_id,
    hid_t dxpl_id, void H5VL_DAOS_UNUSED **req)
{
    H5_daos_item_t *item = (H5_daos_item_t *)_item;
    H5_daos_map_t *map = NULL;
    H5_daos_obj_t *target_obj = NULL;
    char *path_buf = NULL;
    const char *target_name = NULL;
    size_t target_name_len = 0;
    H5T_class_t ktype_class;
    htri_t has_vl_vlstr_ref;
    hid_t ktype_parent_id = H5I_INVALID_HID;
    void *ktype_buf = NULL;
    void *vtype_buf = NULL;
    void *mcpl_buf = NULL;
    hbool_t collective;
    H5_daos_md_rw_cb_ud_t *update_cb_ud = NULL;
    int finalize_ndeps = 0;
    tse_task_t *finalize_deps[2];
    H5_daos_req_t *int_req = NULL;
    tse_task_t *first_task = NULL;
    tse_task_t *dep_task = NULL;
    int ret;
    void *ret_value = NULL;

    /* Make sure H5_DAOS_g is set.  Eventually move this to a FUNC_ENTER_API
     * type macro? */
    H5_DAOS_G_INIT(NULL)

    if(!_item)
        D_GOTO_ERROR(H5E_ARGS, H5E_BADVALUE, NULL, "map parent object is NULL");

    /* Check validity of key type.  Vlens are only allwed at the top level, no
     * references allowed at all. */
    if(H5T_NO_CLASS == (ktype_class = H5Tget_class(ktype_id)))
        D_GOTO_ERROR(H5E_ARGS, H5E_CANTGET, NULL, "can't get key type class");
    if(ktype_class == H5T_VLEN) {
        /* Vlen types must not contain any nested vlens */
        if((ktype_parent_id = H5Tget_super(ktype_id)) < 0)
            D_GOTO_ERROR(H5E_ARGS, H5E_CANTGET, NULL, "can't get key type parent");
        if((has_vl_vlstr_ref = H5_daos_detect_vl_vlstr_ref(ktype_parent_id)) < 0)
            D_GOTO_ERROR(H5E_ARGS, H5E_CANTINIT, NULL, "can't check for vlen or reference type");
        if(has_vl_vlstr_ref)
            D_GOTO_ERROR(H5E_ARGS, H5E_UNSUPPORTED, NULL, "key type contains nested vlen or reference");
    } /* end if */
    else if(ktype_class == H5T_REFERENCE)
        /* References not supported */
        D_GOTO_ERROR(H5E_ARGS, H5E_UNSUPPORTED, NULL, "key type is a reference type");
    else if(ktype_class != H5T_STRING) {
        /* No nested vlens */
        if((has_vl_vlstr_ref = H5_daos_detect_vl_vlstr_ref(ktype_id)) < 0)
            D_GOTO_ERROR(H5E_ARGS, H5E_CANTINIT, NULL, "can't check for vlen or reference type");
        if(has_vl_vlstr_ref)
            D_GOTO_ERROR(H5E_ARGS, H5E_UNSUPPORTED, NULL, "key type contains nested vlen or reference");
    } /* end if */

    /* Check for write access */
    if(!(item->file->flags & H5F_ACC_RDWR))
        D_GOTO_ERROR(H5E_FILE, H5E_BADVALUE, NULL, "no write intent on file");

    /*
     * Like HDF5, all metadata writes are collective by default. Once independent
     * metadata writes are implemented, we will need to check for this property.
     */
    collective = TRUE;

    /* Start H5 operation */
    if(NULL == (int_req = H5_daos_req_create(item->file, H5I_INVALID_HID)))
        D_GOTO_ERROR(H5E_MAP, H5E_CANTALLOC, NULL, "can't create DAOS request");

    /* Allocate the map object that is returned to the user */
    if(NULL == (map = H5FL_CALLOC(H5_daos_map_t)))
        D_GOTO_ERROR(H5E_RESOURCE, H5E_CANTALLOC, NULL, "can't allocate DAOS map struct");
    map->obj.item.type = H5I_MAP;
    map->obj.item.open_req = int_req;
    int_req->rc++;
    map->obj.item.file = item->file;
    map->obj.item.rc = 1;
    map->obj.obj_oh = DAOS_HDL_INVAL;
    map->key_type_id = H5I_INVALID_HID;
    map->key_file_type_id = H5I_INVALID_HID;
    map->val_type_id = H5I_INVALID_HID;
    map->val_file_type_id = H5I_INVALID_HID;
    map->mcpl_id = H5I_INVALID_HID;
    map->mapl_id = H5I_INVALID_HID;

#ifdef H5_DAOS_USE_TRANSACTIONS
    /* Start transaction */
    if(0 != (ret = daos_tx_open(item->file->coh, &int_req->th, NULL /*event*/)))
        D_GOTO_ERROR(H5E_MAP, H5E_CANTINIT, NULL, "can't start transaction");
    int_req->th_open = TRUE;
#endif /* H5_DAOS_USE_TRANSACTIONS */

    /* Traverse the path */
    /* Call this on every rank for now so errors are handled correctly.  If/when
     * we add a bcast to check for failure we could only call this on the lead
     * rank. */
    if(name) {
        if(NULL == (target_obj = H5_daos_group_traverse(item, name, lcpl_id, int_req,
                collective, &path_buf, &target_name, &target_name_len, &first_task,
                &dep_task)))
            D_GOTO_ERROR(H5E_MAP, H5E_BADITER, NULL, "can't traverse path");

        /* Check type of target_obj */
        if(target_obj->item.type != H5I_GROUP)
            D_GOTO_ERROR(H5E_ARGS, H5E_BADTYPE, NULL, "target object is not a group");

        /* Reject invalid object names during object creation - if a name is
         * given it must parse to a link name that can be created */
        if(target_name_len == 0)
            D_GOTO_ERROR(H5E_MAP, H5E_BADVALUE, NULL, "path given does not resolve to a final link name");
    } /* end if */

    /* Generate map oid */
    if(H5_daos_oid_generate(&map->obj.oid, H5I_MAP,
            (mcpl_id == H5P_MAP_CREATE_DEFAULT ? H5P_DEFAULT : mcpl_id),
            item->file, collective, int_req, &first_task, &dep_task) < 0)
        D_GOTO_ERROR(H5E_MAP, H5E_CANTINIT, NULL, "can't generate object id");

    /* Open map object */
    if(H5_daos_obj_open(item->file, int_req, &map->obj.oid, DAOS_OO_RW,
            &map->obj.obj_oh, "map object open", &first_task, &dep_task) < 0)
        D_GOTO_ERROR(H5E_MAP, H5E_CANTOPENOBJ, NULL, "can't open map object");

    /* Create map and write metadata if this process should */
    if(!collective || (item->file->my_rank == 0)) {
        size_t mcpl_size = 0;
        size_t ktype_size = 0;
        size_t vtype_size = 0;
        tse_task_t *update_task;
        tse_task_t *link_write_task;

        /* Create map */
        /* Allocate argument struct */
        if(NULL == (update_cb_ud = (H5_daos_md_rw_cb_ud_t *)DV_calloc(sizeof(H5_daos_md_rw_cb_ud_t))))
            D_GOTO_ERROR(H5E_RESOURCE, H5E_CANTALLOC, NULL, "can't allocate buffer for update callback arguments");

        /* Encode datatypes */
        if(H5Tencode(ktype_id, NULL, &ktype_size) < 0)
            D_GOTO_ERROR(H5E_ARGS, H5E_BADTYPE, NULL, "can't determine serialized length of datatype");
        if(NULL == (ktype_buf = DV_malloc(ktype_size)))
            D_GOTO_ERROR(H5E_RESOURCE, H5E_CANTALLOC, NULL, "can't allocate buffer for serialized datatype");
        if(H5Tencode(ktype_id, ktype_buf, &ktype_size) < 0)
            D_GOTO_ERROR(H5E_MAP, H5E_CANTENCODE, NULL, "can't serialize datatype");

        if(H5Tencode(vtype_id, NULL, &vtype_size) < 0)
            D_GOTO_ERROR(H5E_ARGS, H5E_BADTYPE, NULL, "can't determine serialized length of datatype");
        if(NULL == (vtype_buf = DV_malloc(vtype_size)))
            D_GOTO_ERROR(H5E_RESOURCE, H5E_CANTALLOC, NULL, "can't allocate buffer for serialized datatype");
        if(H5Tencode(vtype_id, vtype_buf, &vtype_size) < 0)
            D_GOTO_ERROR(H5E_MAP, H5E_CANTENCODE, NULL, "can't serialize datatype");

        /* Encode MCPL */
        if(H5Pencode2(mcpl_id, NULL, &mcpl_size, item->file->fapl_id) < 0)
            D_GOTO_ERROR(H5E_ARGS, H5E_BADTYPE, NULL, "can't determine serialized length of mcpl");
        if(NULL == (mcpl_buf = DV_malloc(mcpl_size)))
            D_GOTO_ERROR(H5E_RESOURCE, H5E_CANTALLOC, NULL, "can't allocate buffer for serialized mcpl");
        if(H5Pencode2(mcpl_id, mcpl_buf, &mcpl_size, item->file->fapl_id) < 0)
            D_GOTO_ERROR(H5E_MAP, H5E_CANTENCODE, NULL, "can't serialize mcpl");

        /* Set up operation to write MCPl and datatypes to map */
        /* Point to map */
        update_cb_ud->obj = &map->obj;

        /* Point to req */
        update_cb_ud->req = int_req;

        /* Set up dkey.  Point to global name buffer, do not free. */
        daos_iov_set(&update_cb_ud->dkey, (void *)H5_daos_int_md_key_g, H5_daos_int_md_key_size_g);
        update_cb_ud->free_dkey = FALSE;

        /* The elements in iod and sgl */
        update_cb_ud->nr = 3u;

        /* Set up iod */
        /* Key datatype.  Point akey to global name buffer, do not free. */
        daos_iov_set(&update_cb_ud->iod[0].iod_name, (void *)H5_daos_ktype_g, H5_daos_ktype_size_g);
        update_cb_ud->iod[0].iod_nr = 1u;
        update_cb_ud->iod[0].iod_size = (uint64_t)ktype_size;
        update_cb_ud->iod[0].iod_type = DAOS_IOD_SINGLE;

        /* Value datatype */
        daos_iov_set(&update_cb_ud->iod[1].iod_name, (void *)H5_daos_vtype_g, H5_daos_vtype_size_g);
        update_cb_ud->iod[1].iod_nr = 1u;
        update_cb_ud->iod[1].iod_size = (uint64_t)vtype_size;
        update_cb_ud->iod[1].iod_type = DAOS_IOD_SINGLE;

        /* MCPL */
        daos_iov_set(&update_cb_ud->iod[2].iod_name, (void *)H5_daos_cpl_key_g, H5_daos_cpl_key_size_g);
        update_cb_ud->iod[2].iod_nr = 1u;
        update_cb_ud->iod[2].iod_size = (uint64_t)mcpl_size;
        update_cb_ud->iod[2].iod_type = DAOS_IOD_SINGLE;

        /* Do not free global akey buffers */
        update_cb_ud->free_akeys = FALSE;

        /* Set up sgl */
        daos_iov_set(&update_cb_ud->sg_iov[0], ktype_buf, (daos_size_t)ktype_size);
        update_cb_ud->sgl[0].sg_nr = 1;
        update_cb_ud->sgl[0].sg_nr_out = 0;
        update_cb_ud->sgl[0].sg_iovs = &update_cb_ud->sg_iov[0];
        daos_iov_set(&update_cb_ud->sg_iov[1], vtype_buf, (daos_size_t)vtype_size);
        update_cb_ud->sgl[1].sg_nr = 1;
        update_cb_ud->sgl[1].sg_nr_out = 0;
        update_cb_ud->sgl[1].sg_iovs = &update_cb_ud->sg_iov[1];
        daos_iov_set(&update_cb_ud->sg_iov[2], mcpl_buf, (daos_size_t)mcpl_size);
        update_cb_ud->sgl[2].sg_nr = 1;
        update_cb_ud->sgl[2].sg_nr_out = 0;
        update_cb_ud->sgl[2].sg_iovs = &update_cb_ud->sg_iov[2];

        /* Set task name */
        update_cb_ud->task_name = "map metadata write";

        /* Create task for map metadata write */
        assert(dep_task);
        if(0 != (ret = daos_task_create(DAOS_OPC_OBJ_UPDATE, &item->file->sched, 1, &dep_task, &update_task)))
            D_GOTO_ERROR(H5E_MAP, H5E_CANTINIT, NULL, "can't create task to write map medadata: %s", H5_daos_err_to_string(ret));

        /* Set callback functions for map metadata write */
        if(0 != (ret = tse_task_register_cbs(update_task, H5_daos_md_rw_prep_cb, NULL, 0, H5_daos_md_update_comp_cb, NULL, 0)))
            D_GOTO_ERROR(H5E_MAP, H5E_CANTINIT, NULL, "can't register callbacks for task to write map medadata: %s", H5_daos_err_to_string(ret));

        /* Set private data for map metadata write */
        (void)tse_task_set_priv(update_task, update_cb_ud);

        /* Schedule map metadata write task and give it a reference to req and
         * the map */
        if(0 != (ret = tse_task_schedule(update_task, false)))
            D_GOTO_ERROR(H5E_MAP, H5E_CANTINIT, NULL, "can't schedule task to write map metadata: %s", H5_daos_err_to_string(ret));
        int_req->rc++;
        map->obj.item.rc++;
        update_cb_ud = NULL;
        ktype_buf = NULL;
        vtype_buf = NULL;
        mcpl_buf = NULL;

        /* Add dependency for finalize task */
        finalize_deps[finalize_ndeps] = update_task;
        finalize_ndeps++;

        /* Create link to map */
        if(target_obj) {
            H5_daos_link_val_t link_val;

            link_val.type = H5L_TYPE_HARD;
            link_val.target.hard = map->obj.oid;
            link_val.target_oid_async = &map->obj.oid;
            if(H5_daos_link_write((H5_daos_group_t *)target_obj, target_name, target_name_len,
                    &link_val, int_req, &link_write_task, dep_task) < 0)
                D_GOTO_ERROR(H5E_MAP, H5E_CANTINIT, NULL, "can't create link to map");
            finalize_deps[finalize_ndeps] = link_write_task;
            finalize_ndeps++;
        } /* end if */
    } /* end if */
    else {
        /* Only dep_task created, register it as the finalize dependency */
        assert(finalize_ndeps == 0);
        assert(dep_task);
        finalize_deps[0] = dep_task;
        finalize_ndeps = 1;

        /* Check for failure of process 0 DSINC */
    } /* end else */

    /* Finish setting up map struct */
    if((map->key_type_id = H5Tcopy(ktype_id)) < 0)
        D_GOTO_ERROR(H5E_MAP, H5E_CANTCOPY, NULL, "failed to copy datatype");
    if((map->key_file_type_id = H5VLget_file_type(item->file, H5_DAOS_g, ktype_id)) < 0)
        D_GOTO_ERROR(H5E_MAP, H5E_CANTINIT, NULL, "failed to get file datatype");
    if((map->val_type_id = H5Tcopy(vtype_id)) < 0)
        D_GOTO_ERROR(H5E_MAP, H5E_CANTCOPY, NULL, "failed to copy datatype");
    if((map->val_file_type_id = H5VLget_file_type(item->file, H5_DAOS_g, vtype_id)) < 0)
        D_GOTO_ERROR(H5E_MAP, H5E_CANTINIT, NULL, "failed to get file datatype");
    if((map->mcpl_id = H5Pcopy(mcpl_id)) < 0)
        D_GOTO_ERROR(H5E_MAP, H5E_CANTCOPY, NULL, "failed to copy gcpl");
    if((map->mapl_id = H5Pcopy(mapl_id)) < 0)
        D_GOTO_ERROR(H5E_MAP, H5E_CANTCOPY, NULL, "failed to copy gapl");

    /* Fill OCPL cache */
    if(H5_daos_fill_ocpl_cache(&map->obj, map->mcpl_id) < 0)
        D_GOTO_ERROR(H5E_MAP, H5E_CANTINIT, NULL, "failed to fill OCPL cache");

    /* Set return value */
    ret_value = (void *)map;

done:
    /* Close target object */
    if(target_obj && H5_daos_object_close(target_obj, dxpl_id, NULL) < 0)
        D_DONE_ERROR(H5E_MAP, H5E_CLOSEERROR, NULL, "can't close object");

    /* Close key type parent type */
    if(ktype_parent_id >= 0 && H5Tclose(ktype_parent_id) < 0)
        D_DONE_ERROR(H5E_MAP, H5E_CLOSEERROR, NULL, "can't close key type parent type");

    if(int_req) {
        /* Free path_buf if necessary */
        if(path_buf && H5_daos_free_async(item->file, path_buf, &first_task, &dep_task) < 0)
            D_DONE_ERROR(H5E_MAP, H5E_CANTFREE, NULL, "can't free path buffer");

        /* Create task to finalize H5 operation */
        if(0 != (ret = tse_task_create(H5_daos_h5op_finalize, &item->file->sched, int_req, &int_req->finalize_task)))
            D_DONE_ERROR(H5E_MAP, H5E_CANTINIT, NULL, "can't create task to finalize H5 operation: %s", H5_daos_err_to_string(ret));
        /* Register dependencies (if any) */
        else if(finalize_ndeps > 0 && 0 != (ret = tse_task_register_deps(int_req->finalize_task, finalize_ndeps, finalize_deps)))
            D_DONE_ERROR(H5E_MAP, H5E_CANTINIT, NULL, "can't create dependencies for task to finalize H5 operation: %s", H5_daos_err_to_string(ret));
        /* Schedule finalize task */
        else if(0 != (ret = tse_task_schedule(int_req->finalize_task, false)))
            D_DONE_ERROR(H5E_MAP, H5E_CANTINIT, NULL, "can't schedule task to finalize H5 operation: %s", H5_daos_err_to_string(ret));
        else
            /* finalize_task now owns a reference to req */
            int_req->rc++;

        /* If there was an error during setup, pass it to the request */
        if(NULL == ret_value)
            int_req->status = -H5_DAOS_SETUP_ERROR;

        /* Schedule first task */
        if(first_task && (0 != (ret = tse_task_schedule(first_task, false))))
            D_DONE_ERROR(H5E_MAP, H5E_CANTINIT, NULL, "can't schedule initial task for H5 operation: %s", H5_daos_err_to_string(ret));

        /* Block until operation completes */
        if(H5_daos_progress(&item->file->sched, int_req, H5_DAOS_PROGRESS_WAIT) < 0)
            D_DONE_ERROR(H5E_MAP, H5E_CANTINIT, NULL, "can't progress scheduler");

        /* Check for failure */
        if(int_req->status < 0)
            D_DONE_ERROR(H5E_MAP, H5E_CANTOPERATE, NULL, "map creation failed in task \"%s\": %s", int_req->failed_task, H5_daos_err_to_string(int_req->status));

        /* Close internal request */
        if(H5_daos_req_free_int(int_req) < 0)
            D_DONE_ERROR(H5E_MAP, H5E_CLOSEERROR, NULL, "can't free request");
    } /* end if */

    /* Cleanup on failure */
    /* Destroy DAOS object if created before failure DSINC */
    if(NULL == ret_value) {
        /* Close map */
        if(map && H5_daos_map_close(map, dxpl_id, NULL) < 0)
            D_DONE_ERROR(H5E_MAP, H5E_CLOSEERROR, NULL, "can't close map");

        /* Free memory */
        if(update_cb_ud && update_cb_ud->obj && H5_daos_object_close(update_cb_ud->obj, dxpl_id, NULL) < 0)
            D_DONE_ERROR(H5E_MAP, H5E_CLOSEERROR, NULL, "can't close object");
        ktype_buf = DV_free(ktype_buf);
        vtype_buf = DV_free(vtype_buf);
        mcpl_buf = DV_free(mcpl_buf);
        update_cb_ud = DV_free(update_cb_ud);
    } /* end if */

    assert(!update_cb_ud);
    assert(!ktype_buf);
    assert(!vtype_buf);
    assert(!mcpl_buf);

    D_FUNC_LEAVE;
} /* end H5_daos_map_create() */


/*-------------------------------------------------------------------------
 * Function:    H5_daos_map_open
 *
 * Purpose:     Sends a request to DAOS to open a map
 *
 * Return:      Success:        map object. 
 *              Failure:        NULL
 *
 *-------------------------------------------------------------------------
 */
void *
H5_daos_map_open(void *_item, const H5VL_loc_params_t *loc_params,
    const char *name, hid_t mapl_id, hid_t dxpl_id, void H5VL_DAOS_UNUSED **req)
{
    H5_daos_item_t *item = (H5_daos_item_t *)_item;
    H5_daos_map_t *map = NULL;
    H5_daos_obj_t *target_obj = NULL;
    daos_obj_id_t oid = {0, 0};
    daos_obj_id_t **oid_ptr = NULL;
    H5_daos_req_t *int_req = NULL;
    tse_task_t *first_task = NULL;
    tse_task_t *dep_task = NULL;
    hbool_t collective;
    hbool_t must_bcast = FALSE;
    char *path_buf = NULL;
    int ret;
    void *ret_value = NULL;

    /* Make sure H5_DAOS_g is set.  Eventually move this to a FUNC_ENTER_API
     * type macro? */
    H5_DAOS_G_INIT(NULL)

    if(!_item)
        D_GOTO_ERROR(H5E_ARGS, H5E_BADVALUE, NULL, "map parent object is NULL");
    if(!loc_params)
        D_GOTO_ERROR(H5E_ARGS, H5E_BADVALUE, NULL, "location parameters object is NULL");

    /* Check for collective access, if not already set by the file */
    collective = item->file->fapl_cache.is_collective_md_read;
    if(!collective && (H5P_MAP_ACCESS_DEFAULT != mapl_id))
        if(H5Pget_all_coll_metadata_ops(mapl_id, &collective) < 0)
            D_GOTO_ERROR(H5E_MAP, H5E_CANTGET, NULL, "can't get collective access property");

    /* Start H5 operation */
    if(NULL == (int_req = H5_daos_req_create(item->file, H5I_INVALID_HID)))
        D_GOTO_ERROR(H5E_MAP, H5E_CANTALLOC, NULL, "can't create DAOS request");

#ifdef H5_DAOS_USE_TRANSACTIONS
    /* Start transaction */
    if(0 != (ret = daos_tx_open(item->file->coh, &int_req->th, NULL /*event*/)))
        D_GOTO_ERROR(H5E_MAP, H5E_CANTINIT, NULL, "can't start transaction");
    int_req->th_open = TRUE;
#endif /* H5_DAOS_USE_TRANSACTIONS */

    /* Check for open by object token */
    if(H5VL_OBJECT_BY_TOKEN == loc_params->type) {
        /* Generate oid from token */
        if(H5_daos_token_to_oid(loc_params->loc_data.loc_by_token.token, &oid) < 0)
            D_GOTO_ERROR(H5E_MAP, H5E_CANTINIT, NULL, "can't convert object token to OID");
    } /* end if */
    else {
        const char *target_name = NULL;
        size_t target_name_len;

        /* Open using name parameter */
        if(H5VL_OBJECT_BY_SELF != loc_params->type)
            D_GOTO_ERROR(H5E_ARGS, H5E_UNSUPPORTED, NULL, "unsupported map open location parameters type");
        if(!name)
            D_GOTO_ERROR(H5E_ARGS, H5E_BADVALUE, NULL, "map name is NULL");

        /* At this point we must broadcast on failure */
        if(collective && (item->file->num_procs > 1))
            must_bcast = TRUE;

        /* Traverse the path */
        if(NULL == (target_obj = H5_daos_group_traverse(item, name, H5P_LINK_CREATE_DEFAULT,
                int_req, collective, &path_buf, &target_name, &target_name_len, &first_task, &dep_task)))
            D_GOTO_ERROR(H5E_MAP, H5E_BADITER, NULL, "can't traverse path");

        /* Check for no target_name, in this case just return target_obj */
        if(target_name_len == 0) {
            /* Check type of target_obj */
            if(target_obj->item.type != H5I_MAP)
                D_GOTO_ERROR(H5E_ARGS, H5E_BADTYPE, NULL, "target object is not a map");

            /* Take ownership of target_obj */
            map = (H5_daos_map_t *)target_obj;
            target_obj = NULL;

            /* No need to bcast since everyone just opened the already open
             * map */
            must_bcast = FALSE;

            D_GOTO_DONE(map);
        } /* end if */

        /* Check type of target_obj */
        if(target_obj->item.type != H5I_GROUP)
            D_GOTO_ERROR(H5E_ARGS, H5E_BADTYPE, NULL, "target object is not a group");

        if(!collective || (item->file->my_rank == 0))
            /* Follow link to map */
            if(H5_daos_link_follow((H5_daos_group_t *)target_obj, target_name, target_name_len, FALSE,
                    int_req, &oid_ptr, NULL, &first_task, &dep_task) < 0)
                D_GOTO_ERROR(H5E_DATASET, H5E_TRAVERSE, NULL, "can't follow link to map");
    } /* end else */

    must_bcast = FALSE;
    if(NULL == (map = H5_daos_map_open_helper(item->file, mapl_id,
            collective, int_req, &first_task, &dep_task)))
        D_GOTO_ERROR(H5E_MAP, H5E_CANTOPENOBJ, NULL, "can't open map");

    /* Set map oid */
    if(oid_ptr)
        /* Retarget *oid_ptr to map->obj.oid so H5_daos_link_follow fills in
         * the map's oid */
        *oid_ptr = &map->obj.oid;
    else if(H5VL_OBJECT_BY_TOKEN == loc_params->type)
        /* Just set the static oid from the token */
        map->obj.oid = oid;
    else
        /* We will receive oid from lead process */
        assert(collective && item->file->my_rank > 0);

    /* Set return value */
    ret_value = (void *)map;

done:
<<<<<<< HEAD
    /* Cleanup on failure */
    if(NULL == ret_value) {
        /* Broadcast map info if needed */
        if(must_bcast && H5_daos_mpi_ibcast(NULL, &item->file->sched, &map->obj, H5_DAOS_MINFO_BCAST_BUF_SIZE,
                TRUE, NULL, item->file->my_rank == 0 ? H5_daos_map_open_bcast_comp_cb : H5_daos_map_open_recv_comp_cb,
                int_req, &first_task, &dep_task) < 0)
            D_DONE_ERROR(H5E_MAP, H5E_CANTINIT, NULL, "failed to broadcast empty map info buffer to signal failure");
=======
    /* Broadcast failure if appropriate */
    if(NULL == ret_value && must_bcast && H5_daos_mpi_ibcast(NULL, &map->obj, H5_DAOS_MINFO_BCAST_BUF_SIZE,
            TRUE, NULL, item->file->my_rank == 0 ? H5_daos_map_open_bcast_comp_cb : H5_daos_map_open_recv_comp_cb,
            int_req, &first_task, &dep_task) < 0)
        D_DONE_ERROR(H5E_MAP, H5E_CANTINIT, NULL, "failed to broadcast empty map info buffer to signal failure");
>>>>>>> fe88ff57

    assert(!(ret_value && must_bcast));

    if(int_req) {
        /* Free path_buf if necessary */
        if(path_buf && H5_daos_free_async(item->file, path_buf, &first_task, &dep_task) < 0)
            D_DONE_ERROR(H5E_MAP, H5E_CANTFREE, NULL, "can't free path buffer");

        /* Create task to finalize H5 operation */
        if(0 != (ret = tse_task_create(H5_daos_h5op_finalize, &item->file->sched, int_req, &int_req->finalize_task)))
            D_DONE_ERROR(H5E_MAP, H5E_CANTINIT, NULL, "can't create task to finalize H5 operation: %s", H5_daos_err_to_string(ret));
        /* Register dependency (if any) */
        else if(dep_task && 0 != (ret = tse_task_register_deps(int_req->finalize_task, 1, &dep_task)))
            D_DONE_ERROR(H5E_MAP, H5E_CANTINIT, NULL, "can't create dependencies for task to finalize H5 operation: %s", H5_daos_err_to_string(ret));
        /* Schedule finalize task */
        else if(0 != (ret = tse_task_schedule(int_req->finalize_task, false)))
            D_DONE_ERROR(H5E_MAP, H5E_CANTINIT, NULL, "can't schedule task to finalize H5 operation: %s", H5_daos_err_to_string(ret));
        else
            /* finalize_task now owns a reference to req */
            int_req->rc++;

        /* If there was an error during setup, pass it to the request */
        if(NULL == ret_value)
            int_req->status = -H5_DAOS_SETUP_ERROR;

        /* Schedule first task */
        if(first_task && (0 != (ret = tse_task_schedule(first_task, false))))
            D_DONE_ERROR(H5E_MAP, H5E_CANTINIT, NULL, "can't schedule initial task for H5 operation: %s", H5_daos_err_to_string(ret));

        /* Block until operation completes */
        if(H5_daos_progress(&item->file->sched, int_req, H5_DAOS_PROGRESS_WAIT) < 0)
            D_DONE_ERROR(H5E_MAP, H5E_CANTINIT, NULL, "can't progress scheduler");

        /* Check for failure */
        if(int_req->status < 0)
            D_DONE_ERROR(H5E_MAP, H5E_CANTOPERATE, NULL, "map open failed in task \"%s\": %s", int_req->failed_task, H5_daos_err_to_string(int_req->status));

        /* Close internal request */
        if(H5_daos_req_free_int(int_req) < 0)
            D_DONE_ERROR(H5E_MAP, H5E_CLOSEERROR, NULL, "can't free request");
    } /* end if */

    /* Close target object */
    if(target_obj && H5_daos_object_close(target_obj, dxpl_id, NULL) < 0)
        D_DONE_ERROR(H5E_MAP, H5E_CLOSEERROR, NULL, "can't close object");

    /* If we are not returning a map we must close it */
    if(ret_value == NULL && map && H5_daos_map_close(map, dxpl_id, NULL) < 0)
        D_DONE_ERROR(H5E_MAP, H5E_CLOSEERROR, NULL, "can't close map");

    D_FUNC_LEAVE;
} /* end H5_daos_map_open() */


/*-------------------------------------------------------------------------
 * Function:    H5_daos_map_open_helper
 *
 * Purpose:     Internal-use helper routine to create an asynchronous task
 *              for opening a DAOS HDF5 map.
 *
 * Return:      Success:        map object.
 *              Failure:        NULL
 *
 *-------------------------------------------------------------------------
 */
H5_daos_map_t *
H5_daos_map_open_helper(H5_daos_file_t *file, hid_t mapl_id, hbool_t collective,
    H5_daos_req_t *req, tse_task_t **first_task, tse_task_t **dep_task)
{
    H5_daos_mpi_ibcast_ud_t *bcast_udata = NULL;
    H5_daos_omd_fetch_ud_t *fetch_udata = NULL;
    H5_daos_map_t *map = NULL;
    uint8_t *minfo_buf = NULL;
    size_t minfo_buf_size = 0;
    int ret;
    H5_daos_map_t *ret_value = NULL;

    assert(file);
    assert(req);
    assert(first_task);
    assert(dep_task);

    /* Allocate the map object that is returned to the user */
    if(NULL == (map = H5FL_CALLOC(H5_daos_map_t)))
        D_GOTO_ERROR(H5E_RESOURCE, H5E_CANTALLOC, NULL, "can't allocate DAOS map struct");
    map->obj.item.type = H5I_MAP;
    map->obj.item.open_req = req;
    req->rc++;
    map->obj.item.file = file;
    map->obj.item.rc = 1;
    map->obj.obj_oh = DAOS_HDL_INVAL;
    map->key_type_id = FAIL;
    map->key_file_type_id = FAIL;
    map->val_type_id = FAIL;
    map->val_file_type_id = FAIL;
    map->mcpl_id = FAIL;
    map->mapl_id = FAIL;
    if((map->mapl_id = H5Pcopy(mapl_id)) < 0)
        D_GOTO_ERROR(H5E_MAP, H5E_CANTCOPY, NULL, "failed to copy mapl");

    /* Set up broadcast user data (if appropriate) and calculate initial map
     * info buffer size */
    if(collective && (file->num_procs > 1)) {
        if(NULL == (bcast_udata = (H5_daos_mpi_ibcast_ud_t *)DV_malloc(sizeof(H5_daos_mpi_ibcast_ud_t))))
            D_GOTO_ERROR(H5E_RESOURCE, H5E_CANTALLOC, NULL, "failed to allocate buffer for MPI broadcast user data");
        bcast_udata->req = req;
        bcast_udata->obj = &map->obj;
        bcast_udata->buffer = NULL;
        bcast_udata->buffer_len = 0;
        bcast_udata->count = 0;

        minfo_buf_size = H5_DAOS_MINFO_BCAST_BUF_SIZE;
    } /* end if */
    else
        minfo_buf_size = (2 * H5_DAOS_TYPE_BUF_SIZE) + H5_DAOS_MCPL_BUF_SIZE;

    /* Check if we're actually opening the map or just receiving the map
     * info from the leader */
    if(!collective || (file->my_rank == 0)) {
        tse_task_t *fetch_task = NULL;
        uint8_t *p;

        /* Open map object */
        if(H5_daos_obj_open(file, req, &map->obj.oid,
                (file->flags & H5F_ACC_RDWR ? DAOS_COO_RW : DAOS_COO_RO),
                &map->obj.obj_oh, "map object open", first_task, dep_task) < 0)
            D_GOTO_ERROR(H5E_MAP, H5E_CANTOPENOBJ, NULL, "can't open map object");

        /* Allocate argument struct for fetch task */
        if(NULL == (fetch_udata = (H5_daos_omd_fetch_ud_t *)DV_calloc(sizeof(H5_daos_omd_fetch_ud_t))))
            D_GOTO_ERROR(H5E_RESOURCE, H5E_CANTALLOC, NULL, "can't allocate buffer for fetch callback arguments");

        /* Set up operation to read key/memory datatypes and MCPL sizes from map */

        /* Set up ud struct */
        fetch_udata->md_rw_cb_ud.req = req;
        fetch_udata->md_rw_cb_ud.obj = &map->obj;
        fetch_udata->bcast_udata = bcast_udata;

        /* Set up dkey.  Point to global name buffer, do not free. */
        daos_iov_set(&fetch_udata->md_rw_cb_ud.dkey, (void *)H5_daos_int_md_key_g, H5_daos_int_md_key_size_g);
        fetch_udata->md_rw_cb_ud.free_dkey = FALSE;

        /* Set up iod.  Point akey to global name buffer, do not free. */
        daos_iov_set(&fetch_udata->md_rw_cb_ud.iod[0].iod_name, (void *)H5_daos_ktype_g, H5_daos_ktype_size_g);
        fetch_udata->md_rw_cb_ud.iod[0].iod_nr = 1u;
        fetch_udata->md_rw_cb_ud.iod[0].iod_size = DAOS_REC_ANY;
        fetch_udata->md_rw_cb_ud.iod[0].iod_type = DAOS_IOD_SINGLE;

        daos_iov_set(&fetch_udata->md_rw_cb_ud.iod[1].iod_name, (void *)H5_daos_vtype_g, H5_daos_vtype_size_g);
        fetch_udata->md_rw_cb_ud.iod[1].iod_nr = 1u;
        fetch_udata->md_rw_cb_ud.iod[1].iod_size = DAOS_REC_ANY;
        fetch_udata->md_rw_cb_ud.iod[1].iod_type = DAOS_IOD_SINGLE;

        daos_iov_set(&fetch_udata->md_rw_cb_ud.iod[2].iod_name, (void *)H5_daos_cpl_key_g, H5_daos_cpl_key_size_g);
        fetch_udata->md_rw_cb_ud.iod[2].iod_nr = 1u;
        fetch_udata->md_rw_cb_ud.iod[2].iod_size = DAOS_REC_ANY;
        fetch_udata->md_rw_cb_ud.iod[2].iod_type = DAOS_IOD_SINGLE;

        fetch_udata->md_rw_cb_ud.free_akeys = FALSE;

        /* Allocate initial map info buffer */
        if(NULL == (minfo_buf = DV_malloc(minfo_buf_size)))
            D_GOTO_ERROR(H5E_RESOURCE, H5E_CANTALLOC, NULL, "can't allocate buffer for serialized map info");

        /* Set up buffer */
        if(bcast_udata) {
            p = minfo_buf + (5 * sizeof(uint64_t));
            bcast_udata->buffer = minfo_buf;
            minfo_buf = NULL;
            bcast_udata->buffer_len = minfo_buf_size;
            bcast_udata->count = minfo_buf_size;
        } /* end if */
        else
            p = minfo_buf;

        /* Set up sgl */
        daos_iov_set(&fetch_udata->md_rw_cb_ud.sg_iov[0], p, (daos_size_t)H5_DAOS_TYPE_BUF_SIZE);
        fetch_udata->md_rw_cb_ud.sgl[0].sg_nr = 1;
        fetch_udata->md_rw_cb_ud.sgl[0].sg_nr_out = 0;
        fetch_udata->md_rw_cb_ud.sgl[0].sg_iovs = &fetch_udata->md_rw_cb_ud.sg_iov[0];
        p += H5_DAOS_TYPE_BUF_SIZE;
        daos_iov_set(&fetch_udata->md_rw_cb_ud.sg_iov[1], p, (daos_size_t)H5_DAOS_TYPE_BUF_SIZE);
        fetch_udata->md_rw_cb_ud.sgl[1].sg_nr = 1;
        fetch_udata->md_rw_cb_ud.sgl[1].sg_nr_out = 0;
        fetch_udata->md_rw_cb_ud.sgl[1].sg_iovs = &fetch_udata->md_rw_cb_ud.sg_iov[1];
        p += H5_DAOS_TYPE_BUF_SIZE;
        daos_iov_set(&fetch_udata->md_rw_cb_ud.sg_iov[2], p, (daos_size_t)H5_DAOS_MCPL_BUF_SIZE);
        fetch_udata->md_rw_cb_ud.sgl[2].sg_nr = 1;
        fetch_udata->md_rw_cb_ud.sgl[2].sg_nr_out = 0;
        fetch_udata->md_rw_cb_ud.sgl[2].sg_iovs = &fetch_udata->md_rw_cb_ud.sg_iov[2];
        p += H5_DAOS_MCPL_BUF_SIZE;

        /* Set nr */
        fetch_udata->md_rw_cb_ud.nr = 3u;

        /* Set task name */
        fetch_udata->md_rw_cb_ud.task_name = "map metadata read";

        /* Create meta task for map metadata read.  This empty task will be
         * completed when the read is finished by H5_daos_minfo_read_comp_cb.
         * We can't use fetch_task since it may not be completed by the first
         * fetch. */
        if(0 != (ret = tse_task_create(NULL, &file->sched, NULL, &fetch_udata->fetch_metatask)))
            D_GOTO_ERROR(H5E_MAP, H5E_CANTINIT, NULL, "can't create meta task for map metadata read: %s", H5_daos_err_to_string(ret));

        /* Create task for map metadata read */
        if(0 != (ret = daos_task_create(DAOS_OPC_OBJ_FETCH, &file->sched, 0, NULL, &fetch_task)))
            D_GOTO_ERROR(H5E_MAP, H5E_CANTINIT, NULL, "can't create task to read map medadata: %s", H5_daos_err_to_string(ret));

        /* Register dependency for task */
        assert(*dep_task);
        if(0 != (ret = tse_task_register_deps(fetch_task, 1, dep_task)))
            D_GOTO_ERROR(H5E_MAP, H5E_CANTINIT, NULL, "can't create dependencies for map metadata read: %s", H5_daos_err_to_string(ret));

        /* Set callback functions for map metadata read */
        if(0 != (ret = tse_task_register_cbs(fetch_task, H5_daos_md_rw_prep_cb, NULL, 0, H5_daos_minfo_read_comp_cb, NULL, 0)))
            D_GOTO_ERROR(H5E_MAP, H5E_CANTINIT, NULL, "can't register callbacks for task to read map medadata: %s", H5_daos_err_to_string(ret));

        /* Set private data for map metadata read */
        (void)tse_task_set_priv(fetch_task, fetch_udata);

        /* Schedule meta task */
        if(0 != (ret = tse_task_schedule(fetch_udata->fetch_metatask, false)))
            D_GOTO_ERROR(H5E_MAP, H5E_CANTINIT, NULL, "can't schedule meta task for map metadata read: %s", H5_daos_err_to_string(ret));

        /* Schedule map metadata read task (or save it to be scheduled
         * later) and give it a reference to req and the map */
        assert(*first_task);
        if(0 != (ret = tse_task_schedule(fetch_task, false)))
            D_GOTO_ERROR(H5E_MAP, H5E_CANTINIT, NULL, "can't schedule task to read map metadata: %s", H5_daos_err_to_string(ret));
        *dep_task = fetch_udata->fetch_metatask;
        req->rc++;
        map->obj.item.rc++;
        fetch_udata = NULL;
        minfo_buf = NULL;
    } /* end if */
    else {
        assert(bcast_udata);

        /* Allocate buffer for map info */
        minfo_buf_size = H5_DAOS_MINFO_BCAST_BUF_SIZE;
        if(NULL == (bcast_udata->buffer = DV_malloc(minfo_buf_size)))
            D_GOTO_ERROR(H5E_RESOURCE, H5E_CANTALLOC, NULL, "can't allocate buffer for serialized map info");
        bcast_udata->buffer_len = minfo_buf_size;
        bcast_udata->count = minfo_buf_size;
    } /* end else */

    ret_value = map;

done:
    /* Broadcast map info */
    if(bcast_udata) {
        assert(!minfo_buf);
        assert(minfo_buf_size == H5_DAOS_MINFO_BCAST_BUF_SIZE);
        if(H5_daos_mpi_ibcast(bcast_udata, &file->sched, &map->obj, minfo_buf_size,
                NULL == ret_value ? TRUE : FALSE, NULL,
                file->my_rank == 0 ? H5_daos_map_open_bcast_comp_cb : H5_daos_map_open_recv_comp_cb,
                req, first_task, dep_task) < 0) {
            DV_free(bcast_udata->buffer);
            DV_free(bcast_udata);
            D_DONE_ERROR(H5E_MAP, H5E_CANTINIT, NULL, "failed to broadcast map info buffer");
        } /* end if */

        bcast_udata = NULL;
    } /* end if */

    /* Cleanup on failure */
    if(NULL == ret_value) {
        /* Close map */
        if(map && H5_daos_map_close(map, req->dxpl_id, NULL) < 0)
            D_DONE_ERROR(H5E_MAP, H5E_CLOSEERROR, NULL, "can't close map");

        /* Free memory */
        fetch_udata = DV_free(fetch_udata);
        minfo_buf = DV_free(minfo_buf);
    } /* end if */

    /* Make sure we cleaned up */
    assert(!fetch_udata);
    assert(!bcast_udata);
    assert(!minfo_buf);

    D_FUNC_LEAVE;
} /* end H5_daos_map_open_helper() */


/*-------------------------------------------------------------------------
 * Function:    H5_daos_map_open_bcast_comp_cb
 *
 * Purpose:     Complete callback for asynchronous MPI_ibcast for map
 *              opens (rank 0).
 *
 * Return:      Success:        0
 *              Failure:        Error code
 *
 *-------------------------------------------------------------------------
 */
static int
H5_daos_map_open_bcast_comp_cb(tse_task_t *task, void H5VL_DAOS_UNUSED *args)
{
    H5_daos_mpi_ibcast_ud_t *udata;
    int ret;
    int ret_value = 0;

    /* Get private data */
    if(NULL == (udata = tse_task_get_priv(task)))
        D_GOTO_ERROR(H5E_MAP, H5E_CANTINIT, -H5_DAOS_DAOS_GET_ERROR, "can't get private data for map info broadcast task");

    assert(udata->req);
    assert(udata->obj);
    assert(udata->obj->item.file);
    assert(!udata->obj->item.file->closed);
    assert(udata->obj->item.file->my_rank == 0);
    assert(udata->obj->item.type == H5I_MAP);

    /* Handle errors in bcast task.  Only record error in udata->req_status if
     * it does not already contain an error (it could contain an error if
     * another task this task is not dependent on also failed). */
    if(task->dt_result < -H5_DAOS_PRE_ERROR
            && udata->req->status >= -H5_DAOS_INCOMPLETE) {
        udata->req->status = task->dt_result;
        udata->req->failed_task = "MPI_Ibcast map info";
    } /* end if */
    else if(task->dt_result == 0) {
        /* Reissue bcast if necesary */
        if(udata->buffer_len != udata->count) {
            tse_task_t *bcast_task;

            assert(udata->count == H5_DAOS_MINFO_BCAST_BUF_SIZE);
            assert(udata->buffer_len > H5_DAOS_MINFO_BCAST_BUF_SIZE);

            /* Use full buffer this time */
            udata->count = udata->buffer_len;

            /* Create task for second bcast */
            if(0 !=  (ret = tse_task_create(H5_daos_mpi_ibcast_task, &udata->obj->item.file->sched, udata, &bcast_task)))
                D_GOTO_ERROR(H5E_MAP, H5E_CANTINIT, ret, "can't create task for second map info broadcast");

            /* Set callback functions for second bcast */
            if(0 != (ret = tse_task_register_cbs(bcast_task, NULL, NULL, 0, H5_daos_map_open_bcast_comp_cb, NULL, 0)))
                D_GOTO_ERROR(H5E_MAP, H5E_CANTINIT, ret, "can't register callbacks for second map info broadcast: %s", H5_daos_err_to_string(ret));

            /* Schedule second bcast and transfer ownership of udata */
            if(0 != (ret = tse_task_schedule(bcast_task, false)))
                D_GOTO_ERROR(H5E_MAP, H5E_CANTINIT, ret, "can't schedule task for second map info broadcast: %s", H5_daos_err_to_string(ret));
            udata = NULL;
        } /* end if */
    } /* end else */

done:
    /* Free private data if we haven't released ownership */
    if(udata) {
        /* Close map */
        if(H5_daos_map_close((H5_daos_map_t *)udata->obj, H5I_INVALID_HID, NULL) < 0)
            D_DONE_ERROR(H5E_MAP, H5E_CLOSEERROR, -H5_DAOS_H5_CLOSE_ERROR, "can't close map");

        /* Handle errors in this function */
        /* Do not place any code that can issue errors after this block, except
         * for H5_daos_req_free_int, which updates req->status if it sees an
         * error */
        if(ret_value < 0 && udata->req->status >= -H5_DAOS_INCOMPLETE) {
            udata->req->status = ret_value;
            udata->req->failed_task = "MPI_Ibcast map info completion callback";
        } /* end if */

        /* Release our reference to req */
        if(H5_daos_req_free_int(udata->req) < 0)
            D_DONE_ERROR(H5E_MAP, H5E_CLOSEERROR, -H5_DAOS_FREE_ERROR, "can't free request");

        /* Complete bcast metatask */
        tse_task_complete(udata->bcast_metatask, ret_value);

        /* Free buffer */
        DV_free(udata->buffer);

        /* Free private data */
        DV_free(udata);
    } /* end if */
    else
        assert(ret_value >= 0 || ret_value == -H5_DAOS_DAOS_GET_ERROR);

    D_FUNC_LEAVE;
} /* end H5_daos_map_open_bcast_comp_cb() */


/*-------------------------------------------------------------------------
 * Function:    H5_daos_map_open_recv_comp_cb
 *
 * Purpose:     Complete callback for asynchronous MPI_ibcast for map
 *              opens (rank 1+).
 *
 * Return:      Success:        0
 *              Failure:        Error code
 *
 *-------------------------------------------------------------------------
 */
static int
H5_daos_map_open_recv_comp_cb(tse_task_t *task, void H5VL_DAOS_UNUSED *args)
{
    H5_daos_mpi_ibcast_ud_t *udata;
    int ret;
    int ret_value = 0;

    /* Get private data */
    if(NULL == (udata = tse_task_get_priv(task)))
        D_GOTO_ERROR(H5E_MAP, H5E_CANTINIT, -H5_DAOS_DAOS_GET_ERROR, "can't get private data for map info receive task");

    assert(udata->req);
    assert(udata->obj);
    assert(udata->obj->item.file);
    assert(!udata->req->file->closed);
    assert(udata->obj->item.file->my_rank > 0);
    assert(udata->obj->item.type == H5I_MAP);

    /* Handle errors in bcast task.  Only record error in udata->req_status if
     * it does not already contain an error (it could contain an error if
     * another task this task is not dependent on also failed). */
    if(task->dt_result < -H5_DAOS_PRE_ERROR
            && udata->req->status >= -H5_DAOS_INCOMPLETE) {
        udata->req->status = task->dt_result;
        udata->req->failed_task = "MPI_Ibcast map info";
    } /* end if */
    else if(task->dt_result == 0) {
        uint64_t ktype_buf_len = 0;
        uint64_t vtype_buf_len = 0;
        uint64_t mcpl_buf_len = 0;
        size_t minfo_len;
        uint8_t *p = udata->buffer;

        /* Decode oid */
        UINT64DECODE(p, udata->obj->oid.lo)
        UINT64DECODE(p, udata->obj->oid.hi)

        /* Decode serialized info lengths */
        UINT64DECODE(p, ktype_buf_len)
        UINT64DECODE(p, vtype_buf_len)
        UINT64DECODE(p, mcpl_buf_len)

        /* Check for ktype_buf_len set to 0 - indicates failure */
        if(ktype_buf_len == 0)
            D_GOTO_ERROR(H5E_MAP, H5E_CANTINIT, -H5_DAOS_REMOTE_ERROR, "lead process failed to open map");

        /* Calculate data length */
        minfo_len = (size_t)ktype_buf_len + (size_t)vtype_buf_len + (size_t)mcpl_buf_len + H5_DAOS_ENCODED_OID_SIZE + 3 * sizeof(uint64_t);

        /* Reissue bcast if necesary */
        if(minfo_len > (size_t)udata->count) {
            tse_task_t *bcast_task;

            assert(udata->buffer_len == H5_DAOS_MINFO_BCAST_BUF_SIZE);
            assert(udata->count == H5_DAOS_MINFO_BCAST_BUF_SIZE);

            /* Realloc buffer */
            DV_free(udata->buffer);
            if(NULL == (udata->buffer = DV_malloc(minfo_len)))
                D_GOTO_ERROR(H5E_RESOURCE, H5E_CANTALLOC, -H5_DAOS_ALLOC_ERROR, "failed to allocate memory for map info buffer");
            udata->buffer_len = minfo_len;
            udata->count = minfo_len;

            /* Create task for second bcast */
            if(0 !=  (ret = tse_task_create(H5_daos_mpi_ibcast_task, &udata->obj->item.file->sched, udata, &bcast_task)))
                D_GOTO_ERROR(H5E_MAP, H5E_CANTINIT, ret, "can't create task for second map info broadcast");

            /* Set callback functions for second bcast */
            if(0 != (ret = tse_task_register_cbs(bcast_task, NULL, NULL, 0, H5_daos_map_open_recv_comp_cb, NULL, 0)))
                D_GOTO_ERROR(H5E_MAP, H5E_CANTINIT, ret, "can't register callbacks for second map info broadcast: %s", H5_daos_err_to_string(ret));

            /* Schedule second bcast and transfer ownership of udata */
            if(0 != (ret = tse_task_schedule(bcast_task, false)))
                D_GOTO_ERROR(H5E_MAP, H5E_CANTINIT, ret, "can't schedule task for second map info broadcast: %s", H5_daos_err_to_string(ret));
            udata = NULL;
        } /* end if */
        else {
            /* Open map */
            if(0 != (ret = daos_obj_open(udata->obj->item.file->coh, udata->obj->oid,
                    (udata->obj->item.file->flags & H5F_ACC_RDWR ? DAOS_COO_RW : DAOS_COO_RO),
                    &udata->obj->obj_oh, NULL /*event*/)))
                D_GOTO_ERROR(H5E_MAP, H5E_CANTOPENOBJ, ret, "can't open map: %s", H5_daos_err_to_string(ret));

            /* Finish building map object */
            if(0 != (ret = H5_daos_map_open_end((H5_daos_map_t *)udata->obj,
                    p, ktype_buf_len, vtype_buf_len, udata->req->dxpl_id)))
                D_GOTO_ERROR(H5E_MAP, H5E_CANTINIT, ret, "can't finish opening map");
        } /* end else */
    } /* end else */

done:
    /* Free private data if we haven't released ownership */
    if(udata) {
        /* Close map */
        if(H5_daos_map_close((H5_daos_map_t *)udata->obj, H5I_INVALID_HID, NULL) < 0)
            D_DONE_ERROR(H5E_MAP, H5E_CLOSEERROR, -H5_DAOS_H5_CLOSE_ERROR, "can't close map");

        /* Handle errors in this function */
        /* Do not place any code that can issue errors after this block, except
         * for H5_daos_req_free_int, which updates req->status if it sees an
         * error */
        if(ret_value < 0 && udata->req->status >= -H5_DAOS_INCOMPLETE) {
            udata->req->status = ret_value;
            udata->req->failed_task = "MPI_Ibcast map info completion callback";
        } /* end if */

        /* Release our reference to req */
        if(H5_daos_req_free_int(udata->req) < 0)
            D_DONE_ERROR(H5E_MAP, H5E_CLOSEERROR, -H5_DAOS_FREE_ERROR, "can't free request");

        /* Complete bcast metatask */
        tse_task_complete(udata->bcast_metatask, ret_value);

        /* Free buffer */
        DV_free(udata->buffer);

        /* Free private data */
        DV_free(udata);
    } /* end if */
    else
        assert(ret_value >= 0 || ret_value == -H5_DAOS_DAOS_GET_ERROR);

    D_FUNC_LEAVE;
} /* end H5_daos_map_open_recv_comp_cb() */


/*-------------------------------------------------------------------------
 * Function:    H5_daos_map_open_end
 *
 * Purpose:     Decode serialized map info from a buffer and fill caches.
 *
 * Return:      Success:        0
 *              Failure:        Error code
 *
 *-------------------------------------------------------------------------
 */
static int
H5_daos_map_open_end(H5_daos_map_t *map, uint8_t *p,
    uint64_t ktype_buf_len, uint64_t vtype_buf_len, hid_t H5VL_DAOS_UNUSED dxpl_id)
{
    H5T_class_t ktype_class;
    htri_t has_vl_vlstr_ref;
    hid_t ktype_parent_id = H5I_INVALID_HID;
    int ret_value = 0;

    assert(map);
    assert(p);
    assert(ktype_buf_len > 0);
    assert(vtype_buf_len > 0);

    /* Decode datatypes and MCPL */
    if((map->key_type_id = H5Tdecode(p)) < 0)
        D_GOTO_ERROR(H5E_MAP, H5E_CANTDECODE, -H5_DAOS_H5_DECODE_ERROR, "can't deserialize datatype");
    p += ktype_buf_len;
    if((map->val_type_id = H5Tdecode(p)) < 0)
        D_GOTO_ERROR(H5E_MAP, H5E_CANTDECODE, -H5_DAOS_H5_DECODE_ERROR, "can't deserialize datatype");
    p += vtype_buf_len;
    if((map->mcpl_id = H5Pdecode(p)) < 0)
        D_GOTO_ERROR(H5E_MAP, H5E_CANTDECODE, -H5_DAOS_H5_DECODE_ERROR, "can't deserialize map creation property list");

    /* Check validity of key type.  Vlens are only allowed at the top level, no
     * references allowed at all. */
    if(H5T_NO_CLASS == (ktype_class = H5Tget_class(map->key_type_id)))
        D_GOTO_ERROR(H5E_MAP, H5E_CANTGET, -H5_DAOS_H5_GET_ERROR, "can't get key type class");
    if(ktype_class == H5T_VLEN) {
        /* Vlen types must not contain any nested vlens */
        if((ktype_parent_id = H5Tget_super(map->key_type_id)) < 0)
            D_GOTO_ERROR(H5E_MAP, H5E_CANTGET, -H5_DAOS_H5_GET_ERROR, "can't get key type parent");
        if((has_vl_vlstr_ref = H5_daos_detect_vl_vlstr_ref(ktype_parent_id)) < 0)
            D_GOTO_ERROR(H5E_MAP, H5E_CANTINIT, -H5_DAOS_H5_GET_ERROR, "can't check for vlen or reference type");
        if(has_vl_vlstr_ref)
            D_GOTO_ERROR(H5E_MAP, H5E_UNSUPPORTED, -H5_DAOS_H5_UNSUPPORTED_ERROR, "key type contains nested vlen or reference");
    } /* end if */
    else if(ktype_class == H5T_REFERENCE)
        /* References not supported */
        D_GOTO_ERROR(H5E_ARGS, H5E_UNSUPPORTED, -H5_DAOS_H5_UNSUPPORTED_ERROR, "key type is a reference type");
    else if(ktype_class != H5T_STRING) {
        /* No nested vlens */
        if((has_vl_vlstr_ref = H5_daos_detect_vl_vlstr_ref(map->key_type_id)) < 0)
            D_GOTO_ERROR(H5E_MAP, H5E_CANTINIT, -H5_DAOS_H5_GET_ERROR, "can't check for vlen or reference type");
        if(has_vl_vlstr_ref)
            D_GOTO_ERROR(H5E_MAP, H5E_UNSUPPORTED, -H5_DAOS_H5_UNSUPPORTED_ERROR, "key type contains nested vlen or reference");
    } /* end if */

    /* Finish setting up map struct */
    if((map->key_file_type_id = H5VLget_file_type(map->obj.item.file, H5_DAOS_g, map->key_type_id)) < 0)
        D_GOTO_ERROR(H5E_MAP, H5E_CANTINIT, -H5_DAOS_H5_TCONV_ERROR, "failed to get file datatype");
    if((map->val_file_type_id = H5VLget_file_type(map->obj.item.file, H5_DAOS_g, map->val_type_id)) < 0)
        D_GOTO_ERROR(H5E_MAP, H5E_CANTINIT, -H5_DAOS_H5_TCONV_ERROR, "failed to get file datatype");

    /* Fill OCPL cache */
    if(H5_daos_fill_ocpl_cache(&map->obj, map->mcpl_id) < 0)
        D_GOTO_ERROR(H5E_MAP, H5E_CANTINIT, -H5_DAOS_CPL_CACHE_ERROR, "failed to fill OCPL cache");

done:
    /* Close key type parent type */
    if(ktype_parent_id >= 0 && H5Tclose(ktype_parent_id) < 0)
        D_DONE_ERROR(H5E_MAP, H5E_CLOSEERROR, -H5_DAOS_H5_CLOSE_ERROR, "can't close key type parent type");

    D_FUNC_LEAVE;
} /* end H5_daos_map_open_end() */


/*-------------------------------------------------------------------------
 * Function:    H5_daos_minfo_read_comp_cb
 *
 * Purpose:     Complete callback for asynchronous metadata fetch for
 *              map opens.
 *
 * Return:      Success:        0
 *              Failure:        Error code
 *
 *-------------------------------------------------------------------------
 */
static int
H5_daos_minfo_read_comp_cb(tse_task_t *task, void H5VL_DAOS_UNUSED *args)
{
    H5_daos_omd_fetch_ud_t *udata;
    uint8_t *p;
    int ret;
    int ret_value = 0;

    /* Get private data */
    if(NULL == (udata = tse_task_get_priv(task)))
        D_GOTO_ERROR(H5E_MAP, H5E_CANTINIT, -H5_DAOS_DAOS_GET_ERROR, "can't get private data for map info read task");

    assert(udata->md_rw_cb_ud.req);
    assert(udata->md_rw_cb_ud.req->file);
    assert(udata->md_rw_cb_ud.obj);
    assert(udata->fetch_metatask);
    assert(!udata->md_rw_cb_ud.req->file->closed);
    assert(udata->md_rw_cb_ud.obj->item.type == H5I_MAP);

    /* Check for buffer not large enough */
    if(task->dt_result == -DER_REC2BIG) {
        tse_task_t *fetch_task;
        size_t daos_info_len = udata->md_rw_cb_ud.iod[0].iod_size
                + udata->md_rw_cb_ud.iod[1].iod_size
                + udata->md_rw_cb_ud.iod[2].iod_size;

        /* Verify iod size makes sense */
        if(udata->md_rw_cb_ud.sg_iov[0].iov_buf_len != H5_DAOS_TYPE_BUF_SIZE
                || udata->md_rw_cb_ud.sg_iov[1].iov_buf_len != H5_DAOS_TYPE_BUF_SIZE
                || udata->md_rw_cb_ud.sg_iov[2].iov_buf_len != H5_DAOS_MCPL_BUF_SIZE)
            D_GOTO_ERROR(H5E_MAP, H5E_BADVALUE, -H5_DAOS_BAD_VALUE, "buffer length does not match expected value");

        if(udata->bcast_udata) {
            /* Reallocate map info buffer if necessary */
            if(daos_info_len > (2 * H5_DAOS_TYPE_BUF_SIZE) + H5_DAOS_MCPL_BUF_SIZE) {
                udata->bcast_udata->buffer = DV_free(udata->bcast_udata->buffer);
                if(NULL == (udata->bcast_udata->buffer = DV_malloc(daos_info_len + H5_DAOS_ENCODED_OID_SIZE + 3 * H5_DAOS_ENCODED_UINT64_T_SIZE)))
                    D_GOTO_ERROR(H5E_RESOURCE, H5E_CANTALLOC, -H5_DAOS_ALLOC_ERROR, "can't allocate buffer for serialized map info");
                udata->bcast_udata->buffer_len = daos_info_len + H5_DAOS_ENCODED_OID_SIZE + 3 * H5_DAOS_ENCODED_UINT64_T_SIZE;
            } /* end if */

            /* Set starting point for fetch sg_iovs */
            p = (uint8_t *)udata->bcast_udata->buffer + H5_DAOS_ENCODED_OID_SIZE + 3 * H5_DAOS_ENCODED_UINT64_T_SIZE;
        } /* end if */
        else {
            /* Reallocate map info buffer if necessary */
            if(daos_info_len > (2 * H5_DAOS_TYPE_BUF_SIZE) + H5_DAOS_MCPL_BUF_SIZE) {
                udata->md_rw_cb_ud.sg_iov[0].iov_buf = DV_free(udata->md_rw_cb_ud.sg_iov[0].iov_buf);
                if(NULL == (udata->md_rw_cb_ud.sg_iov[0].iov_buf = DV_malloc(daos_info_len)))
                    D_GOTO_ERROR(H5E_RESOURCE, H5E_CANTALLOC, -H5_DAOS_ALLOC_ERROR, "can't allocate buffer for serialized map info");
            } /* end if */

            /* Set starting point for fetch sg_iovs */
            p = (uint8_t *)udata->md_rw_cb_ud.sg_iov[0].iov_buf;
        } /* end else */

        /* Set up sgl */
        daos_iov_set(&udata->md_rw_cb_ud.sg_iov[0], p, udata->md_rw_cb_ud.iod[0].iod_size);
        udata->md_rw_cb_ud.sgl[0].sg_nr_out = 0;
        p += udata->md_rw_cb_ud.iod[0].iod_size;
        daos_iov_set(&udata->md_rw_cb_ud.sg_iov[1], p, udata->md_rw_cb_ud.iod[1].iod_size);
        udata->md_rw_cb_ud.sgl[1].sg_nr_out = 0;
        p += udata->md_rw_cb_ud.iod[1].iod_size;
        daos_iov_set(&udata->md_rw_cb_ud.sg_iov[2], p, udata->md_rw_cb_ud.iod[2].iod_size);
        udata->md_rw_cb_ud.sgl[2].sg_nr_out = 0;

        /* Create task for reissued map metadata read */
        if(0 != (ret = daos_task_create(DAOS_OPC_OBJ_FETCH, &udata->md_rw_cb_ud.obj->item.file->sched, 0, NULL, &fetch_task)))
            D_GOTO_ERROR(H5E_MAP, H5E_CANTINIT, ret, "can't create task to read map medadata: %s", H5_daos_err_to_string(ret));

        /* Set callback functions for map metadata read */
        if(0 != (ret = tse_task_register_cbs(fetch_task, H5_daos_md_rw_prep_cb, NULL, 0, H5_daos_minfo_read_comp_cb, NULL, 0)))
            D_GOTO_ERROR(H5E_MAP, H5E_CANTINIT, ret, "can't register callbacks for task to read map medadata: %s", H5_daos_err_to_string(ret));

        /* Set private data for map metadata read */
        (void)tse_task_set_priv(fetch_task, udata);

        /* Schedule map metadata read task and give it a reference to req
         * and the map */
        if(0 != (ret = tse_task_schedule(fetch_task, false)))
            D_GOTO_ERROR(H5E_MAP, H5E_CANTINIT, ret, "can't schedule task to read map metadata: %s", H5_daos_err_to_string(ret));
        udata = NULL;
    } /* end if */
    else {
        /* Handle errors in fetch task.  Only record error in udata->req_status
         * if it does not already contain an error (it could contain an error if
         * another task this task is not dependent on also failed). */
        if(task->dt_result < -H5_DAOS_PRE_ERROR
                && udata->md_rw_cb_ud.req->status >= -H5_DAOS_INCOMPLETE) {
            udata->md_rw_cb_ud.req->status = task->dt_result;
            udata->md_rw_cb_ud.req->failed_task = udata->md_rw_cb_ud.task_name;
        } /* end if */
        else if(task->dt_result == 0) {
            uint64_t ktype_buf_len = (uint64_t)(udata->md_rw_cb_ud.sg_iov[1].iov_buf
                    - udata->md_rw_cb_ud.sg_iov[0].iov_buf);
            uint64_t vtype_buf_len = (uint64_t)(udata->md_rw_cb_ud.sg_iov[2].iov_buf
                    - udata->md_rw_cb_ud.sg_iov[1].iov_buf);
            uint64_t mcpl_buf_len = (uint64_t)(udata->md_rw_cb_ud.iod[2].iod_size);

            /* Check for missing metadata */
            if(udata->md_rw_cb_ud.iod[0].iod_size == (uint64_t)0
            || udata->md_rw_cb_ud.iod[1].iod_size == (uint64_t)0
            || udata->md_rw_cb_ud.iod[2].iod_size == (uint64_t)0)
                D_GOTO_ERROR(H5E_MAP, H5E_NOTFOUND, -H5_DAOS_DAOS_GET_ERROR, "internal metadata not found");

            if(udata->bcast_udata) {
                /* Encode oid */
                p = udata->bcast_udata->buffer;
                UINT64ENCODE(p, udata->md_rw_cb_ud.obj->oid.lo)
                UINT64ENCODE(p, udata->md_rw_cb_ud.obj->oid.hi)

                /* Encode serialized info lengths */
                UINT64ENCODE(p, ktype_buf_len)
                UINT64ENCODE(p, vtype_buf_len)
                UINT64ENCODE(p, mcpl_buf_len)
                assert(p == udata->md_rw_cb_ud.sg_iov[0].iov_buf);
            } /* end if */

            /* Finish building map object */
            if(0 != (ret = H5_daos_map_open_end((H5_daos_map_t *)udata->md_rw_cb_ud.obj,
                    udata->md_rw_cb_ud.sg_iov[0].iov_buf, ktype_buf_len,
                    vtype_buf_len, udata->md_rw_cb_ud.req->dxpl_id)))
                D_GOTO_ERROR(H5E_MAP, H5E_CANTINIT, ret, "can't finish opening map");
        } /* end else */
    } /* end else */

done:
    /* Clean up if this is the last fetch task */
    if(udata) {
        /* Close map */
        if(H5_daos_map_close((H5_daos_map_t *)udata->md_rw_cb_ud.obj, H5I_INVALID_HID, NULL) < 0)
            D_DONE_ERROR(H5E_MAP, H5E_CLOSEERROR, -H5_DAOS_H5_CLOSE_ERROR, "can't close map");

        if(udata->bcast_udata) {
            /* Clear broadcast buffer if there was an error */
            if(udata->md_rw_cb_ud.req->status < -H5_DAOS_INCOMPLETE)
                (void)memset(udata->bcast_udata->buffer, 0, udata->bcast_udata->count);
        } /* end if */
        else
            /* No broadcast, free buffer */
            DV_free(udata->md_rw_cb_ud.sg_iov[0].iov_buf);

        /* Handle errors in this function */
        /* Do not place any code that can issue errors after this block, except
         * for H5_daos_req_free_int, which updates req->status if it sees an
         * error */
        if(ret_value < 0 && udata->md_rw_cb_ud.req->status >= -H5_DAOS_INCOMPLETE) {
            udata->md_rw_cb_ud.req->status = ret_value;
            udata->md_rw_cb_ud.req->failed_task = udata->md_rw_cb_ud.task_name;
        } /* end if */

        /* Release our reference to req */
        if(H5_daos_req_free_int(udata->md_rw_cb_ud.req) < 0)
            D_DONE_ERROR(H5E_MAP, H5E_CLOSEERROR, -H5_DAOS_FREE_ERROR, "can't free request");

        /* Complete fetch metatask */
        tse_task_complete(udata->fetch_metatask, ret_value);

        assert(!udata->md_rw_cb_ud.free_dkey);
        assert(!udata->md_rw_cb_ud.free_akeys);

        /* Free udata */
        DV_free(udata);
    } /* end if */

    D_FUNC_LEAVE;
} /* end H5_daos_minfo_read_comp_cb() */


/*-------------------------------------------------------------------------
 * Function:    H5_daos_map_key_conv
 *
 * Purpose:     Converts the provided key from the source to destination
 *              type.  Handles vlens differently from other conversions in
 *              this connector, flattening them into a buffer.  Does not
 *              support nested vlens.
 *
 * Parameters:  hid_t src_type_id: IN: Type ID that describes the data
 *                  currently in key.
 *              hid_t dst_type_id: IN: Type ID to convert data in key to.
 *              const void *key: IN: Buffer containing the key to be
 *                  converted.
 *              const void **key_buf: OUT: A pointer to a buffer
 *                  containing the converted key will be placed here.
 *              size_t *key_size: OUT: The size in bytes of the data
 *                  pointed to by *key_buf will be placed here.
 *              void **key_buf_alloc: OUT: A pointer to a buffer allocated
 *                  by this function to hold the key, if any, will be
 *                  placed here.  This must be freed by the caller when
 *                  key_buf is no longer needed.
 *              hid_t dxpl_id: IN: Dataset transfer property list ID.
 *
 * Return:      Success:        0
 *              Failure:        -1
 *
 *-------------------------------------------------------------------------
 */
static herr_t
H5_daos_map_key_conv(hid_t src_type_id, hid_t dst_type_id, const void *key,
    const void **key_buf, size_t *key_size, void **key_buf_alloc, hid_t dxpl_id)
{
    htri_t need_tconv;
    size_t src_type_size;
    size_t dst_type_size;
    hid_t src_parent_type_id = H5I_INVALID_HID;
    hid_t dst_parent_type_id = H5I_INVALID_HID;
    void *tconv_buf = NULL;
    void *bkg_buf = NULL;
    hbool_t fill_bkg = FALSE;
    herr_t ret_value = SUCCEED;

    assert(src_type_id >= 0);
    assert(dst_type_id >= 0);
    assert(key);
    assert(key_buf);
    assert(key_size);
    assert(key_buf_alloc);
    assert(!*key_buf_alloc);

    /* Check if type conversion is needed for the key */
    if((need_tconv = H5_daos_need_tconv(src_type_id, dst_type_id)) < 0)
        D_GOTO_ERROR(H5E_MAP, H5E_CANTCOMPARE, FAIL, "can't check if type conversion is needed");
    if(need_tconv) {
        H5T_class_t type_class;

        /* Get class */
        if(H5T_NO_CLASS == (type_class = H5Tget_class(src_type_id)))
            D_GOTO_ERROR(H5E_MAP, H5E_CANTINIT, FAIL, "can't get datatype class");

        /* Check for vlen */
        if(type_class == H5T_VLEN) {
            size_t src_parent_type_size;
            size_t dst_parent_type_size;
            const hvl_t *vl = (const hvl_t *)key;
            htri_t parent_need_tconv;

            /* Check for empty key - currently unsupported */
            if(vl->len == 0)
                D_GOTO_ERROR(H5E_MAP, H5E_UNSUPPORTED, FAIL, "vl key cannot have length of 0");

            /* Get parent types */
            if((src_parent_type_id = H5Tget_super(src_type_id)) < 0)
                D_GOTO_ERROR(H5E_MAP, H5E_CANTGET, FAIL, "can't get source type parent");
            if((dst_parent_type_id = H5Tget_super(dst_type_id)) < 0)
                D_GOTO_ERROR(H5E_MAP, H5E_CANTGET, FAIL, "can't get destination type parent");

            /* Check if type conversion is needed for the parent type */
            if((parent_need_tconv = H5_daos_need_tconv(src_parent_type_id, dst_parent_type_id)) < 0)
                D_GOTO_ERROR(H5E_MAP, H5E_CANTCOMPARE, FAIL, "can't check if type conversion is needed");
            if(parent_need_tconv) {
                /* Initialize type conversion */
                if(H5_daos_tconv_init(src_parent_type_id, &src_parent_type_size, dst_parent_type_id, &dst_parent_type_size, vl->len, FALSE, TRUE, &tconv_buf, &bkg_buf, NULL, &fill_bkg) < 0)
                    D_GOTO_ERROR(H5E_MAP, H5E_CANTINIT, FAIL, "can't initialize type conversion");

                /* If needed, fill the background buffer (with zeros) */
                if(fill_bkg) {
                    assert(bkg_buf);
                    memset(bkg_buf, 0, vl->len * dst_parent_type_size);
                } /* end if */

                /* Copy data to type conversion buffer */
                (void)memcpy(tconv_buf, vl->p, vl->len * src_parent_type_size);

                /* Perform type conversion */
                if(H5Tconvert(src_parent_type_id, dst_parent_type_id, vl->len, tconv_buf, bkg_buf, dxpl_id) < 0)
                    D_GOTO_ERROR(H5E_MAP, H5E_CANTCONVERT, FAIL, "can't perform type conversion");

                /* Set return values to point to converted buffer */
                *key_buf = (const void *)tconv_buf;
                *key_size = vl->len * dst_parent_type_size;
                *key_buf_alloc = tconv_buf;
                tconv_buf = NULL;
            }
            else {
                /* Just get parent size and set return values to point to vlen
                 * buffer */
                if(0 == (dst_parent_type_size = H5Tget_size(dst_parent_type_id)))
                    D_GOTO_ERROR(H5E_MAP, H5E_CANTINIT, FAIL, "can't get size of datatype");
                *key_buf = vl->p;
                *key_size = vl->len * dst_parent_type_size;
            } /* end else */
        } /* end if */
        else {
            htri_t is_vl_str = FALSE;

            /* Check for VL string */
            if(type_class == H5T_STRING)
                if((is_vl_str = H5Tis_variable_str(src_type_id)) < 0)
                    D_GOTO_ERROR(H5E_MAP, H5E_CANTGET, FAIL, "can't check for variable length string");
            if(is_vl_str) {
                /* Set return values to point to string (exclude null terminator
                 * since it's not needed */
                *key_buf = (const void *)*((const char * const *)key);
                if(*key_buf) {
                    *key_size = strlen(*(const char * const *)key);

                    /* If the key is '\0' (null string), write the null
                     * terminator (to distinguish from NULL pointer) */
                    if(*key_size == 0)
                        *key_size = 1;
                } /* end if */
                else {
                    /* If NULL was passed as the key, set the key to be the
                     * magic value of {'\0', '\0'} */
                    if(NULL == (*key_buf_alloc = DV_calloc(2)))
                        D_GOTO_ERROR(H5E_RESOURCE, H5E_CANTALLOC, FAIL, "can't allocate space for NULL key");
                    *key_buf = (const void *)*key_buf_alloc;
                    *key_size = 2;
                } /* end else */
            } /* end if */
            else {
                /* Initialize type conversion */
                if(H5_daos_tconv_init(src_type_id, &src_type_size, dst_type_id, &dst_type_size, 1, FALSE, TRUE, &tconv_buf, &bkg_buf, NULL, &fill_bkg) < 0)
                    D_GOTO_ERROR(H5E_MAP, H5E_CANTINIT, FAIL, "can't initialize type conversion");

                /* If needed, fill the background buffer (with zeros) */
                if(fill_bkg) {
                    assert(bkg_buf);
                    memset(bkg_buf, 0, dst_type_size);
                } /* end if */

                /* Copy data to type conversion buffer */
                (void)memcpy(tconv_buf, key, src_type_size);

                /* Perform type conversion */
                if(H5Tconvert(src_type_id, dst_type_id, 1, tconv_buf, bkg_buf, dxpl_id) < 0)
                    D_GOTO_ERROR(H5E_MAP, H5E_CANTCONVERT, FAIL, "can't perform type conversion");

                /* Set return values to point to converted buffer */
                *key_buf = (const void *)tconv_buf;
                *key_size = dst_type_size;
                *key_buf_alloc = tconv_buf;
                tconv_buf = NULL;
            } /* end else */
        } /* end else */
    } /* end if */
    else {
        /* Just get size and return key */
        if(0 == (dst_type_size = H5Tget_size(dst_type_id)))
            D_GOTO_ERROR(H5E_MAP, H5E_CANTINIT, FAIL, "can't get size of datatype");
        *key_buf = key;
        *key_size = dst_type_size;
    } /* end else */

done:
    /* Cleanup */
    if(src_parent_type_id > 0 && H5Tclose(src_parent_type_id) < 0)
        D_DONE_ERROR(H5E_MAP, H5E_CLOSEERROR, FAIL, "can't close source type parent type");
    if(dst_parent_type_id > 0 && H5Tclose(dst_parent_type_id) < 0)
        D_DONE_ERROR(H5E_MAP, H5E_CLOSEERROR, FAIL, "can't close destination type parent type");
    tconv_buf = DV_free(tconv_buf);
    bkg_buf = DV_free(bkg_buf);

    D_FUNC_LEAVE;
} /* end H5_daos_map_key_conv() */


/*-------------------------------------------------------------------------
 * Function:    H5_daos_map_key_conv_reverse
 *
 * Purpose:     Converts the provided key from the source to destination
 *              type.  Handles vlens differently from other conversions in
 *              this connector, un-flattening them into buffers and hvl_t
 *              / char * pointers.  Does not support nested vlens.
 *
 * Parameters:  hid_t src_type_id: IN: Type ID that describes the data
 *                  currently in key.
 *              hid_t dst_type_id: IN: Type ID to convert data in key to.
 *              void *key: IN: Buffer containing the key to be converted.
 *                  This function may convert it in place or otherwise
 *                  change the contents of the buffer!
 *              size_t key_size: IN: Size in bytes of the data pointed to
 *                  by key.
 *              void **key_buf: OUT: A pointer to a buffer containing the
 *                  converted key will be placed here.
 *              void **key_buf_alloc: IN/OUT: On entry, optionally
 *                  contains a buffer of size *key_size.  On exit, will
 *                  contain either this buffer or another one that must
 *                  eventually be freed by the caller when key_buf is no
 *                  longer needed.
 *              H5_daos_vl_union_t *vl_union: IN: A pointer to a buffer
 *                  large enough to hold an H5_daos_vl_union_t.  Must not
 *                  be freed or go out of scope until key_buf is no longer
 *                  needed.
 *              hid_t dxpl_id: IN: Dataset transfer property list ID.
 *
 * Return:      Success:        0
 *              Failure:        -1
 *
 *-------------------------------------------------------------------------
 */
static herr_t
H5_daos_map_key_conv_reverse(hid_t src_type_id, hid_t dst_type_id,
    void *key, size_t key_size, void **key_buf, void **key_buf_alloc,
    H5_daos_vl_union_t *vl_union, hid_t dxpl_id)
{
    htri_t need_tconv;
    size_t src_type_size;
    size_t dst_type_size;
    hid_t src_parent_type_id = H5I_INVALID_HID;
    hid_t dst_parent_type_id = H5I_INVALID_HID;
    void *tconv_buf = NULL;
    void *bkg_buf = NULL;
    hbool_t fill_bkg = FALSE;
    herr_t ret_value = SUCCEED;

    assert(src_type_id >= 0);
    assert(dst_type_id >= 0);
    assert(key);
    assert(key_size > 0);
    assert(key_buf);
    assert(key_buf_alloc);
    assert(vl_union);

    /* Check if type conversion is needed for the key */
    if((need_tconv = H5_daos_need_tconv(src_type_id, dst_type_id)) < 0)
        D_GOTO_ERROR(H5E_MAP, H5E_CANTCOMPARE, FAIL, "can't check if type conversion is needed");
    if(need_tconv) {
        H5T_class_t type_class;

        /* Get class */
        if(H5T_NO_CLASS == (type_class = H5Tget_class(src_type_id)))
            D_GOTO_ERROR(H5E_MAP, H5E_CANTINIT, FAIL, "can't get datatype class");

        /* Check for vlen */
        if(type_class == H5T_VLEN) {
            size_t src_parent_type_size;
            size_t dst_parent_type_size;
            htri_t parent_need_tconv;

            /* Get parent types */
            if((src_parent_type_id = H5Tget_super(src_type_id)) < 0)
                D_GOTO_ERROR(H5E_MAP, H5E_CANTGET, FAIL, "can't get source type parent");
            if((dst_parent_type_id = H5Tget_super(dst_type_id)) < 0)
                D_GOTO_ERROR(H5E_MAP, H5E_CANTGET, FAIL, "can't get destination type parent");

            /* Check if type conversion is needed for the parent type */
            if((parent_need_tconv = H5_daos_need_tconv(src_parent_type_id, dst_parent_type_id)) < 0)
                D_GOTO_ERROR(H5E_MAP, H5E_CANTCOMPARE, FAIL, "can't check if type conversion is needed");
            if(parent_need_tconv) {
                /* Get source parent type size */
                if(0 == (src_parent_type_size = H5Tget_size(src_parent_type_id)))
                    D_GOTO_ERROR(H5E_MAP, H5E_CANTINIT, FAIL, "can't get size of datatype");

                /* Calculate sequence length */
                if(key_size % src_parent_type_size)
                    D_GOTO_ERROR(H5E_ARGS, H5E_BADVALUE, FAIL, "key size is not a multiple of source datatype size");
                vl_union->vl.len = key_size / src_parent_type_size;

                /* Initialize type conversion */
                if(H5_daos_tconv_init(src_parent_type_id, &src_parent_type_size, dst_parent_type_id, &dst_parent_type_size, vl_union->vl.len, FALSE, FALSE, &tconv_buf, &bkg_buf, NULL, &fill_bkg) < 0)
                    D_GOTO_ERROR(H5E_MAP, H5E_CANTINIT, FAIL, "can't initialize type conversion");

                /* Note we could reuse buffers here if we change around some of
                 * the logic in H5_daos_tconv_init() to support being passed the
                 * source buffer instead of the destination buffer */

                /* Copy data to type conversion buffer */
                (void)memcpy(tconv_buf, key, key_size);

                /* If needed, fill the background buffer (with zeros) */
                if(fill_bkg) {
                    assert(bkg_buf);
                    memset(bkg_buf, 0, vl_union->vl.len * dst_parent_type_size);
                } /* end if */

                /* Perform type conversion */
                if(H5Tconvert(src_parent_type_id, dst_parent_type_id, vl_union->vl.len, tconv_buf, bkg_buf, dxpl_id) < 0)
                    D_GOTO_ERROR(H5E_MAP, H5E_CANTCONVERT, FAIL, "can't perform type conversion");

                /* Set return values to point to converted buffer */
                vl_union->vl.p = tconv_buf;
                *key_buf = (void *)&(vl_union->vl);
                /*if(tconv_buf != key) {*/
                    *key_buf_alloc = tconv_buf;
                    tconv_buf = NULL;
                /*}*/ /* end if */
            }
            else {
                /* Just get parent size and set return values to point to vlen
                 * buffer */
                if(0 == (dst_parent_type_size = H5Tget_size(dst_parent_type_id)))
                    D_GOTO_ERROR(H5E_MAP, H5E_CANTINIT, FAIL, "can't get size of datatype");

                /* Calculate sequence length */
                if(key_size % dst_parent_type_size)
                    D_GOTO_ERROR(H5E_ARGS, H5E_BADVALUE, FAIL, "key size is not a multiple of source datatype size");
                vl_union->vl.len = key_size / dst_parent_type_size;
                vl_union->vl.p = key;
                *key_buf = (void *)&(vl_union->vl);
            } /* end else */
        } /* end if */
        else {
            htri_t is_vl_str = FALSE;

            /* Check for VL string */
            if(type_class == H5T_STRING)
                if((is_vl_str = H5Tis_variable_str(src_type_id)) < 0)
                    D_GOTO_ERROR(H5E_MAP, H5E_CANTGET, FAIL, "can't check for variable length string");
            if(is_vl_str) {
                /* Check for magic value indicating key was passed as a NULL
                 * pointer */
                if(((char *)key)[0] == '\0' && key_size == 2)
                    vl_union->vls = NULL;
                else {
                    /* Assign pointer and make sure it's NULL terminated */
                    vl_union->vls = (char *)key;
                    assert(vl_union->vls[key_size] == '\0');
                } /* end if */

                /* Set return value to point to string  */
                *key_buf = (void *)&(vl_union->vls);
            } /* end if */
            else {
                /* Initialize type conversion */
                if(H5_daos_tconv_init(src_type_id, &src_type_size, dst_type_id, &dst_type_size, 1, FALSE, FALSE, &tconv_buf, &bkg_buf, NULL, &fill_bkg) < 0)
                    D_GOTO_ERROR(H5E_MAP, H5E_CANTINIT, FAIL, "can't initialize type conversion");

                /* Check size is correct */
                if(key_size != src_type_size)
                    D_GOTO_ERROR(H5E_ARGS, H5E_BADVALUE, FAIL, "key size does not match source datatype size");

                /* Note we could reuse buffers here if we change around some of
                 * the logic in H5_daos_tconv_init() to support being passed the
                 * source buffer instead of the destination buffer */

                /* Copy data to type conversion buffer */
                (void)memcpy(tconv_buf, key, src_type_size);

                /* If needed, fill the background buffer (with zeros) */
                if(fill_bkg) {
                    assert(bkg_buf);
                    memset(bkg_buf, 0, dst_type_size);
                } /* end if */

                /* Perform type conversion */
                if(H5Tconvert(src_type_id, dst_type_id, 1, tconv_buf, bkg_buf, dxpl_id) < 0)
                    D_GOTO_ERROR(H5E_MAP, H5E_CANTCONVERT, FAIL, "can't perform type conversion");

                /* Set return values to point to converted buffer */
                *key_buf = tconv_buf;
                /*if(tconv_buf != key) {*/
                    *key_buf_alloc = tconv_buf;
                    tconv_buf = NULL;
                /*}*/ /* end if */
            } /* end else */
        } /* end else */
    } /* end if */
    else
        /* Just return key */
        *key_buf = key;

done:
    /* Cleanup */
    if(src_parent_type_id > 0 && H5Tclose(src_parent_type_id) < 0)
        D_DONE_ERROR(H5E_MAP, H5E_CLOSEERROR, FAIL, "can't close source type parent type");
    if(dst_parent_type_id > 0 && H5Tclose(dst_parent_type_id) < 0)
        D_DONE_ERROR(H5E_MAP, H5E_CLOSEERROR, FAIL, "can't close destination type parent type");
    if(tconv_buf && (tconv_buf != key))
        DV_free(tconv_buf);
    if(bkg_buf && (bkg_buf != key))
        DV_free(bkg_buf);

    D_FUNC_LEAVE;
} /* end H5_daos_map_key_conv_reverse() */


/*-------------------------------------------------------------------------
 * Function:    H5_daos_map_get_val
 *
 * Purpose:     Retrieves, from the Map specified by map_id, the value
 *              associated with the provided key.  key_mem_type_id and
 *              val_mem_type_id specify the datatypes for the provided key
 *              and value buffers. If key_mem_type_id is different from
 *              that used to create the Map object the key will be
 *              internally converted to the datatype for the map object
 *              for the query, and if val_mem_type_id is different from
 *              that used to create the Map object the returned value will
 *              be converted to val_mem_type_id before the function
 *              returns. Any further options can be specified through the
 *              property list dxpl_id.
 *
 * Return:      Success:        0
 *              Failure:        -1, value not retrieved.
 *
 *-------------------------------------------------------------------------
 */
herr_t 
H5_daos_map_get_val(void *_map, hid_t key_mem_type_id, const void *key,
    hid_t val_mem_type_id, void *value, hid_t dxpl_id,
    void H5VL_DAOS_UNUSED **req)
{
    H5_daos_map_t *map = (H5_daos_map_t *)_map;
    const void *key_buf = NULL;
    void *key_buf_alloc = NULL;
    size_t key_size = 0;
    htri_t val_need_tconv;
    size_t val_mem_type_size = 0;
    size_t val_file_type_size = 0;
    void *tconv_buf = NULL;
    void *bkg_buf = NULL;
    H5_daos_tconv_reuse_t reuse = H5_DAOS_TCONV_REUSE_NONE;
    hbool_t fill_bkg = FALSE;
    daos_key_t dkey;
    daos_iod_t iod;
    daos_sg_list_t sgl;
    daos_iov_t sg_iov;
    int ret;
    herr_t ret_value = SUCCEED;

    if(!_map)
        D_GOTO_ERROR(H5E_ARGS, H5E_BADVALUE, FAIL, "map object is NULL");
    if(!key)
        D_GOTO_ERROR(H5E_ARGS, H5E_BADVALUE, FAIL, "map key is NULL");
    if(!value)
        D_GOTO_ERROR(H5E_ARGS, H5E_BADVALUE, FAIL, "map value is NULL");

    /* Convert key (if necessary) */
    if(H5_daos_map_key_conv(key_mem_type_id, map->key_file_type_id, key, &key_buf, &key_size, &key_buf_alloc, dxpl_id) < 0)
        D_GOTO_ERROR(H5E_MAP, H5E_CANTINIT, FAIL, "can't convert key");

    /* Set up dkey */
    daos_iov_set(&dkey, (void *)key_buf, (daos_size_t)key_size);

    /* Check if the type conversion is needed */
    if((val_need_tconv = H5_daos_need_tconv(map->val_file_type_id, val_mem_type_id)) < 0)
        D_GOTO_ERROR(H5E_MAP, H5E_CANTCOMPARE, FAIL, "can't check if type conversion is needed");

    /* Type conversion */
    if(val_need_tconv) {
        /* Initialize type conversion */
        if(H5_daos_tconv_init(map->val_file_type_id, &val_file_type_size, val_mem_type_id, &val_mem_type_size, 1, FALSE, FALSE, &tconv_buf, &bkg_buf, &reuse, &fill_bkg) < 0)
            D_GOTO_ERROR(H5E_MAP, H5E_CANTINIT, FAIL, "can't initialize type conversion");

        /* Reuse buffer as appropriate */
        if(reuse == H5_DAOS_TCONV_REUSE_TCONV)
            tconv_buf = value;
        else if(reuse == H5_DAOS_TCONV_REUSE_BKG)
            bkg_buf = value;

        /* Fill background buffer if necessary */
        if(fill_bkg && (bkg_buf != value))
            (void)memcpy(bkg_buf, value, val_mem_type_size);

        /* Set up sgl_iov to point to tconv_buf */
        daos_iov_set(&sg_iov, tconv_buf, (daos_size_t)val_file_type_size);
    } /* end if */
    else {
        /* Get datatype size */
        if((val_file_type_size = H5Tget_size(map->val_file_type_id)) == 0)
            D_GOTO_ERROR(H5E_MAP, H5E_CANTGET, FAIL, "can't get datatype size for value datatype");

        /* Set up sgl_iov to point to value */
        daos_iov_set(&sg_iov, value, (daos_size_t)val_file_type_size);
    } /* end else */

    /* Set up iod */
    memset(&iod, 0, sizeof(iod));
    daos_iov_set(&iod.iod_name, (void *)H5_daos_map_key_g, H5_daos_map_key_size_g);
    iod.iod_nr = 1u;
    iod.iod_size = (daos_size_t)val_file_type_size;
    iod.iod_type = DAOS_IOD_SINGLE;

    /* Set up sgl */
    sgl.sg_nr = 1;
    sgl.sg_nr_out = 0;
    sgl.sg_iovs = &sg_iov;

    /* Read value */
    if(0 != (ret = daos_obj_fetch(map->obj.obj_oh,
                   DAOS_TX_NONE, 0 /*flags*/, &dkey,
                   1, &iod, &sgl, NULL /*maps*/, NULL /*event*/)))
        D_GOTO_ERROR(H5E_MAP, H5E_CANTGET, FAIL, "MAP get failed: %s", H5_daos_err_to_string(ret));

    /* Check for no key-value pair found */
    if(iod.iod_size == (uint64_t)0)
        D_GOTO_ERROR(H5E_MAP, H5E_NOTFOUND, FAIL, "key not found");

    /* Perform type conversion if necessary */
    if(val_need_tconv) {
        /* Type conversion */
        if(H5Tconvert(map->val_file_type_id, val_mem_type_id, 1, tconv_buf, bkg_buf, dxpl_id) < 0)
            D_GOTO_ERROR(H5E_MAP, H5E_CANTCONVERT, FAIL, "can't perform type conversion");

        /* Copy to user's buffer if necessary */
        if(value != tconv_buf)
            (void)memcpy(value, tconv_buf, val_mem_type_size);
    } /* end if */

done:
    /* Free memory */
    key_buf_alloc = DV_free(key_buf_alloc);
    if(tconv_buf && (tconv_buf != value))
        DV_free(tconv_buf);
    if(bkg_buf && (bkg_buf != value))
        DV_free(bkg_buf);

    D_FUNC_LEAVE;
} /* end H5_daos_map_get_val() */


/*-------------------------------------------------------------------------
 * Function:    H5_daos_map_put
 *
 * Purpose:     Adds a key-value pair to the Map specified by map_id, or
 *              updates the value for the specified key if one was set
 *              previously. key_mem_type_id and val_mem_type_id specify
 *              the datatypes for the provided key and value buffers, and
 *              if different from those used to create the Map object, the
 *              key and value will be internally converted to the
 *              datatypes for the map object. Any further options can be
 *              specified through the property list dxpl_id.
 *
 * Return:      Success:        0
 *              Failure:        -1, value not set.
 *
 *-------------------------------------------------------------------------
 */
herr_t 
H5_daos_map_put(void *_map, hid_t key_mem_type_id, const void *key,
    hid_t val_mem_type_id, const void *value, hid_t H5VL_DAOS_UNUSED dxpl_id,
    void H5VL_DAOS_UNUSED **req)
{
    H5_daos_map_t *map = (H5_daos_map_t *)_map;
    const void *key_buf = NULL;
    void *key_buf_alloc = NULL;
    size_t key_size = 0;
    htri_t val_need_tconv;
    size_t val_mem_type_size = 0;
    size_t val_file_type_size = 0;
    void *tconv_buf = NULL;
    void *bkg_buf = NULL;
    hbool_t fill_bkg = FALSE;
    daos_key_t dkey;
    daos_iod_t iod;
    daos_sg_list_t sgl;
    daos_iov_t sg_iov;
    int ret;
    herr_t ret_value = SUCCEED;

    if(!_map)
        D_GOTO_ERROR(H5E_ARGS, H5E_BADVALUE, FAIL, "map object is NULL");
    if(!key)
        D_GOTO_ERROR(H5E_ARGS, H5E_BADVALUE, FAIL, "map key is NULL");
    if(!value)
        D_GOTO_ERROR(H5E_ARGS, H5E_BADVALUE, FAIL, "map value is NULL");

    /* Check for write access */
    if(!(map->obj.item.file->flags & H5F_ACC_RDWR))
        D_GOTO_ERROR(H5E_FILE, H5E_BADVALUE, FAIL, "no write intent on file");

    /* Convert key (if necessary) */
    if(H5_daos_map_key_conv(key_mem_type_id, map->key_file_type_id, key, &key_buf, &key_size, &key_buf_alloc, dxpl_id) < 0)
        D_GOTO_ERROR(H5E_MAP, H5E_CANTINIT, FAIL, "can't convert key");

    /* Set up dkey */
    daos_iov_set(&dkey, (void *)key_buf, (daos_size_t)key_size);

    /* Check if the type conversion is needed */
    if((val_need_tconv = H5_daos_need_tconv(map->val_file_type_id, val_mem_type_id)) < 0)
        D_GOTO_ERROR(H5E_MAP, H5E_CANTCOMPARE, FAIL, "can't check if type conversion is needed");

    /* Type conversion */
    if(val_need_tconv) {
        /* Initialize type conversion */
        if(H5_daos_tconv_init(val_mem_type_id, &val_mem_type_size, map->val_file_type_id, &val_file_type_size, 1, FALSE, TRUE, &tconv_buf, &bkg_buf, NULL, &fill_bkg) < 0)
            D_GOTO_ERROR(H5E_MAP, H5E_CANTINIT, FAIL, "can't initialize type conversion");
    } /* end if */
    else
        /* Get datatype size */
        if((val_file_type_size = H5Tget_size(map->val_file_type_id)) == 0)
            D_GOTO_ERROR(H5E_MAP, H5E_CANTGET, FAIL, "can't get datatype size for value datatype");

    /* Set up iod */
    memset(&iod, 0, sizeof(iod));
    daos_iov_set(&iod.iod_name, (void *)H5_daos_map_key_g, H5_daos_map_key_size_g);
    iod.iod_nr = 1u;
    iod.iod_size = (daos_size_t)val_file_type_size;
    iod.iod_type = DAOS_IOD_SINGLE;

    /* Set up constant sgl info */
    sgl.sg_nr = 1;
    sgl.sg_nr_out = 0;
    sgl.sg_iovs = &sg_iov;

    /* Check for type conversion */
    if(val_need_tconv) {
        /* Check if we need to fill background buffer */
        if(fill_bkg) {
            assert(bkg_buf);

            /* Read data from map to background buffer */
            daos_iov_set(&sg_iov, bkg_buf, (daos_size_t)val_file_type_size);

            if(0 != (ret = daos_obj_fetch(map->obj.obj_oh, DAOS_TX_NONE, 0 /*flags*/, &dkey, 1, &iod, &sgl, NULL /*maps*/, NULL /*event*/)))
                D_GOTO_ERROR(H5E_MAP, H5E_READERROR, FAIL, "can't read value from map: %s", H5_daos_err_to_string(ret));

            /* Reset iod_size, if the key was not created then it could have
             * been overwritten by daos_obj_fetch */
            iod.iod_size = (daos_size_t)val_file_type_size;
        } /* end if */

        /* Copy data to type conversion buffer */
        (void)memcpy(tconv_buf, value, (size_t)val_mem_type_size);

        /* Perform type conversion */
        if(H5Tconvert(val_mem_type_id, map->val_file_type_id, 1, tconv_buf, bkg_buf, dxpl_id) < 0)
            D_GOTO_ERROR(H5E_MAP, H5E_CANTCONVERT, FAIL, "can't perform type conversion");

        /* Set sgl to write from tconv_buf */
        daos_iov_set(&sg_iov, tconv_buf, (daos_size_t)val_file_type_size);
    } /* end if */
    else
        /* Set sgl to write from value */
        daos_iov_set(&sg_iov, (void *)value, (daos_size_t)val_file_type_size);

    /* Write key/value pair to map */
    if(0 != (ret = daos_obj_update(map->obj.obj_oh,
                   DAOS_TX_NONE, 0 /*flags*/, &dkey,
                   1, &iod, &sgl, NULL /*event*/)))
        D_GOTO_ERROR(H5E_MAP, H5E_CANTSET, FAIL, "map put failed: %s", H5_daos_err_to_string(ret));

done:
    /* Free memory */
    key_buf_alloc = DV_free(key_buf_alloc);
    if(tconv_buf && (tconv_buf != value))
        DV_free(tconv_buf);
    if(bkg_buf && (bkg_buf != value))
        DV_free(bkg_buf);

    D_FUNC_LEAVE;
} /* end H5_daos_map_put() */


/*-------------------------------------------------------------------------
 * Function:    H5_daos_map_exists
 *
 * Purpose:     Check if the specified key exists in the map. The result
 *              will be returned via the "exists" parameter.
 *
 * Return:      Success:        0
 *              Failure:        -1
 *
 *-------------------------------------------------------------------------
 */
herr_t 
H5_daos_map_exists(void *_map, hid_t key_mem_type_id, const void *key,
    hbool_t *exists, hid_t H5VL_DAOS_UNUSED dxpl_id,
    void H5VL_DAOS_UNUSED **req)
{
    H5_daos_map_t *map = (H5_daos_map_t *)_map;
    const void *key_buf = NULL;
    void *key_buf_alloc = NULL;
    size_t key_size = 0;
    daos_key_t dkey;
    daos_iod_t iod;
    int ret;
    herr_t ret_value = SUCCEED;

    if(!_map)
        D_GOTO_ERROR(H5E_ARGS, H5E_BADVALUE, FAIL, "map object is NULL");
    if(!key)
        D_GOTO_ERROR(H5E_ARGS, H5E_BADVALUE, FAIL, "map key is NULL");
    if(!exists)
        D_GOTO_ERROR(H5E_ARGS, H5E_BADVALUE, FAIL, "map exists pointer is NULL");

    /* Convert key (if necessary) */
    if(H5_daos_map_key_conv(key_mem_type_id, map->key_file_type_id, key, &key_buf, &key_size, &key_buf_alloc, dxpl_id) < 0)
        D_GOTO_ERROR(H5E_MAP, H5E_CANTINIT, FAIL, "can't convert key");

    /* Set up dkey */
    daos_iov_set(&dkey, (void *)key_buf, (daos_size_t)key_size);

    /* Set up iod */
    memset(&iod, 0, sizeof(iod));
    daos_iov_set(&iod.iod_name, (void *)H5_daos_map_key_g, H5_daos_map_key_size_g);
    iod.iod_nr = 1u;
    iod.iod_size = DAOS_REC_ANY;
    iod.iod_type = DAOS_IOD_SINGLE;

    if(0 != (ret = daos_obj_fetch(map->obj.obj_oh,
                   DAOS_TX_NONE, 0 /*flags*/, &dkey,
                   1, &iod, NULL, NULL , NULL)))
        D_GOTO_ERROR(H5E_MAP, H5E_CANTGET, FAIL, "MAP get failed: %s", H5_daos_err_to_string(ret));

    if(iod.iod_size != 0)
        *exists = TRUE;
    else
        *exists = FALSE;

done:
    /* Free memory */
    key_buf_alloc = DV_free(key_buf_alloc);

    D_FUNC_LEAVE;
} /* end H5_daos_map_exists() */


/*-------------------------------------------------------------------------
 * Function:    H5_daos_map_get
 *
 * Purpose:     Gets certain information about a map
 *
 * Return:      Success:        0
 *              Failure:        -1
 *
 *-------------------------------------------------------------------------
 */
herr_t
H5_daos_map_get(void *_map, H5VL_map_get_t get_type,
    hid_t dxpl_id, void **req, va_list arguments)
{
    H5_daos_map_t *map = (H5_daos_map_t *)_map;
    herr_t       ret_value = SUCCEED;    /* Return value */

    if(!_map)
        D_GOTO_ERROR(H5E_ARGS, H5E_BADVALUE, FAIL, "VOL object is NULL");

    switch (get_type) {
        case H5VL_MAP_GET_MCPL:
            {
                hid_t *plist_id = va_arg(arguments, hid_t *);

                /* Retrieve the map's creation property list */
                if((*plist_id = H5Pcopy(map->mcpl_id)) < 0)
                    D_GOTO_ERROR(H5E_MAP, H5E_CANTGET, FAIL, "can't get map creation property list");

                /* Set map's object class on dcpl */
                if(H5_daos_set_oclass_from_oid(*plist_id, map->obj.oid) < 0)
                    D_GOTO_ERROR(H5E_PLIST, H5E_CANTSET, FAIL, "can't set object class property");

                break;
            } /* end block */
        case H5VL_MAP_GET_MAPL:
            {
                hid_t *plist_id = va_arg(arguments, hid_t *);

                /* Retrieve the map's access property list */
                if((*plist_id = H5Pcopy(map->mapl_id)) < 0)
                    D_GOTO_ERROR(H5E_MAP, H5E_CANTGET, FAIL, "can't get map access property list");

                break;
            } /* end block */
        case H5VL_MAP_GET_KEY_TYPE:
            {
                hid_t *ret_id = va_arg(arguments, hid_t *);

                /* Retrieve the map's key datatype */
                if((*ret_id = H5Tcopy(map->key_type_id)) < 0)
                    D_GOTO_ERROR(H5E_MAP, H5E_CANTGET, FAIL, "can't get key datatype ID of map");
                break;
            } /* end block */
        case H5VL_MAP_GET_VAL_TYPE:
            {
                hid_t *ret_id = va_arg(arguments, hid_t *);

                /* Retrieve the map's value datatype */
                if((*ret_id = H5Tcopy(map->val_type_id)) < 0)
                    D_GOTO_ERROR(H5E_MAP, H5E_CANTGET, FAIL, "can't get value datatype ID of map");
                break;
            } /* end block */
        case H5VL_MAP_GET_COUNT:
            {
                hsize_t *count = va_arg(arguments, hsize_t *);
                hsize_t idx = 0;
                hsize_t int_count = 0;

                /* Iterate over the keys, counting them */
                if(H5_daos_map_iterate(map, 0, &idx, map->key_type_id, H5_daos_map_get_count_cb, &int_count, dxpl_id, req) < 0)
                    D_GOTO_ERROR(H5E_MAP, H5E_BADITER, FAIL, "can't iterate over map keys");

                /* Set return value */
                *count = int_count;
                break;
            } /* end block */
        default:
            D_GOTO_ERROR(H5E_VOL, H5E_UNSUPPORTED, FAIL, "can't get this type of information from map");
    } /* end switch */

done:
    D_FUNC_LEAVE;
} /* end H5_daos_map_get() */


/*-------------------------------------------------------------------------
 * Function:    H5_daos_map_get_count_cb
 *
 * Purpose:     Iterate callback for H5Mget_count()
 *
 * Return:      Success:        0 (never fails)
 *
 *-------------------------------------------------------------------------
 */
static herr_t
H5_daos_map_get_count_cb(hid_t H5VL_DAOS_UNUSED map_id,
    const void H5VL_DAOS_UNUSED *key, void *_int_count)
{
    hsize_t *int_count = (hsize_t *)_int_count;

    (*int_count)++;

    return 0;
} /* end H5_daos_map_get_count_cb() */


/*-------------------------------------------------------------------------
 * Function:    H5_daos_map_specific
 *
 * Purpose:     Performs a map "specific" operation
 *
 * Return:      Success:        0
 *              Failure:        -1
 *
 *-------------------------------------------------------------------------
 */
herr_t
H5_daos_map_specific(void *_item, const H5VL_loc_params_t *loc_params,
    H5VL_map_specific_t specific_type, hid_t dxpl_id, void **req,
    va_list arguments)
{
    H5_daos_item_t *item = (H5_daos_item_t *)_item;
    H5_daos_map_t *map = NULL;
    hid_t map_id = -1;
    herr_t ret_value = SUCCEED;

    if(!_item)
        D_GOTO_ERROR(H5E_ARGS, H5E_BADVALUE, FAIL, "VOL object is NULL");
    if(!loc_params)
        D_GOTO_ERROR(H5E_ARGS, H5E_BADVALUE, FAIL, "location parameters object is NULL");

    switch (specific_type) {
        /* H5Miterate(_by_name) */
        case H5VL_MAP_ITER:
        {
            hsize_t *idx = va_arg(arguments, hsize_t *);
            hid_t key_mem_type_id = va_arg(arguments, hid_t);
            H5M_iterate_t op = va_arg(arguments, H5M_iterate_t);
            void *op_data = va_arg(arguments, void *);

            switch (loc_params->type) {
                /* H5Miterate */
                case H5VL_OBJECT_BY_SELF:
                {
                    /* Use item as the map for iteration */
                    if(item->type != H5I_MAP)
                        D_GOTO_ERROR(H5E_ARGS, H5E_BADTYPE, FAIL, "item not a map");

                    map = (H5_daos_map_t *)item;
                    map->obj.item.rc++;
                    break;
                } /* H5VL_OBJECT_BY_SELF */

                /* H5Miterate_by_name */
                case H5VL_OBJECT_BY_NAME:
                {
                    H5VL_loc_params_t sub_loc_params;

                    /* Open target_map */
                    sub_loc_params.obj_type = item->type;
                    sub_loc_params.type = H5VL_OBJECT_BY_SELF;
                    if(NULL == (map = (H5_daos_map_t *)H5_daos_map_open(item, &sub_loc_params, loc_params->loc_data.loc_by_name.name, loc_params->loc_data.loc_by_name.lapl_id, dxpl_id, req)))
                        D_GOTO_ERROR(H5E_MAP, H5E_CANTOPENOBJ, FAIL, "can't open map for operation");

                    break;
                } /* H5VL_OBJECT_BY_NAME */

                case H5VL_OBJECT_BY_IDX:
                case H5VL_OBJECT_BY_TOKEN:
                default:
                    D_GOTO_ERROR(H5E_LINK, H5E_BADVALUE, FAIL, "invalid loc_params type");
            } /* end switch */

            /* Register id for target_map */
            if((map_id = H5VLwrap_register(map, H5I_MAP)) < 0)
                D_GOTO_ERROR(H5E_ATOM, H5E_CANTREGISTER, FAIL, "unable to atomize object handle");

            /* Perform map iteration */
            if((ret_value = H5_daos_map_iterate(map, map_id, idx, key_mem_type_id, op, op_data, dxpl_id, req)) < 0)
                D_GOTO_ERROR(H5E_MAP, H5E_BADITER, FAIL, "map iteration failed");

            break;
        } /* H5VL_MAP_ITER */

        case H5VL_MAP_DELETE:
        {
            hid_t key_mem_type_id = va_arg(arguments, hid_t);
            const void *key = va_arg(arguments, const void *);

            /* Verify loc_params */
            if(H5VL_OBJECT_BY_SELF != loc_params->type)
                D_GOTO_ERROR(H5E_ARGS, H5E_UNSUPPORTED, FAIL, "unsupported map key delete location parameters type");
            map = (H5_daos_map_t *)item;
            map->obj.item.rc++;

            /* Perform key delete */
            if((ret_value = H5_daos_map_delete_key(map, key_mem_type_id, key,
                    dxpl_id, req)) < 0)
                D_GOTO_ERROR(H5E_MAP, H5E_CANTREMOVE, FAIL, "map key delete failed");

            break;
        } /* H5VL_MAP_DELETE */

        default:
            D_GOTO_ERROR(H5E_VOL, H5E_UNSUPPORTED, FAIL, "invalid or unsupported map specific operation");
    } /* end switch */

done:
    if(map_id >= 0) {
        if(H5Idec_ref(map_id) < 0)
            D_DONE_ERROR(H5E_MAP, H5E_CLOSEERROR, FAIL, "can't close map ID");
        map_id = -1;
        map = NULL;
    } /* end if */
    else if(map) {
        if(H5_daos_map_close(map, dxpl_id, req) < 0)
            D_DONE_ERROR(H5E_MAP, H5E_CLOSEERROR, FAIL, "can't close map");
        map = NULL;
    } /* end else */

    D_FUNC_LEAVE;
} /* end H5_daos_map_specific() */


/*-------------------------------------------------------------------------
 * Function:    H5_daos_map_iterate
 *
 * Purpose:     Iterates over all key-value pairs stored in the Map
 *              specified by map_id, making the callback specified by op
 *              for each. The idx parameter is an in/out parameter that
 *              may be used to restart a previously interrupted iteration.
 *              At the start of iteration idx should be set to 0, and to
 *              restart iteration at the same location on a subsequent
 *              call to H5Miterate, idx should be the same value as
 *              returned by the previous call.
 *
 * Return:      Success:        Last value returned by op (non-negative)
 *              Failure:        Last value returned by op (negative), or
 *                              -1 (error not caused by op)
 *
 *-------------------------------------------------------------------------
 */
static herr_t 
H5_daos_map_iterate(H5_daos_map_t *map, hid_t map_id, hsize_t *idx,
    hid_t key_mem_type_id, H5M_iterate_t op, void *op_data, hid_t dxpl_id,
    void H5VL_DAOS_UNUSED **req)
{
    daos_anchor_t anchor;
    uint32_t nr;
    daos_key_desc_t *kds = NULL;
    size_t dkey_prefetch_size = 0;
    void *key_buf = NULL;
    void *key_buf_alloc = NULL;
    H5_daos_vl_union_t vl_union;
    daos_key_t dkey;
    daos_iod_t iod;
    daos_sg_list_t sgl;
    daos_iov_t sg_iov;
    herr_t op_ret;
    char tmp_char;
    char *dkey_buf = NULL;
    size_t dkey_alloc_size = 0;
    char *p;
    int ret;
    uint32_t i;
    herr_t ret_value = SUCCEED;

    assert(map);
    assert(map_id >= 0);
    if(!op)
        D_GOTO_ERROR(H5E_ARGS, H5E_BADVALUE, FAIL, "operator is NULL");

    /* Iteration restart not supported */
    if(idx && (*idx != 0))
        D_GOTO_ERROR(H5E_MAP, H5E_UNSUPPORTED, FAIL, "iteration restart not supported (must start from 0)");

    /* Get map iterate hints */
    if(H5Pget_map_iterate_hints(map->mapl_id, &dkey_prefetch_size, &dkey_alloc_size) < 0)
        D_GOTO_ERROR(H5E_MAP, H5E_CANTGET, FAIL, "can't get map iterate hints");

    /* Initialize anchor */
    memset(&anchor, 0, sizeof(anchor));

    /* Allocate kds */
    if(NULL == (kds = (daos_key_desc_t *)DV_malloc(dkey_prefetch_size * sizeof(daos_key_desc_t))))
        D_GOTO_ERROR(H5E_RESOURCE, H5E_CANTALLOC, FAIL, "can't allocate buffer for dkeys");

    /* Allocate dkey_buf */
    if(NULL == (dkey_buf = (char *)DV_malloc(dkey_alloc_size)))
        D_GOTO_ERROR(H5E_RESOURCE, H5E_CANTALLOC, FAIL, "can't allocate buffer for dkeys");

    /* Set up list_sgl.  Report size as 1 less than buffer size so we
     * always have room for a null terminator. */
    daos_iov_set(&sg_iov, dkey_buf, (daos_size_t)(dkey_alloc_size - 1));
    sgl.sg_nr = 1;
    sgl.sg_nr_out = 0;
    sgl.sg_iovs = &sg_iov;

    /* Loop to retrieve keys and make callbacks */
    do {
        H5_DAOS_RETRIEVE_KEYS_LOOP(dkey_buf, dkey_alloc_size, sg_iov, nr, dkey_prefetch_size, H5E_MAP, daos_obj_list_dkey,
                map->obj.obj_oh, DAOS_TX_NONE, &nr, kds, &sgl, &anchor, NULL /*event*/);

        /* Loop over returned dkeys */
        p = dkey_buf;
        op_ret = 0;
        for(i = 0; (i < nr) && (op_ret == 0); i++) {
            /* Check for key sharing dkey with other metadata */
            if(((kds[i].kd_key_len == H5_daos_int_md_key_size_g)
                    && !memcmp(p, H5_daos_int_md_key_g, H5_daos_int_md_key_size_g))
                    || ((kds[i].kd_key_len == H5_daos_attr_key_size_g)
                    && !memcmp(p, H5_daos_attr_key_g, H5_daos_attr_key_size_g))) {
                /* Set up dkey */
                daos_iov_set(&dkey, (void *)p, kds[i].kd_key_len);

                /* Set up iod */
                memset(&iod, 0, sizeof(iod));
                daos_iov_set(&iod.iod_name, (void *)H5_daos_map_key_g, H5_daos_map_key_size_g);
                iod.iod_nr = 1u;
                iod.iod_type = DAOS_IOD_SINGLE;
                iod.iod_size = DAOS_REC_ANY;

                /* Query map record in dkey */
                if(0 != (ret = daos_obj_fetch(map->obj.obj_oh, DAOS_TX_NONE,
                        0 /*flags*/, &dkey, 1, &iod, NULL, NULL , NULL)))
                    D_GOTO_ERROR(H5E_MAP, H5E_CANTGET, FAIL, "can't check for value in map: %s", H5_daos_err_to_string(ret));

                /* If there is no value, skip this dkey */
                if(iod.iod_size == 0) {
                    /* Advance to next dkey */
                    p += kds[i].kd_key_len + kds[i].kd_csum_len;

                    continue;
                } /* end if */
            } /* end if */

            /* Add null terminator temporarily.  Only necessary for VL strings
             * but it would take about as much time to check for VL string again
             * after the callback as it does to just always swap in the null
             * terminator so just do this for simplicity. */
            tmp_char = p[kds[i].kd_key_len];
            p[kds[i].kd_key_len] = '\0';

            /* Convert key (if necessary) */
            if(H5_daos_map_key_conv_reverse(map->key_file_type_id, key_mem_type_id, p, (size_t)kds[i].kd_key_len, &key_buf, &key_buf_alloc, &vl_union, dxpl_id) < 0)
                D_GOTO_ERROR(H5E_MAP, H5E_CANTINIT, FAIL, "can't convert key");

            /* Make callback */
            if((op_ret = op(map_id, key_buf, op_data)) < 0)
                D_GOTO_ERROR(H5E_MAP, H5E_BADITER, op_ret, "operator function returned failure");

            /* Replace null terminator */
            p[kds[i].kd_key_len] = tmp_char;

            /* Free allocated buffer */
            /* While the free/alloc cycle for the key buffer could be a
             * performance problem, this will only happen when the key types
             * require conversion and are not vlen, or if they are vlen and the
             * parent types require conversion (it will never happen for
             * strings), which should be a rare case. */
            if(key_buf_alloc)
                key_buf_alloc = DV_free(key_buf_alloc);

            /* Advance idx */
            if(idx)
                (*idx)++;

            /* Advance to next dkey */
            p += kds[i].kd_key_len + kds[i].kd_csum_len;
        } /* end for */
    } while(!daos_anchor_is_eof(&anchor) && (op_ret == 0));

    ret_value = op_ret;

done:
    kds = (daos_key_desc_t *)DV_free(kds);
    dkey_buf = (char *)DV_free(dkey_buf);
    key_buf_alloc = DV_free(key_buf_alloc);

    D_FUNC_LEAVE;
} /* end H5_daos_map_iterate() */


/*-------------------------------------------------------------------------
 * Function:    H5_daos_map_delete_key
 *
 * Purpose:     Deletes a key-value pair from the Map specified by map_id.
 *              key_mem_type_id specifies the datatype for the provided
 *              key buffers, and if different from that used to create the
 *              Map object, the key will be internally converted to the
 *              datatype for the map object. Any further options can be
 *              specified through the property list dxpl_id.
 *
 * Return:      Success:        0
 *              Failure:        -1, key/value pair not deleted.
 *
 *-------------------------------------------------------------------------
 */
static herr_t 
H5_daos_map_delete_key(H5_daos_map_t *map, hid_t key_mem_type_id,
    const void *key, hid_t H5VL_DAOS_UNUSED dxpl_id,
    void H5VL_DAOS_UNUSED **req)
{
    const void *key_buf = NULL;
    void *key_buf_alloc = NULL;
    size_t key_size;
    daos_key_t dkey;
    int ret;
    herr_t ret_value = SUCCEED;

    if(!map)
        D_GOTO_ERROR(H5E_ARGS, H5E_BADVALUE, FAIL, "map object is NULL");
    if(!key)
        D_GOTO_ERROR(H5E_ARGS, H5E_BADVALUE, FAIL, "map key is NULL");

    /* Check for write access */
    if(!(map->obj.item.file->flags & H5F_ACC_RDWR))
        D_GOTO_ERROR(H5E_FILE, H5E_BADVALUE, FAIL, "no write intent on file");

    /* Convert key (if necessary) */
    if(H5_daos_map_key_conv(key_mem_type_id, map->key_file_type_id, key, &key_buf, &key_size, &key_buf_alloc, dxpl_id) < 0)
        D_GOTO_ERROR(H5E_MAP, H5E_CANTINIT, FAIL, "can't convert key");

    /* Set up dkey */
    daos_iov_set(&dkey, (void *)key_buf, (daos_size_t)key_size);

    /* Check for key sharing dkey with other metadata.  If dkey is shared, only
     * delete akey, otherwise delete dkey. */
    if(((key_size == H5_daos_int_md_key_size_g)
            && !memcmp(key, H5_daos_int_md_key_g, H5_daos_int_md_key_size_g))
            || ((key_size == H5_daos_attr_key_size_g)
            && !memcmp(key, H5_daos_attr_key_g, H5_daos_attr_key_size_g))) {
        daos_key_t akey;

        /* Set up akey */
        daos_iov_set(&akey, (void *)H5_daos_map_key_g, H5_daos_map_key_size_g);

        /* Delete key/value pair from map */
        if(0 != (ret = daos_obj_punch_akeys(map->obj.obj_oh, DAOS_TX_NONE, 0 /*flags*/, &dkey,
               1, &akey, NULL /*event*/)))
            D_GOTO_ERROR(H5E_MAP, H5E_CANTSET, FAIL, "map akey delete failed: %s", H5_daos_err_to_string(ret));
    } /* end if */
    else
        /* Delete dkey from map */
        if(0 != (ret = daos_obj_punch_dkeys(map->obj.obj_oh, DAOS_TX_NONE, 0 /*flags*/, 1,
                &dkey, NULL /*event*/)))
            D_GOTO_ERROR(H5E_MAP, H5E_CANTSET, FAIL, "map dkey delete failed: %s", H5_daos_err_to_string(ret));

done:
    /* Free memory */
    key_buf_alloc = DV_free(key_buf_alloc);

    D_FUNC_LEAVE;
} /* end H5_daos_map_delete_key() */


/*-------------------------------------------------------------------------
 * Function:    H5_daos_map_close
 *
 * Purpose:     Closes a DAOS HDF5 map.
 *
 * Return:      Success:        0
 *              Failure:        -1
 *
 * Programmer:  Neil Fortner
 *              November, 2016
 *
 *-------------------------------------------------------------------------
 */
herr_t
H5_daos_map_close(void *_map, hid_t H5VL_DAOS_UNUSED dxpl_id,
    void H5VL_DAOS_UNUSED **req)
{
    H5_daos_map_t *map = (H5_daos_map_t *)_map;
    int ret;
    herr_t ret_value = SUCCEED;

    if(!_map)
        D_GOTO_ERROR(H5E_ARGS, H5E_BADVALUE, FAIL, "map object is NULL");

    if(--map->obj.item.rc == 0) {
        /* Free map data structures */
        if(map->obj.item.open_req)
            if(H5_daos_req_free_int(map->obj.item.open_req) < 0)
                D_DONE_ERROR(H5E_MAP, H5E_CLOSEERROR, FAIL, "can't free request");
        if(!daos_handle_is_inval(map->obj.obj_oh))
            if(0 != (ret = daos_obj_close(map->obj.obj_oh, NULL /*event*/)))
                D_DONE_ERROR(H5E_MAP, H5E_CANTCLOSEOBJ, FAIL, "can't close map DAOS object: %s", H5_daos_err_to_string(ret));
        if(map->key_type_id != FAIL && H5Idec_ref(map->key_type_id) < 0)
            D_DONE_ERROR(H5E_MAP, H5E_CANTDEC, FAIL, "failed to close datatype");
        if(map->key_file_type_id != FAIL && H5Idec_ref(map->key_file_type_id) < 0)
            D_DONE_ERROR(H5E_MAP, H5E_CANTDEC, FAIL, "failed to close datatype");
        if(map->val_type_id != FAIL && H5Idec_ref(map->val_type_id) < 0)
            D_DONE_ERROR(H5E_MAP, H5E_CANTDEC, FAIL, "failed to close datatype");
        if(map->val_file_type_id != FAIL && H5Idec_ref(map->val_file_type_id) < 0)
            D_DONE_ERROR(H5E_MAP, H5E_CANTDEC, FAIL, "failed to close datatype");
        if(map->mcpl_id != FAIL && H5Idec_ref(map->mcpl_id) < 0)
            D_DONE_ERROR(H5E_MAP, H5E_CANTDEC, FAIL, "failed to close mcpl");
        if(map->mapl_id != FAIL && H5Idec_ref(map->mapl_id) < 0)
            D_DONE_ERROR(H5E_MAP, H5E_CANTDEC, FAIL, "failed to close mapl");
        map = H5FL_FREE(H5_daos_map_t, map);
    } /* end if */

done:
    D_FUNC_LEAVE;
} /* end H5_daos_map_close() */<|MERGE_RESOLUTION|>--- conflicted
+++ resolved
@@ -552,21 +552,11 @@
     ret_value = (void *)map;
 
 done:
-<<<<<<< HEAD
-    /* Cleanup on failure */
-    if(NULL == ret_value) {
-        /* Broadcast map info if needed */
-        if(must_bcast && H5_daos_mpi_ibcast(NULL, &item->file->sched, &map->obj, H5_DAOS_MINFO_BCAST_BUF_SIZE,
-                TRUE, NULL, item->file->my_rank == 0 ? H5_daos_map_open_bcast_comp_cb : H5_daos_map_open_recv_comp_cb,
-                int_req, &first_task, &dep_task) < 0)
-            D_DONE_ERROR(H5E_MAP, H5E_CANTINIT, NULL, "failed to broadcast empty map info buffer to signal failure");
-=======
     /* Broadcast failure if appropriate */
-    if(NULL == ret_value && must_bcast && H5_daos_mpi_ibcast(NULL, &map->obj, H5_DAOS_MINFO_BCAST_BUF_SIZE,
+    if(NULL == ret_value && must_bcast && H5_daos_mpi_ibcast(NULL, &item->file->sched, &map->obj, H5_DAOS_MINFO_BCAST_BUF_SIZE,
             TRUE, NULL, item->file->my_rank == 0 ? H5_daos_map_open_bcast_comp_cb : H5_daos_map_open_recv_comp_cb,
             int_req, &first_task, &dep_task) < 0)
         D_DONE_ERROR(H5E_MAP, H5E_CANTINIT, NULL, "failed to broadcast empty map info buffer to signal failure");
->>>>>>> fe88ff57
 
     assert(!(ret_value && must_bcast));
 
