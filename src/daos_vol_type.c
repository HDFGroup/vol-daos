--- conflicted
+++ resolved
@@ -552,16 +552,16 @@
         if(NULL == (target_obj = H5_daos_group_traverse(item, name, lcpl_id, int_req,
                 collective, &path_buf, &target_name, &target_name_len, &first_task,
                 &dep_task)))
-            D_GOTO_ERROR(H5E_DATATYPE, H5E_BADITER, NULL, "can't traverse path")
+            D_GOTO_ERROR(H5E_DATATYPE, H5E_BADITER, NULL, "can't traverse path");
 
         /* Check type of target_obj */
         if(target_obj->item.type != H5I_GROUP)
-            D_GOTO_ERROR(H5E_ARGS, H5E_BADTYPE, NULL, "target object is not a group")
+            D_GOTO_ERROR(H5E_ARGS, H5E_BADTYPE, NULL, "target object is not a group");
 
         /* Reject invalid object names during object creation - if a name is
          * given it must parse to a link name that can be created */
         if(target_name_len == 0)
-            D_GOTO_ERROR(H5E_DATATYPE, H5E_BADVALUE, NULL, "path given does not resolve to a final link name")
+            D_GOTO_ERROR(H5E_DATATYPE, H5E_BADVALUE, NULL, "path given does not resolve to a final link name");
     } /* end if */
 
     /* Generate datatype oid */
@@ -582,20 +582,6 @@
         tse_task_t *update_task;
         tse_task_t *link_write_task;
 
-<<<<<<< HEAD
-=======
-        /* Traverse the path */
-        if(name) {
-            if(NULL == (target_grp = H5_daos_group_traverse(item, name, lcpl_id, dxpl_id,
-                    req, &target_name, NULL, NULL)))
-                D_GOTO_ERROR(H5E_DATATYPE, H5E_BADITER, NULL, "can't traverse path");
-
-            /* Reject invalid object names during object creation */
-            if(!strncmp(target_name, ".", 2))
-                D_GOTO_ERROR(H5E_DATATYPE, H5E_BADVALUE, NULL, "invalid datatype name - '.'");
-        } /* end if */
-
->>>>>>> ff6db97e
         /* Create datatype */
 
         /* Allocate argument struct */
@@ -659,20 +645,10 @@
         update_cb_ud->task_name = "datatype metadata write";
 
         /* Create task for datatype metadata write */
-<<<<<<< HEAD
         assert(dep_task);
         if(0 != (ret = daos_task_create(DAOS_OPC_OBJ_UPDATE, &item->file->sched, 1, &dep_task, &update_task)))
-            D_GOTO_ERROR(H5E_DATATYPE, H5E_CANTINIT, NULL, "can't create task to write datatype medadata: %s", H5_daos_err_to_string(ret))
-
-=======
-        if(0 != (ret = daos_task_create(DAOS_OPC_OBJ_UPDATE, &item->file->sched, 0, NULL, &update_task)))
             D_GOTO_ERROR(H5E_DATATYPE, H5E_CANTINIT, NULL, "can't create task to write datatype medadata: %s", H5_daos_err_to_string(ret));
 
-        /* Register dependency for task */
-        if(0 != (ret = tse_task_register_deps(update_task, 1, &dep_task)))
-            D_GOTO_ERROR(H5E_DATATYPE, H5E_CANTINIT, NULL, "can't create dependencies for datatype metadata write task: %s", H5_daos_err_to_string(ret));
-
->>>>>>> ff6db97e
         /* Set callback functions for datatype metadata write */
         if(0 != (ret = tse_task_register_cbs(update_task, H5_daos_md_rw_prep_cb, NULL, 0, H5_daos_md_update_comp_cb, NULL, 0)))
             D_GOTO_ERROR(H5E_DATATYPE, H5E_CANTINIT, NULL, "can't register callbacks for task to write datatype medadata: %s", H5_daos_err_to_string(ret));
@@ -741,22 +717,16 @@
     ret_value = (void *)dtype;
 
 done:
-<<<<<<< HEAD
     /* Close target object */
     if(target_obj && H5_daos_object_close(target_obj, dxpl_id, NULL) < 0)
-        D_DONE_ERROR(H5E_DATATYPE, H5E_CLOSEERROR, NULL, "can't close object")
-=======
-    /* Close target group */
-    if(target_grp && H5_daos_group_close(target_grp, dxpl_id, NULL) < 0)
-        D_DONE_ERROR(H5E_DATATYPE, H5E_CLOSEERROR, NULL, "can't close group");
->>>>>>> ff6db97e
+        D_DONE_ERROR(H5E_DATATYPE, H5E_CLOSEERROR, NULL, "can't close object");
 
     if(int_req) {
         tse_task_t *finalize_task;
 
         /* Free path_buf if necessary */
         if(path_buf && H5_daos_free_async(item->file, path_buf, &first_task, &dep_task) < 0)
-            D_DONE_ERROR(H5E_DATATYPE, H5E_CANTFREE, NULL, "can't free path buffer")
+            D_DONE_ERROR(H5E_DATATYPE, H5E_CANTFREE, NULL, "can't free path buffer");
 
         /* Create task to finalize H5 operation */
         if(0 != (ret = tse_task_create(H5_daos_h5op_finalize, &item->file->sched, int_req, &finalize_task)))
@@ -874,7 +844,7 @@
 
     /* Start H5 operation */
     if(NULL == (int_req = H5_daos_req_create(item->file, H5I_INVALID_HID)))
-        D_GOTO_ERROR(H5E_DATATYPE, H5E_CANTALLOC, NULL, "can't create DAOS request")
+        D_GOTO_ERROR(H5E_DATATYPE, H5E_CANTALLOC, NULL, "can't create DAOS request");
 
     /* Allocate the datatype object that is returned to the user */
     if(NULL == (dtype = H5FL_CALLOC(H5_daos_dtype_t)))
@@ -891,7 +861,7 @@
 #ifdef H5_DAOS_USE_TRANSACTIONS
     /* Start transaction */
     if(0 != (ret = daos_tx_open(item->file->coh, &int_req->th, NULL /*event*/)))
-        D_GOTO_ERROR(H5E_DATATYPE, H5E_CANTINIT, NULL, "can't start transaction")
+        D_GOTO_ERROR(H5E_DATATYPE, H5E_CANTINIT, NULL, "can't start transaction");
     int_req->th_open = TRUE;
 #endif /* H5_DAOS_USE_TRANSACTIONS */
 
@@ -919,26 +889,19 @@
                 D_GOTO_ERROR(H5E_ARGS, H5E_BADVALUE, NULL, "datatype name is NULL");
 
             /* Traverse the path */
-<<<<<<< HEAD
             if(NULL == (target_grp = (H5_daos_group_t *)H5_daos_group_traverse(item, name, H5P_LINK_CREATE_DEFAULT, int_req,
                     collective, &path_buf, &target_name, &target_name_len, &first_task, &dep_task)))
-                D_GOTO_ERROR(H5E_DATATYPE, H5E_BADITER, NULL, "can't traverse path")
-=======
-            if(NULL == (target_grp = H5_daos_group_traverse(item, name, H5P_LINK_CREATE_DEFAULT, dxpl_id,
-                    req, &target_name, NULL, NULL)))
                 D_GOTO_ERROR(H5E_DATATYPE, H5E_BADITER, NULL, "can't traverse path");
->>>>>>> ff6db97e
 
             /* Reject no target_name, since target_grp is not a committed
              * datatype */
             if(target_name_len == 0)
-                D_GOTO_ERROR(H5E_DATATYPE, H5E_BADVALUE, NULL, "path given does not resolve to a final link name")
+                D_GOTO_ERROR(H5E_DATATYPE, H5E_BADVALUE, NULL, "path given does not resolve to a final link name");
 
             /* Follow link to datatype */
-<<<<<<< HEAD
             if(H5_daos_link_follow(target_grp, target_name, target_name_len, FALSE,
                     int_req, &oid_ptr, NULL, &first_task, &dep_task) < 0)
-                D_GOTO_ERROR(H5E_DATATYPE, H5E_TRAVERSE, NULL, "can't follow link to datatype")
+                D_GOTO_ERROR(H5E_DATATYPE, H5E_TRAVERSE, NULL, "can't follow link to datatype");
 
             /* Retarget *oid_ptr so H5_daos_link_follow fills in the datatype's
              * oid */
@@ -947,19 +910,14 @@
             /* Wait until everything is complete then check for errors
              * (temporary code until the rest of this function is async) */
             if(first_task && (0 != (ret = tse_task_schedule(first_task, false))))
-                D_DONE_ERROR(H5E_DATATYPE, H5E_CANTINIT, NULL, "can't schedule initial task for H5 operation: %s", H5_daos_err_to_string(ret))
+                D_GOTO_ERROR(H5E_DATATYPE, H5E_CANTINIT, NULL, "can't schedule initial task for H5 operation: %s", H5_daos_err_to_string(ret));
             if(H5_daos_progress(&item->file->sched, H5_DAOS_PROGRESS_WAIT) < 0)
-                D_GOTO_ERROR(H5E_DATATYPE, H5E_CANTINIT, NULL, "can't progress scheduler")
+                D_GOTO_ERROR(H5E_DATATYPE, H5E_CANTINIT, NULL, "can't progress scheduler");
             first_task = NULL;
             dep_task = NULL;
             if(int_req->status < -H5_DAOS_INCOMPLETE)
-                D_GOTO_ERROR(H5E_DATATYPE, H5E_CANTINIT, NULL, "asynchronous task failed")
-=======
-            if((link_resolved = H5_daos_link_follow(target_grp, target_name, strlen(target_name), dxpl_id, req, &dtype->obj.oid)) < 0)
-                D_GOTO_ERROR(H5E_DATATYPE, H5E_TRAVERSE, NULL, "can't follow link to datatype");
-            if(!link_resolved)
-                D_GOTO_ERROR(H5E_DATATYPE, H5E_TRAVERSE, NULL, "link to datatype did not resolve");
->>>>>>> ff6db97e
+                D_GOTO_ERROR(H5E_DATATYPE, H5E_CANTINIT, NULL, "asynchronous task failed");
+
         } /* end else */
 
         /* Open datatype */
@@ -1125,17 +1083,17 @@
 
         /* Free path_buf if necessary */
         if(path_buf && H5_daos_free_async(item->file, path_buf, &first_task, &dep_task) < 0)
-            D_DONE_ERROR(H5E_DATATYPE, H5E_CANTFREE, NULL, "can't free path buffer")
+            D_DONE_ERROR(H5E_DATATYPE, H5E_CANTFREE, NULL, "can't free path buffer");
 
         /* Create task to finalize H5 operation */
         if(0 != (ret = tse_task_create(H5_daos_h5op_finalize, &item->file->sched, int_req, &finalize_task)))
-            D_DONE_ERROR(H5E_DATATYPE, H5E_CANTINIT, NULL, "can't create task to finalize H5 operation: %s", H5_daos_err_to_string(ret))
+            D_DONE_ERROR(H5E_DATATYPE, H5E_CANTINIT, NULL, "can't create task to finalize H5 operation: %s", H5_daos_err_to_string(ret));
         /* Register dependency (if any) */
         else if(dep_task && 0 != (ret = tse_task_register_deps(finalize_task, 1, &dep_task)))
-            D_DONE_ERROR(H5E_DATATYPE, H5E_CANTINIT, NULL, "can't create dependencies for task to finalize H5 operation: %s", H5_daos_err_to_string(ret))
+            D_DONE_ERROR(H5E_DATATYPE, H5E_CANTINIT, NULL, "can't create dependencies for task to finalize H5 operation: %s", H5_daos_err_to_string(ret));
         /* Schedule finalize task */
         else if(0 != (ret = tse_task_schedule(finalize_task, false)))
-            D_DONE_ERROR(H5E_DATATYPE, H5E_CANTINIT, NULL, "can't schedule task to finalize H5 operation: %s", H5_daos_err_to_string(ret))
+            D_DONE_ERROR(H5E_DATATYPE, H5E_CANTINIT, NULL, "can't schedule task to finalize H5 operation: %s", H5_daos_err_to_string(ret));
         else
             /* finalize_task now owns a reference to req */
             int_req->rc++;
@@ -1146,20 +1104,20 @@
 
         /* Schedule first task */
         if(first_task && (0 != (ret = tse_task_schedule(first_task, false))))
-            D_DONE_ERROR(H5E_DATATYPE, H5E_CANTINIT, NULL, "can't schedule initial task for H5 operation: %s", H5_daos_err_to_string(ret))
+            D_DONE_ERROR(H5E_DATATYPE, H5E_CANTINIT, NULL, "can't schedule initial task for H5 operation: %s", H5_daos_err_to_string(ret));
 
         /* Block until operation completes */
         /* Wait for scheduler to be empty */
         if(H5_daos_progress(&item->file->sched, H5_DAOS_PROGRESS_WAIT) < 0)
-            D_DONE_ERROR(H5E_DATATYPE, H5E_CANTINIT, NULL, "can't progress scheduler")
+            D_DONE_ERROR(H5E_DATATYPE, H5E_CANTINIT, NULL, "can't progress scheduler");
 
         /* Check for failure */
         if(int_req->status < 0)
-            D_DONE_ERROR(H5E_DATATYPE, H5E_CANTOPERATE, NULL, "group open failed in task \"%s\": %s", int_req->failed_task, H5_daos_err_to_string(int_req->status))
+            D_DONE_ERROR(H5E_DATATYPE, H5E_CANTOPERATE, NULL, "group open failed in task \"%s\": %s", int_req->failed_task, H5_daos_err_to_string(int_req->status));
 
         /* Close internal request */
         if(H5_daos_req_free_int(int_req) < 0)
-            D_DONE_ERROR(H5E_DATATYPE, H5E_CLOSEERROR, NULL, "can't free request")
+            D_DONE_ERROR(H5E_DATATYPE, H5E_CLOSEERROR, NULL, "can't free request");
     } /* end if */
 
     /* Close target group */
