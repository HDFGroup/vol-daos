/* * * * * * * * * * * * * * * * * * * * * * * * * * * * * * * * * * * * * * *
 * Copyright by The HDF Group.                                               *
 * All rights reserved.                                                      *
 *                                                                           *
 * This file is part of the HDF5 DAOS VOL connector. The full copyright      *
 * notice, including terms governing use, modification, and redistribution,  *
 * is contained in the COPYING file, which can be found at the root of the   *
 * source code distribution tree.                                            *
 * * * * * * * * * * * * * * * * * * * * * * * * * * * * * * * * * * * * * * */

/*
 * Purpose: The DAOS VOL connector where access is forwarded to the DAOS
 * library. Link routines.
 */

#include "daos_vol.h"           /* DAOS connector                          */

#include "util/daos_vol_err.h"  /* DAOS connector error handling           */
#include "util/daos_vol_mem.h"  /* DAOS connector memory management        */

/****************/
/* Local Macros */
/****************/

#define H5_DAOS_HARD_LINK_VAL_SIZE (H5_DAOS_ENCODED_OID_SIZE + 1)
#define H5_DAOS_RECURSE_LINK_PATH_BUF_INIT 1024

/*
 * Given an H5_daos_link_val_t and the link's type, encodes
 * the link's value into the given buffer.
 */
#define H5_DAOS_ENCODE_LINK_VALUE(link_val_buf, link_val_buf_size, link_val, link_type) \
H5_DAOS_ENCODE_LINK_VALUE_##link_type(link_val_buf, link_val_buf_size, link_val, link_type)

#define H5_DAOS_ENCODE_LINK_VALUE_H5L_TYPE_HARD(link_val_buf, link_val_buf_size, link_val, link_type) \
do {                                                                                                  \
    uint8_t *p = link_val_buf;                                                                        \
                                                                                                      \
    assert(H5_DAOS_HARD_LINK_VAL_SIZE <= link_val_buf_size);                                          \
                                                                                                      \
    /* Encode link type */                                                                            \
    *p++ = (uint8_t)H5L_TYPE_HARD;                                                                    \
                                                                                                      \
    /* Encode OID */                                                                                  \
    UINT64ENCODE(p, link_val.target.hard.lo)                                                          \
    UINT64ENCODE(p, link_val.target.hard.hi)                                                          \
} while(0)

#define H5_DAOS_ENCODE_LINK_VALUE_H5L_TYPE_SOFT(link_val_buf, link_val_buf_size, link_val, link_type) \
do {                                                                                                  \
    uint8_t *p = link_val_buf;                                                                        \
                                                                                                      \
    /* Encode link type */                                                                            \
    *p++ = (uint8_t)H5L_TYPE_SOFT;                                                                    \
                                                                                                      \
    /* Copy target name */                                                                            \
    (void)memcpy(p, link_val.target.soft, link_val_buf_size - 1);                                     \
} while(0)

/*
 * Given an H5_daos_link_val_t, uses this to fill out the
 * link type and link object address (hard link) or link
 * value size (soft/external link) fields of an H5L_info2_t
 * for a link.
 */
#define H5_DAOS_LINK_VAL_TO_INFO(LINK_VAL, LINK_INFO, ERR)                                 \
do {                                                                                       \
    (LINK_INFO).type = (LINK_VAL).type;                                                        \
    if((LINK_VAL).type == H5L_TYPE_HARD) {                                                   \
        if(H5_daos_oid_to_token((LINK_VAL).target.hard, &(LINK_INFO).u.token) < 0)             \
            D_GOTO_ERROR(H5E_SYM, H5E_CANTGET, ERR, "can't get link target object token"); \
    }                                                                                      \
    else {                                                                                 \
        assert((LINK_VAL).type == H5L_TYPE_SOFT);                                            \
        (LINK_INFO).u.val_size = strlen((LINK_VAL).target.soft) + 1;                           \
    }                                                                                      \
} while(0)

/************************************/
/* Local Type and Struct Definition */
/************************************/

/*
 * A link iteration callback function data structure. It is
 * passed during link iteration when retrieving a link's
 * creation order index value by the given link's name.
 */
typedef struct H5_daos_link_crt_idx_iter_ud_t {
    const char *target_link_name;
    uint64_t *link_idx_out;
} H5_daos_link_crt_idx_iter_ud_t;

/* Task user data for reading a link from a group */
typedef struct H5_daos_link_read_ud_t {
    H5_daos_md_rw_cb_ud_t md_rw_cb_ud; /* Must be first */
    const char **name;
    size_t *name_len;
    H5_daos_link_val_t *link_val;
    hbool_t *link_read; /* Whether the link exists */
    tse_task_t *read_metatask;
} H5_daos_link_read_ud_t;

/* Task user data for writing a link to a group */
typedef struct H5_daos_link_write_ud_t {
    H5_daos_md_rw_cb_ud_t md_rw_cb_ud; /* Must be first */
    H5_daos_link_val_t link_val;
    unsigned rc;
    char *link_name_buf;
    size_t link_name_buf_size;
    uint8_t *link_val_buf;
    size_t link_val_buf_size;
    uint8_t prev_max_corder_buf[H5_DAOS_ENCODED_CRT_ORDER_SIZE];
    uint64_t max_corder;
    tse_task_t *link_write_task;
    tse_task_t *update_task;
} H5_daos_link_write_ud_t;

/* Task user data for writing link creation order info to a group */
typedef struct H5_daos_link_write_corder_ud_t {
    H5_daos_md_rw_cb_ud_t md_rw_cb_ud; /* Must be first */
    H5_daos_link_write_ud_t *link_write_ud;
    uint8_t nlinks_old_buf[H5_DAOS_ENCODED_NUM_LINKS_SIZE];
    uint8_t nlinks_new_buf[H5_DAOS_ENCODED_NUM_LINKS_SIZE];
    uint8_t max_corder_new_buf[H5_DAOS_ENCODED_CRT_ORDER_SIZE];
    uint8_t corder_target_buf[H5_DAOS_CRT_ORDER_TO_LINK_TRGT_BUF_SIZE];
    hsize_t nlinks;
    tse_task_t *write_corder_task;
} H5_daos_link_write_corder_ud_t;

/* Task user data for creating hard links */
typedef struct H5_daos_link_create_hard_ud_t {
    H5_daos_req_t *req;
    H5_daos_group_t *link_grp;
    H5_daos_obj_t *target_obj;
    const char *link_name;
    size_t link_name_len;
    H5_daos_link_val_t link_val;
    uint64_t obj_rc;
} H5_daos_link_create_hard_ud_t;

/* Task user data for link copy */
typedef struct H5_daos_link_copy_move_ud_t {
    H5_daos_req_t *req;
    H5_daos_obj_t *target_obj;
    H5_daos_obj_t *link_target_obj;
    uint64_t link_target_obj_rc;
    const char *new_link_name;
    size_t new_link_name_len;
    H5_daos_link_val_t link_val;
    hbool_t move;
    tse_task_t *cm_task;
    char *src_path_buf;
    char *dst_path_buf;
} H5_daos_link_copy_move_ud_t;

/* Private data struct for H5_daos_link_follow */
typedef struct H5_daos_link_follow_ud_t {
    H5_daos_req_t *req;
    H5_daos_group_t *grp;
    tse_task_t *follow_task;
    const char *name;
    size_t name_len;
    hbool_t crt_missing_grp;
    H5_daos_link_val_t link_val;
    daos_obj_id_t *oid;
    hbool_t link_read;
    hbool_t *link_exists;
    char *path_buf;
} H5_daos_link_follow_ud_t;

/* User data struct for link get info */
typedef struct H5_daos_link_get_info_ud_t {
    H5_daos_req_t *req;
    H5_daos_obj_t *target_obj;
    const char *target_name;
    char *path_buf;
    size_t target_name_len;
    H5L_info2_t *link_info_out;
    H5_daos_link_val_t *link_val_out;
    H5_daos_link_val_t local_link_val;
} H5_daos_link_get_info_ud_t;

/* User data struct for link get val */
typedef struct H5_daos_link_get_val_ud_t {
    H5_daos_req_t *req;
    H5_daos_obj_t *target_obj;
    const char *target_name;
    char *path_buf;
    size_t target_name_len;
    void *out_buf;
    size_t out_buf_size;
    H5_daos_link_val_t local_link_val;
} H5_daos_link_get_val_ud_t;

/* User data struct for link exists */
typedef struct H5_daos_link_exists_ud_t {
    H5_daos_req_t *req;
    H5_daos_obj_t *target_obj;
    htri_t *exists;
    daos_key_t dkey;
    daos_iod_t iod;
    char *path_buf;
} H5_daos_link_exists_ud_t;

/* A struct used to operate on a single link during link iteration */
typedef struct H5_daos_link_iter_op_ud_t {
    H5_daos_iter_ud_t *iter_ud;
    H5_daos_link_val_t link_val;
    H5L_info2_t linfo;
    char *link_path;
    size_t link_path_len;
    char *char_replace_loc;
    char char_replace_char;
    tse_task_t *op_task;
} H5_daos_link_iter_op_ud_t;

/* User data struct for iteration by creation order */
typedef struct H5_daos_link_ibco_ud_t {
    H5_daos_iter_data_t *iter_data;
    H5_daos_group_t     *target_grp;
    hsize_t             grp_nlinks;
    hsize_t             crt_idx;
    const char          *link_name;
    size_t              link_name_len;
    char                *name_buf;
    size_t              name_buf_size;
    H5_daos_link_val_t  link_val;
    H5L_info2_t         linfo;
    hbool_t             base_iter;
    char                *null_replace_loc;
    tse_task_t          *ibco_metatask;
} H5_daos_link_ibco_ud_t;

/* Task user data for deleting a link */
typedef struct H5_daos_link_delete_ud_t {
    H5_daos_req_t *req;
    H5_daos_obj_t *target_obj;
    H5VL_loc_params_t loc_params;
    daos_key_t dkey;
    const char *target_link_name;
    size_t target_link_name_len;
    char *path_buf;
} H5_daos_link_delete_ud_t;

/* Task user data for updating a group's link
 * creation order index and info after a link
 * is deleted from it.
 */
typedef struct H5_daos_link_delete_corder_ud_t {
    H5_daos_req_t *req;
    H5_daos_group_t *target_grp;
    const H5VL_loc_params_t *loc_params;
    daos_key_t dkey;
    daos_key_t akeys[2];
    uint64_t delete_idx;
    hsize_t grp_nlinks;
    uint8_t idx_buf[H5_DAOS_ENCODED_CRT_ORDER_SIZE];
    uint8_t crt_order_target_buf[H5_DAOS_CRT_ORDER_TO_LINK_TRGT_BUF_SIZE];
    H5_daos_link_crt_idx_iter_ud_t name_order_iter_cb_ud;
    /* Fields for updating the number
     * of links in the group.
     */
    struct {
        H5_daos_md_rw_cb_ud_t unl_ud;
        uint8_t nlinks_new_buf[H5_DAOS_ENCODED_NUM_LINKS_SIZE];
    } unl_data;
    /* Fields for performing bookkeeping on
     * group's link creation order index.
     */
    struct {
        daos_key_t dkey;
        daos_key_t tail_akeys[2];
        daos_sg_list_t *sgls;
        daos_iod_t *iods;
        daos_iov_t *sg_iovs;
        uint8_t *crt_order_link_name_buf;
        uint8_t *crt_order_link_trgt_buf;
        size_t nlinks_shift;
    } index_data;
} H5_daos_link_delete_corder_ud_t;

<<<<<<< HEAD
=======
/* User data struct for decrementing a deleted link's target object's reference
 * count */
typedef struct H5_daos_link_delete_rc_ud_t {
    H5_daos_req_t *req;
    H5_daos_obj_t *target_obj;
    H5_daos_obj_t *link_target_obj;
    H5_daos_link_val_t link_val;
    uint64_t obj_rc;
    tse_task_t *rc_task;
} H5_daos_link_delete_rc_ud_t;

>>>>>>> 3f236408
/*
 * A link iteration callback function data structure. It is
 * passed during link iteration when retrieving a link's name
 * by a given creation order index value.
 */
typedef struct H5_daos_link_find_name_by_idx_ud_t {
    char *link_name_out;
    size_t link_name_out_size;
    uint64_t target_link_idx;
    uint64_t cur_link_idx;
} H5_daos_link_find_name_by_idx_ud_t;

/* User data struct for link get name by index with automatic asynchronous
 * name buffer allocation */
typedef struct H5_daos_link_gnbi_alloc_ud_t {
    H5_daos_req_t *req;
    tse_task_t *gnbi_task;
    H5_daos_group_t *target_grp;
    H5_index_t index_type;
    H5_iter_order_t iter_order;
    uint64_t idx;
    const char **link_name;
    size_t *link_name_size;
    char **link_name_buf;
    size_t *link_name_buf_size;
    size_t cur_link_name_size;
} H5_daos_link_gnbi_alloc_ud_t;

/* User data struct for link get name by creation order */
typedef struct H5_daos_link_gnbc_ud_t {
    H5_daos_md_rw_cb_ud_t md_rw_cb_ud;
    uint8_t idx_buf[H5_DAOS_ENCODED_CRT_ORDER_SIZE];
    tse_task_t *gnbc_task;
    hsize_t grp_nlinks;
    H5_iter_order_t iter_order;
    uint64_t index;
    size_t *link_name_size;
    char *link_name_out;
    size_t link_name_out_size;
} H5_daos_link_gnbc_ud_t;

/* User data struct for link get name by name order */
typedef struct H5_daos_link_gnbn_ud_t {
    H5_daos_req_t *req;
    tse_task_t *gnbn_task;
    H5_daos_link_find_name_by_idx_ud_t iter_cb_ud;
    hsize_t grp_nlinks;
    hid_t target_grp_id;
    H5_daos_group_t *target_grp;
    H5_iter_order_t iter_order;
    uint64_t index;
    size_t *link_name_size;
    char *link_name_out;
    size_t link_name_out_size;
} H5_daos_link_gnbn_ud_t;

/* User data struct for link get creation index by name */
typedef struct H5_daos_link_gcbn_ud_t {
    H5_daos_md_rw_cb_ud_t md_rw_cb_ud;
    uint8_t crt_order_buf[H5_DAOS_ENCODED_CRT_ORDER_SIZE];
    uint64_t *crt_order;
} H5_daos_link_gcbn_ud_t;

/********************/
/* Local Prototypes */
/********************/

static int H5_daos_link_read_comp_cb(tse_task_t *task, void *args);
static herr_t H5_daos_link_read(H5_daos_group_t *grp, const char *name,
    size_t name_len, H5_daos_req_t *req, H5_daos_link_val_t *val,
    hbool_t *link_read, tse_task_t **first_task, tse_task_t **dep_task);
static int H5_daos_link_read_ln_prep_cb(tse_task_t *task, void *args);
static herr_t H5_daos_link_read_late_name(H5_daos_group_t *grp,
    const char **name, size_t *name_len, H5_daos_req_t *req,
    H5_daos_link_val_t *val, hbool_t *link_read,
    tse_task_t **first_task, tse_task_t **dep_task);

static int H5_daos_link_write_task(tse_task_t *task);
static int H5_daos_link_write_end_task(tse_task_t *task);
static int H5_daos_link_write_prep_cb(tse_task_t *task, void *args);
static int H5_daos_link_write_comp_cb(tse_task_t *task, void *args);

static int H5_daos_link_wr_corder_info_task(tse_task_t *task);
static herr_t H5_daos_link_write_corder_info(H5_daos_group_t *target_grp,
    uint64_t new_max_corder, H5_daos_link_write_ud_t *link_write_ud,
    H5_daos_req_t *req, tse_task_t **first_task, tse_task_t **dep_task);
static int H5_daos_link_write_corder_comp_cb(tse_task_t *task, void *args);

static int H5_daos_link_copy_move_task(tse_task_t *task);
static int H5_daos_link_copy_move_end_task(tse_task_t *task);

static int H5_daos_link_follow_end(tse_task_t *task);
static int H5_daos_link_follow_task(tse_task_t *task);

static int H5_daos_link_get_info_end_task(tse_task_t *task);
static int H5_daos_link_get_info(H5_daos_item_t *item, const H5VL_loc_params_t *loc_params,
    H5L_info2_t *link_info_out, H5_daos_link_val_t *link_val_out, H5_daos_req_t *req,
    tse_task_t **first_task, tse_task_t **dep_task);

static int H5_daos_link_get_val_end_task(tse_task_t *task);
static herr_t H5_daos_link_get_val(H5_daos_item_t *item, const H5VL_loc_params_t *loc_params,
    void *out_buf, size_t out_buf_size, H5_daos_req_t *req, tse_task_t **first_task,
    tse_task_t **dep_task);

static int H5_daos_link_exists_prep_cb(tse_task_t *task, void *args);
static int H5_daos_link_exists_comp_cb(tse_task_t *task, void *args);

static int H5_daos_link_iterate_list_comp_cb(tse_task_t *task, void *args);
static int H5_daos_link_iterate_op_task(tse_task_t *task);
static int H5_daos_link_iter_op_end(tse_task_t *task);
static herr_t H5_daos_link_iterate_by_name_order(H5_daos_group_t *target_grp, H5_daos_iter_data_t *iter_data,
    tse_task_t **first_task, tse_task_t **dep_task);
static int H5_daos_link_ibco_end_task(tse_task_t *task);
static int H5_daos_link_ibco_op_task(tse_task_t *task);
static int H5_daos_link_ibco_task2(tse_task_t *task);
static int H5_daos_link_ibco_task(tse_task_t *task);
static int H5_daos_link_ibco_helper(H5_daos_group_t *target_grp,
    H5_daos_iter_data_t *iter_data, hbool_t base_iter,
    tse_task_t **first_task, tse_task_t **dep_task);
static herr_t H5_daos_link_iterate_by_crt_order(H5_daos_group_t *target_grp,
    H5_daos_iter_data_t *iter_data, tse_task_t **first_task,
    tse_task_t **dep_task);

static herr_t H5_daos_link_delete(H5_daos_item_t *item, const H5VL_loc_params_t *loc_params,
<<<<<<< HEAD
    hbool_t collective, H5_daos_req_t *req, tse_task_t **first_task, tse_task_t **dep_task);
=======
    hbool_t collective, hbool_t dec_rc, H5_daos_req_t *req,
    tse_task_t **first_task, tse_task_t **dep_task);
>>>>>>> 3f236408
static int H5_daos_link_delete_prep_cb(tse_task_t *task, void *args);
static int H5_daos_link_delete_comp_cb(tse_task_t *task, void *args);
static int H5_daos_link_delete_corder_pretask(tse_task_t *task);
static herr_t H5_daos_link_delete_corder(H5_daos_group_t *target_grp,
    const H5VL_loc_params_t *loc_params, tse_sched_t *sched, H5_daos_req_t *req,
    tse_task_t **first_task, tse_task_t **dep_task);
static herr_t H5_daos_link_delete_corder_name_cb(hid_t group, const char *name, const H5L_info2_t *info, void *op_data);
static int H5_daos_link_delete_corder_unl_prep_cb(tse_task_t *task, void *args);
static int H5_daos_link_delete_corder_prep_cb(tse_task_t *task, void *args);
static int H5_daos_link_delete_corder_bookkeep_task(tse_task_t *task);
static int H5_daos_link_bookkeep_phase1_prep_cb(tse_task_t *task, void *args);
static int H5_daos_link_bookkeep_phase2_prep_cb(tse_task_t *task, void *args);
static int H5_daos_link_bookkeep_phase3_prep_cb(tse_task_t *task, void *args);
static int H5_daos_link_bookkeep_phase4_prep_cb(tse_task_t *task, void *args);
static int H5_daos_link_delete_corder_finish(tse_task_t *task);
<<<<<<< HEAD
=======
static int H5_daos_link_delete_rc_task(tse_task_t *task);
static int H5_daos_link_delete_rc_end_task(tse_task_t *task);
>>>>>>> 3f236408

static int H5_daos_link_gnbi_alloc_task(tse_task_t *task);
static int H5_daos_link_gnbc_task(tse_task_t *task);
static int H5_daos_link_gnbc_comp_cb(tse_task_t *task, void *args);
static herr_t H5_daos_link_get_name_by_crt_order(H5_daos_group_t *target_grp,
    H5_iter_order_t iter_order, uint64_t index, size_t *link_name_size,
    char *link_name_out, size_t link_name_out_size, H5_daos_req_t *req,
    tse_task_t **first_task, tse_task_t **dep_task);
static int H5_daos_link_gnbn_task(tse_task_t *task);
static int H5_daos_link_gnbn_end_task(tse_task_t *task);
static herr_t H5_daos_link_get_name_by_name_order(H5_daos_group_t *target_grp,
    H5_iter_order_t iter_order, uint64_t index, size_t *link_name_size,
    char *link_name_out, size_t link_name_out_size, H5_daos_req_t *req,
    tse_task_t **first_task, tse_task_t **dep_task);
static herr_t H5_daos_link_get_name_by_name_order_cb(hid_t group, const char *name, const H5L_info2_t *info, void *op_data);

static int H5_daos_link_gcbn_comp_cb(tse_task_t *task, void *args);

static uint64_t H5_daos_hash_obj_id(dv_hash_table_key_t obj_id_lo);
static int H5_daos_cmp_obj_id(dv_hash_table_key_t obj_id_lo1, dv_hash_table_key_t obj_id_lo2);
static void H5_daos_free_visited_link_hash_table_key(dv_hash_table_key_t value);



/*-------------------------------------------------------------------------
 * Function:    H5_daos_link_read_comp_cb
 *
 * Purpose:     Complete callback for asynchronous metadata fetch for link
 *              reads.
 *
 * Return:      Success:        0
 *              Failure:        Error code
 *
 * Programmer:  Neil Fortner
 *              April, 2020
 *
 *-------------------------------------------------------------------------
 */
static int
H5_daos_link_read_comp_cb(tse_task_t *task, void H5VL_DAOS_UNUSED *args)
{
    H5_daos_link_read_ud_t *udata;
    int ret;
    int ret_value = 0;

    /* Get private data */
    if(NULL == (udata = tse_task_get_priv(task)))
        D_GOTO_ERROR(H5E_LINK, H5E_CANTINIT, -H5_DAOS_DAOS_GET_ERROR, "can't get private data for link read task");

    assert(udata->md_rw_cb_ud.req);
    assert(udata->md_rw_cb_ud.req->file);
    assert(udata->read_metatask);
    assert(!udata->md_rw_cb_ud.req->file->closed);
    assert(udata->md_rw_cb_ud.obj->item.type == H5I_GROUP);

    /* Check for buffer not large enough */
    if(task->dt_result == -DER_REC2BIG) {
        tse_task_t *read_task;

        /* Verify iod size makes sense */
        if(udata->md_rw_cb_ud.sg_iov[0].iov_buf_len != H5_DAOS_LINK_VAL_BUF_SIZE)
            D_GOTO_ERROR(H5E_LINK, H5E_BADVALUE, -H5_DAOS_BAD_VALUE, "buffer length does not match expected value");
        if(udata->md_rw_cb_ud.iod[0].iod_size <= H5_DAOS_LINK_VAL_BUF_SIZE)
            D_GOTO_ERROR(H5E_LINK, H5E_BADVALUE, -H5_DAOS_BAD_VALUE, "invalid iod_size returned from DAOS (buffer should have been large enough)");

        /* Reallocate link value buffer */
        udata->md_rw_cb_ud.sg_iov[0].iov_buf = DV_free(udata->md_rw_cb_ud.sg_iov[0].iov_buf);
        if(NULL == (udata->md_rw_cb_ud.sg_iov[0].iov_buf = DV_malloc(udata->md_rw_cb_ud.iod[0].iod_size)))
            D_GOTO_ERROR(H5E_RESOURCE, H5E_CANTALLOC, -H5_DAOS_ALLOC_ERROR, "can't allocate buffer for link value");

        /* Set up sgl */
        udata->md_rw_cb_ud.sg_iov[0].iov_buf_len = udata->md_rw_cb_ud.iod[0].iod_size;
        udata->md_rw_cb_ud.sg_iov[0].iov_len = udata->md_rw_cb_ud.iod[0].iod_size;
        udata->md_rw_cb_ud.sgl[0].sg_nr_out = 0;

        /* Create task for reissued link read */
        if(0 != (ret = daos_task_create(DAOS_OPC_OBJ_FETCH, &udata->md_rw_cb_ud.obj->item.file->sched, 0, NULL, &read_task)))
            D_GOTO_ERROR(H5E_LINK, H5E_CANTINIT, ret, "can't create task to read link: %s", H5_daos_err_to_string(ret));

        /* Set callback functions for link read */
        if(0 != (ret = tse_task_register_cbs(read_task, H5_daos_md_rw_prep_cb, NULL, 0, H5_daos_link_read_comp_cb, NULL, 0)))
            D_GOTO_ERROR(H5E_LINK, H5E_CANTINIT, ret, "can't register callbacks for task to read link: %s", H5_daos_err_to_string(ret));

        /* Set private data for link read */
        (void)tse_task_set_priv(read_task, udata);

        /* Schedule link read task and transfer ownership of udata */
        if(0 != (ret = tse_task_schedule(read_task, false)))
            D_GOTO_ERROR(H5E_LINK, H5E_CANTINIT, ret, "can't schedule task to read link: %s", H5_daos_err_to_string(ret));
        udata = NULL;
    } /* end if */
    else {
        /* Handle errors in read task.  Only record error in udata->req_status
         * if it does not already contain an error (it could contain an error if
         * another task this task is not dependent on also failed). */
        if(task->dt_result < -H5_DAOS_PRE_ERROR
                && udata->md_rw_cb_ud.req->status >= -H5_DAOS_SHORT_CIRCUIT) {
            udata->md_rw_cb_ud.req->status = task->dt_result;
            udata->md_rw_cb_ud.req->failed_task = udata->md_rw_cb_ud.task_name;
            if(udata->link_read)
                *udata->link_read = FALSE;
        } /* end if */
        else if(task->dt_result == 0) {
            if(udata->md_rw_cb_ud.iod[0].iod_size == (uint64_t)0) {
                /* No link found */
                if(udata->link_read)
                    *udata->link_read = FALSE;
                else
                    D_GOTO_ERROR(H5E_LINK, H5E_TRAVERSE, -H5_DAOS_NONEXIST_LINK, "link not found");
            } /* end if */
            else {
                uint8_t *p = (uint8_t *)udata->md_rw_cb_ud.sg_iov[0].iov_buf;

                /* Decode link type */
                udata->link_val->type = (H5L_type_t)*p++;

                /* Decode remainder of link value */
                switch(udata->link_val->type) {
                    case H5L_TYPE_HARD:
                        /* Decode oid */
                        UINT64DECODE(p, udata->link_val->target.hard.lo)
                        UINT64DECODE(p, udata->link_val->target.hard.hi)

                        break;

                    case H5L_TYPE_SOFT:
                        /* The buffer allocated is guaranteed to be big enough to
                         * hold the soft link path, since the path needs an extra
                         * byte for the null terminator but loses the byte
                         * specifying the type.  Take ownership of the buffer and
                         * shift the value down one byte. */
                        udata->link_val->target.soft = (char *)udata->md_rw_cb_ud.sg_iov[0].iov_buf;
                        udata->md_rw_cb_ud.sg_iov[0].iov_buf = NULL;
                        memmove(udata->link_val->target.soft, udata->link_val->target.soft + 1, udata->md_rw_cb_ud.iod[0].iod_size - 1);

                        /* Add null terminator */
                        udata->link_val->target.soft[udata->md_rw_cb_ud.iod[0].iod_size - 1] = '\0';

                        break;

                    case H5L_TYPE_ERROR:
                    case H5L_TYPE_EXTERNAL:
                    case H5L_TYPE_MAX:
                    default:
                        D_GOTO_ERROR(H5E_LINK, H5E_BADVALUE, -H5_DAOS_BAD_VALUE, "invalid or unsupported link type");
                } /* end switch */

                if(udata->link_read)
                    *udata->link_read = TRUE;
            } /* end else */
        } /* end if */
    } /* end else */

done:
    /* Clean up if this is the last fetch task */
    if(udata) {
        /* Close group */
        if(H5_daos_group_close((H5_daos_group_t *)udata->md_rw_cb_ud.obj, H5I_INVALID_HID, NULL) < 0)
            D_DONE_ERROR(H5E_LINK, H5E_CLOSEERROR, -H5_DAOS_H5_CLOSE_ERROR, "can't close group");

        /* Free buffer if we still own it */
        DV_free(udata->md_rw_cb_ud.sg_iov[0].iov_buf);

        /* Handle errors in this function */
        /* Do not place any code that can issue errors after this block, except
         * for H5_daos_req_free_int, which updates req->status if it sees an
         * error */
        if(ret_value < -H5_DAOS_SHORT_CIRCUIT && udata->md_rw_cb_ud.req->status >= -H5_DAOS_SHORT_CIRCUIT) {
            udata->md_rw_cb_ud.req->status = ret_value;
            udata->md_rw_cb_ud.req->failed_task = udata->md_rw_cb_ud.task_name;
        } /* end if */

        /* Release our reference to req */
        if(H5_daos_req_free_int(udata->md_rw_cb_ud.req) < 0)
            D_DONE_ERROR(H5E_LINK, H5E_CLOSEERROR, -H5_DAOS_FREE_ERROR, "can't free request");

        /* Complete fetch metatask */
        tse_task_complete(udata->read_metatask, ret_value);

        assert(!udata->md_rw_cb_ud.free_dkey);
        assert(!udata->md_rw_cb_ud.free_akeys);

        /* Free udata */
        DV_free(udata);
    } /* end if */

    D_FUNC_LEAVE;
} /* end H5_daos_link_read_comp_cb() */


/*-------------------------------------------------------------------------
 * Function:    H5_daos_link_read
 *
 * Purpose:     Reads the specified link from the given group.  Note that
 *              if the returned link is a soft link, val->target.soft must
 *              eventually be freed.  name and name_len can be filled in
 *              after this function is called, before dep_task executes.
 *
 * Return:      Success:        SUCCEED
 *              Failure:        FAIL
 *
 * Programmer:  Neil Fortner
 *              December, 2016
 *
 *-------------------------------------------------------------------------
 */
static herr_t
H5_daos_link_read(H5_daos_group_t *grp, const char *name, size_t name_len,
    H5_daos_req_t *req, H5_daos_link_val_t *val, hbool_t *link_read,
    tse_task_t **first_task, tse_task_t **dep_task)
{
    H5_daos_link_read_ud_t *read_udata = NULL;
    uint8_t *val_buf = NULL;
    tse_task_t *read_task;
    int ret;
    herr_t ret_value = SUCCEED;

    assert(grp);
    assert(name);
    assert(req);
    assert(val);
    assert(first_task);
    assert(dep_task);

    /* Allocate argument struct for read task */
    if(NULL == (read_udata = (H5_daos_link_read_ud_t *)DV_calloc(sizeof(H5_daos_link_read_ud_t))))
        D_GOTO_ERROR(H5E_LINK, H5E_CANTALLOC, FAIL, "can't allocate buffer for read callback arguments");

    /* Set up operation to read link value from group */
    /* Set up ud struct */
    read_udata->md_rw_cb_ud.req = req;
    read_udata->md_rw_cb_ud.obj = &grp->obj;
    read_udata->link_val = val;
    read_udata->link_read = link_read;

    /* Set up dkey */
    daos_iov_set(&read_udata->md_rw_cb_ud.dkey, (void *)name, (daos_size_t)name_len);

    /* Single iod and sgl */
    read_udata->md_rw_cb_ud.nr = 1u;

    /* Set up iod */
    daos_iov_set(&read_udata->md_rw_cb_ud.iod[0].iod_name, (void *)H5_daos_link_key_g, H5_daos_link_key_size_g);
    read_udata->md_rw_cb_ud.iod[0].iod_nr = 1u;
    read_udata->md_rw_cb_ud.iod[0].iod_size = DAOS_REC_ANY;
    read_udata->md_rw_cb_ud.iod[0].iod_type = DAOS_IOD_SINGLE;

    /* Allocate initial link vallue buffer */
    if(NULL == (val_buf = DV_malloc(H5_DAOS_LINK_VAL_BUF_SIZE)))
        D_GOTO_ERROR(H5E_LINK, H5E_CANTALLOC, FAIL, "can't allocate buffer for link value");

    /* Set up sgl */
    daos_iov_set(&read_udata->md_rw_cb_ud.sg_iov[0], val_buf, (daos_size_t)H5_DAOS_LINK_VAL_BUF_SIZE);
    read_udata->md_rw_cb_ud.sgl[0].sg_nr = 1;
    read_udata->md_rw_cb_ud.sgl[0].sg_nr_out = 0;
    read_udata->md_rw_cb_ud.sgl[0].sg_iovs = &read_udata->md_rw_cb_ud.sg_iov[0];

    /* Set task name */
    read_udata->md_rw_cb_ud.task_name = "link read";

    /* Create meta task for link read.  This empty task will be completed when
     * the read is finished by H5_daos_link_read_comp_cb. We can't use
     * read_task since it may not be completed by the first fetch. */
    if(0 != (ret = tse_task_create(NULL, &grp->obj.item.file->sched, NULL, &read_udata->read_metatask)))
        D_GOTO_ERROR(H5E_LINK, H5E_CANTINIT, FAIL, "can't create meta task for link read: %s", H5_daos_err_to_string(ret));

    /* Create task for link read */
    if(0 != (ret = daos_task_create(DAOS_OPC_OBJ_FETCH, &grp->obj.item.file->sched, *dep_task ? 1 : 0, *dep_task ? dep_task : NULL, &read_task)))
        D_GOTO_ERROR(H5E_LINK, H5E_CANTINIT, FAIL, "can't create task to read link: %s", H5_daos_err_to_string(ret));

    /* Set callback functions for link read */
    if(0 != (ret = tse_task_register_cbs(read_task, H5_daos_md_rw_prep_cb, NULL, 0, H5_daos_link_read_comp_cb, NULL, 0)))
        D_GOTO_ERROR(H5E_LINK, H5E_CANTINIT, FAIL, "can't register callbacks for task to read link: %s", H5_daos_err_to_string(ret));

    /* Set private data for link read */
    (void)tse_task_set_priv(read_task, read_udata);

    /* Schedule meta task */
    if(0 != (ret = tse_task_schedule(read_udata->read_metatask, false)))
        D_GOTO_ERROR(H5E_LINK, H5E_CANTINIT, FAIL, "can't schedule meta task for link read: %s", H5_daos_err_to_string(ret));

    /* Schedule link read task (or save it to be scheduled later) and give it a
     * reference to req and the group */
    if(*first_task) {
        if(0 != (ret = tse_task_schedule(read_task, false)))
            D_GOTO_ERROR(H5E_LINK, H5E_CANTINIT, FAIL, "can't schedule task to read link: %s", H5_daos_err_to_string(ret));
    } /* end if */
    else
        *first_task = read_task;
    *dep_task = read_udata->read_metatask;
    req->rc++;
    grp->obj.item.rc++;
    read_udata = NULL;
    val_buf = NULL;

done:
    /* Cleanup on failure */
    if(ret_value < 0) {
        read_udata = DV_free(read_udata);
        val_buf = DV_free(val_buf);
    } /* end if */

    /* Make sure we cleaned up */
    assert(!read_udata);
    assert(!val_buf);

    D_FUNC_LEAVE;
} /* end H5_daos_link_read() */


/*-------------------------------------------------------------------------
 * Function:    H5_daos_link_read_ln_prep_cb
 *
 * Purpose:     Prepare callback for asynchronous metadata fetch for
 *              H5_daos_link_read_late_name().
 *
 * Return:      Success:        0
 *              Failure:        Error code
 *
 * Programmer:  Neil Fortner
 *              June, 2019
 *
 *-------------------------------------------------------------------------
 */
static int
H5_daos_link_read_ln_prep_cb(tse_task_t *task, void H5VL_DAOS_UNUSED *args)
{
    H5_daos_link_read_ud_t *udata;
    daos_obj_rw_t *fetch_args;
    int ret_value = 0;

    /* Get private data */
    if(NULL == (udata = tse_task_get_priv(task)))
        D_GOTO_ERROR(H5E_LINK, H5E_CANTINIT, -H5_DAOS_DAOS_GET_ERROR, "can't get private data for link read task");

    assert(udata->md_rw_cb_ud.obj);
    assert(udata->md_rw_cb_ud.req);
    assert(udata->md_rw_cb_ud.req->file);
    assert(!udata->md_rw_cb_ud.req->file->closed);

    /* Handle errors in previous tasks */
    if(udata->md_rw_cb_ud.req->status < -H5_DAOS_SHORT_CIRCUIT) {
        tse_task_complete(task, -H5_DAOS_PRE_ERROR);
        udata = NULL;
        D_GOTO_DONE(-H5_DAOS_PRE_ERROR);
    } /* end if */
    else if(udata->md_rw_cb_ud.req->status == -H5_DAOS_SHORT_CIRCUIT) {
        tse_task_complete(task, -H5_DAOS_SHORT_CIRCUIT);
        udata = NULL;
        D_GOTO_DONE(-H5_DAOS_SHORT_CIRCUIT);
    } /* end if */

    /* Check type of target_obj */
    if(udata->md_rw_cb_ud.obj->item.type != H5I_GROUP)
        D_GOTO_ERROR(H5E_ARGS, H5E_BADTYPE, -H5_DAOS_BAD_VALUE, "target object is not a group");

    /* Set up dkey */
    daos_iov_set(&udata->md_rw_cb_ud.dkey, (void *)*udata->name, (daos_size_t)*udata->name_len);

    /* Set update task arguments */
    if(NULL == (fetch_args = daos_task_get_args(task))) {
        tse_task_complete(task, -H5_DAOS_DAOS_GET_ERROR);
        D_GOTO_ERROR(H5E_LINK, H5E_CANTINIT, -H5_DAOS_DAOS_GET_ERROR, "can't get arguments for metadata I/O task");
    } /* end if */
    fetch_args->oh = udata->md_rw_cb_ud.obj->obj_oh;
    fetch_args->th = udata->md_rw_cb_ud.req->th;
    fetch_args->flags = 0;
    fetch_args->dkey = &udata->md_rw_cb_ud.dkey;
    fetch_args->nr = udata->md_rw_cb_ud.nr;
    fetch_args->iods = udata->md_rw_cb_ud.iod;
    fetch_args->sgls = udata->md_rw_cb_ud.sgl;

done:
    D_FUNC_LEAVE;
} /* end H5_daos_link_read_ln_prep_cb() */


/*-------------------------------------------------------------------------
 * Function:    H5_daos_link_read_late_name
 *
 * Purpose:     Reads the specified link from the given group.  Note that
 *              if the returned link is a soft link, val->target.soft must
 *              eventually be freed.  name and name_len can be filled in
 *              after this function is called, before dep_task executes.
 *
 * Return:      Success:        SUCCEED
 *              Failure:        FAIL
 *
 * Programmer:  Neil Fortner
 *              December, 2016
 *
 *-------------------------------------------------------------------------
 */
static herr_t
H5_daos_link_read_late_name(H5_daos_group_t *grp, const char **name, size_t *name_len,
    H5_daos_req_t *req, H5_daos_link_val_t *val, hbool_t *link_read,
    tse_task_t **first_task, tse_task_t **dep_task)
{
    H5_daos_link_read_ud_t *read_udata = NULL;
    uint8_t *val_buf = NULL;
    tse_task_t *read_task;
    int ret;
    herr_t ret_value = SUCCEED;

    assert(grp);
    assert(name);
    assert(req);
    assert(val);
    assert(first_task);
    assert(dep_task);

    /* Allocate argument struct for read task */
    if(NULL == (read_udata = (H5_daos_link_read_ud_t *)DV_calloc(sizeof(H5_daos_link_read_ud_t))))
        D_GOTO_ERROR(H5E_LINK, H5E_CANTALLOC, FAIL, "can't allocate buffer for read callback arguments");

    /* Set up operation to read link value from group */
    /* Set up ud struct */
    read_udata->md_rw_cb_ud.req = req;
    read_udata->md_rw_cb_ud.obj = &grp->obj;
    read_udata->name = name;
    read_udata->name_len = name_len;
    read_udata->link_val = val;
    read_udata->link_read = link_read;

    /* Single iod and sgl */
    read_udata->md_rw_cb_ud.nr = 1u;

    /* Set up iod */
    daos_iov_set(&read_udata->md_rw_cb_ud.iod[0].iod_name, (void *)H5_daos_link_key_g, H5_daos_link_key_size_g);
    read_udata->md_rw_cb_ud.iod[0].iod_nr = 1u;
    read_udata->md_rw_cb_ud.iod[0].iod_size = DAOS_REC_ANY;
    read_udata->md_rw_cb_ud.iod[0].iod_type = DAOS_IOD_SINGLE;

    /* Allocate initial link vallue buffer */
    if(NULL == (val_buf = DV_malloc(H5_DAOS_LINK_VAL_BUF_SIZE)))
        D_GOTO_ERROR(H5E_LINK, H5E_CANTALLOC, FAIL, "can't allocate buffer for link value");

    /* Set up sgl */
    daos_iov_set(&read_udata->md_rw_cb_ud.sg_iov[0], val_buf, (daos_size_t)H5_DAOS_LINK_VAL_BUF_SIZE);
    read_udata->md_rw_cb_ud.sgl[0].sg_nr = 1;
    read_udata->md_rw_cb_ud.sgl[0].sg_nr_out = 0;
    read_udata->md_rw_cb_ud.sgl[0].sg_iovs = &read_udata->md_rw_cb_ud.sg_iov[0];

    /* Set task name */
    read_udata->md_rw_cb_ud.task_name = "link read (late name)";

    /* Create meta task for link read.  This empty task will be completed when
     * the read is finished by H5_daos_link_read_comp_cb. We can't use
     * read_task since it may not be completed by the first fetch. */
    if(0 != (ret = tse_task_create(NULL, &grp->obj.item.file->sched, NULL, &read_udata->read_metatask)))
        D_GOTO_ERROR(H5E_LINK, H5E_CANTINIT, FAIL, "can't create meta task for link read: %s", H5_daos_err_to_string(ret));

    /* Create task for link read */
    if(0 != (ret = daos_task_create(DAOS_OPC_OBJ_FETCH, &grp->obj.item.file->sched, *dep_task ? 1 : 0, *dep_task ? dep_task : NULL, &read_task)))
        D_GOTO_ERROR(H5E_LINK, H5E_CANTINIT, FAIL, "can't create task to read link: %s", H5_daos_err_to_string(ret));

    /* Set callback functions for link read */
    if(0 != (ret = tse_task_register_cbs(read_task, H5_daos_link_read_ln_prep_cb, NULL, 0, H5_daos_link_read_comp_cb, NULL, 0)))
        D_GOTO_ERROR(H5E_LINK, H5E_CANTINIT, FAIL, "can't register callbacks for task to read link: %s", H5_daos_err_to_string(ret));

    /* Set private data for link read */
    (void)tse_task_set_priv(read_task, read_udata);

    /* Schedule meta task */
    if(0 != (ret = tse_task_schedule(read_udata->read_metatask, false)))
        D_GOTO_ERROR(H5E_LINK, H5E_CANTINIT, FAIL, "can't schedule meta task for link read: %s", H5_daos_err_to_string(ret));

    /* Schedule link read task (or save it to be scheduled later) and give it a
     * reference to req and the group */
    if(*first_task) {
        if(0 != (ret = tse_task_schedule(read_task, false)))
            D_GOTO_ERROR(H5E_LINK, H5E_CANTINIT, FAIL, "can't schedule task to read link: %s", H5_daos_err_to_string(ret));
    } /* end if */
    else
        *first_task = read_task;
    *dep_task = read_udata->read_metatask;
    req->rc++;
    grp->obj.item.rc++;
    read_udata = NULL;
    val_buf = NULL;

done:
    /* Cleanup on failure */
    if(ret_value < 0) {
        read_udata = DV_free(read_udata);
        val_buf = DV_free(val_buf);
    } /* end if */

    /* Make sure we cleaned up */
    assert(!read_udata);
    assert(!val_buf);

    D_FUNC_LEAVE;
} /* end H5_daos_link_read_late_name() */


/*-------------------------------------------------------------------------
 * Function:    H5_daos_link_write_task
 *
 * Purpose:     Asynchronous task for H5_daos_link_write().  Determines if
 *              creation order info needs to be written, if so schedules
 *              more tasks to handle this, otherwise schedules the update
 *              (actual link write) task.
 *
 * Return:      Success:        0 
 *              Failure:        Negative
 *
 * Programmer:  Neil Fortner
 *              June, 2020
 *
 *-------------------------------------------------------------------------
 */
static int
H5_daos_link_write_task(tse_task_t *task)
{
    H5_daos_link_write_ud_t *udata = NULL;
    tse_task_t *first_task = NULL;
    tse_task_t *dep_task = NULL;
    int ret;
    int ret_value = 0;

    /* Get private data */
    if(NULL == (udata = tse_task_get_priv(task)))
        D_GOTO_ERROR(H5E_LINK, H5E_CANTINIT, -H5_DAOS_DAOS_GET_ERROR, "can't get private data for link write task");

    assert(udata->md_rw_cb_ud.obj->item.type == H5I_GROUP);

    /* Handle errors in previous tasks */
    if(udata->md_rw_cb_ud.req->status < -H5_DAOS_SHORT_CIRCUIT) {
        D_GOTO_DONE(-H5_DAOS_PRE_ERROR);
    } /* end if */
    else if(udata->md_rw_cb_ud.req->status == -H5_DAOS_SHORT_CIRCUIT) {
        D_GOTO_DONE(-H5_DAOS_SHORT_CIRCUIT);
    } /* end if */

    /* Check for creation order tracking/indexing */
    if(((H5_daos_group_t *)udata->md_rw_cb_ud.obj)->gcpl_cache.track_corder) {
        tse_task_t *end_task = NULL;

        /* Read group's current maximum creation order value */
        if(H5_daos_group_get_max_crt_order((H5_daos_group_t *)udata->md_rw_cb_ud.obj,
                &udata->max_corder, udata->md_rw_cb_ud.req, &first_task, &dep_task) < 0)
            D_GOTO_ERROR(H5E_SYM, H5E_CANTGET, -H5_DAOS_H5_GET_ERROR, "can't get group's maximum creation order value");

        /* Create task to finish this operation */
        if(0 !=  (ret = tse_task_create(H5_daos_link_write_end_task, &udata->md_rw_cb_ud.obj->item.file->sched, udata, &end_task)))
            D_GOTO_ERROR(H5E_LINK, H5E_CANTINIT, ret, "can't create end task for link write: %s", H5_daos_err_to_string(ret));

        /* Register task dependency */
        if(dep_task && 0 != (ret = tse_task_register_deps(end_task, 1, &dep_task)))
            D_GOTO_ERROR(H5E_LINK, H5E_CANTINIT, FAIL, "can't create dependencies for link write end task: %s", H5_daos_err_to_string(ret));

        /* Schedule link write end task (or save it to be scheduled later) and
         * transfer ownership of udata */
        if(first_task) {
            if(0 != (ret = tse_task_schedule(end_task, false)))
                D_GOTO_ERROR(H5E_LINK, H5E_CANTINIT, FAIL, "can't schedule end task for link write: %s", H5_daos_err_to_string(ret));
        } /* end if */
        else
            first_task = end_task;
        udata = NULL;
    } /* end if */
    else {
        /* Save link write update task to be scheduled later and transfer
         * ownership of udata */
        assert(!first_task);
        first_task = udata->update_task;
        dep_task = udata->update_task;
        udata = NULL;
    } /* end else */

done:
    /* Schedule first task */
    if(first_task && 0 != (ret = tse_task_schedule(first_task, false)))
        D_DONE_ERROR(H5E_LINK, H5E_CANTINIT, ret, "can't schedule initial task for link write end task: %s", H5_daos_err_to_string(ret));

    /* Clean up */
    if(udata) {
        assert(ret_value < 0);

        /* Decrememnt ref count on udata and close it if it drops to 0 */
        if(--udata->rc == 0) {
            /* Close target_grp */
            if(H5_daos_group_close((H5_daos_group_t *)udata->md_rw_cb_ud.obj, H5I_INVALID_HID, NULL) < 0)
                D_DONE_ERROR(H5E_LINK, H5E_CLOSEERROR, -H5_DAOS_H5_CLOSE_ERROR, "can't close group");
            udata->md_rw_cb_ud.obj = NULL;
        } /* end if */

        /* Handle errors in this function */
        /* Do not place any code that can issue errors after this block, except for
         * H5_daos_req_free_int, which updates req->status if it sees an error */
        if(ret_value != -H5_DAOS_SHORT_CIRCUIT && udata->md_rw_cb_ud.req->status >= -H5_DAOS_SHORT_CIRCUIT) {
            udata->md_rw_cb_ud.req->status = ret_value;
            udata->md_rw_cb_ud.req->failed_task = "link write task";
        } /* end if */

        assert(!udata->md_rw_cb_ud.free_dkey);
        assert(!udata->md_rw_cb_ud.free_akeys);

        /* Continue closing udata */
        if(udata->rc == 0) {
            /* Release our reference to req */
            if(H5_daos_req_free_int(udata->md_rw_cb_ud.req) < 0)
                D_DONE_ERROR(H5E_LINK, H5E_CLOSEERROR, -H5_DAOS_FREE_ERROR, "can't free request");

            /* Complete link write task */
            assert(task == udata->link_write_task);
            tse_task_complete(udata->link_write_task, ret_value);

            /* Free memory */
            DV_free(udata->link_name_buf);
            DV_free(udata->link_val_buf);
            DV_free(udata);
        } /* end if */
    } /* end if */

    D_FUNC_LEAVE;
} /* end  H5_daos_link_write_task() */


/*-------------------------------------------------------------------------
 * Function:    H5_daos_link_write_end_task
 *
 * Purpose:     Finishes the link write task.  Only called if writing
 *              creation order info.  Adds ths info to the update task,
 *              schedules it, and cleans up.
 *
 * Return:      Success:        0 
 *              Failure:        Negative
 *
 * Programmer:  Neil Fortner
 *              June, 2020
 *
 *-------------------------------------------------------------------------
 */
static int
H5_daos_link_write_end_task(tse_task_t *task)
{
    H5_daos_link_write_ud_t *udata = NULL;
    tse_task_t *first_task = NULL;
    tse_task_t *dep_task = NULL;
    uint8_t *p;
    int ret;
    int ret_value = 0;

    /* Get private data */
    if(NULL == (udata = tse_task_get_priv(task)))
        D_GOTO_ERROR(H5E_LINK, H5E_CANTINIT, -H5_DAOS_DAOS_GET_ERROR, "can't get private data for link write task");

    assert(udata->md_rw_cb_ud.obj->item.type == H5I_GROUP);

    /* Handle errors in previous tasks */
    if(udata->md_rw_cb_ud.req->status < -H5_DAOS_SHORT_CIRCUIT) {
        D_GOTO_DONE(-H5_DAOS_PRE_ERROR);
    } /* end if */
    else if(udata->md_rw_cb_ud.req->status == -H5_DAOS_SHORT_CIRCUIT) {
        D_GOTO_DONE(-H5_DAOS_SHORT_CIRCUIT);
    } /* end if */

    /* Encode group's current max creation order value */
    p = udata->prev_max_corder_buf;
    UINT64ENCODE(p, udata->max_corder);

    /* Add new link to max. creation order value */
    udata->max_corder++;

    /* Add link name -> creation order mapping key-value pair
     * to main link write operation
     */
    udata->md_rw_cb_ud.nr++;

    /* Adjust IOD for creation order info */
    daos_iov_set(&udata->md_rw_cb_ud.iod[1].iod_name, (void *)H5_daos_link_corder_key_g, H5_daos_link_corder_key_size_g);
    udata->md_rw_cb_ud.iod[1].iod_nr = 1u;
    udata->md_rw_cb_ud.iod[1].iod_size = (uint64_t)8;
    udata->md_rw_cb_ud.iod[1].iod_type = DAOS_IOD_SINGLE;

    /* Adjust SGL for creation order info */
    daos_iov_set(&udata->md_rw_cb_ud.sg_iov[1], (void *)udata->prev_max_corder_buf, sizeof(udata->prev_max_corder_buf));
    udata->md_rw_cb_ud.sgl[1].sg_nr = 1;
    udata->md_rw_cb_ud.sgl[1].sg_nr_out = 0;
    udata->md_rw_cb_ud.sgl[1].sg_iovs = &udata->md_rw_cb_ud.sg_iov[1];

    /* Create a task for writing the link creation order info to the
     * target group */
    if(H5_daos_link_write_corder_info((H5_daos_group_t *)udata->md_rw_cb_ud.obj, udata->max_corder, udata,
            udata->md_rw_cb_ud.req, &first_task, &dep_task) < 0)
        D_GOTO_ERROR(H5E_LINK, H5E_CANTINIT, FAIL, "can't create task for writing link creation order information to group");

    /* Schedule link write update task, and transfer ownership of udata.  This
     * can run in parallel with tasks scheduled by
     * H5_daos_link_write_corder_info(). */
    if(0 != (ret = tse_task_schedule(udata->update_task, false)))
        D_DONE_ERROR(H5E_LINK, H5E_CANTINIT, ret, "can't schedule link write task: %s", H5_daos_err_to_string(ret));
    udata = NULL;

done:
    /* Schedule first task */
    if(first_task && 0 != (ret = tse_task_schedule(first_task, false)))
        D_DONE_ERROR(H5E_LINK, H5E_CANTINIT, ret, "can't schedule initial task for link write end task: %s", H5_daos_err_to_string(ret));

    /* Clean up */
    if(udata) {
        assert(ret_value < 0);

        /* Decrememnt ref count on udata and close it if it drops to 0 */
        if(--udata->rc == 0) {
            /* Close target_grp */
            if(H5_daos_group_close((H5_daos_group_t *)udata->md_rw_cb_ud.obj, H5I_INVALID_HID, NULL) < 0)
                D_DONE_ERROR(H5E_LINK, H5E_CLOSEERROR, -H5_DAOS_H5_CLOSE_ERROR, "can't close group");
            udata->md_rw_cb_ud.obj = NULL;
        } /* end if */

        /* Handle errors in this function */
        /* Do not place any code that can issue errors after this block, except for
         * H5_daos_req_free_int, which updates req->status if it sees an error */
        if(ret_value != -H5_DAOS_SHORT_CIRCUIT && udata->md_rw_cb_ud.req->status >= -H5_DAOS_SHORT_CIRCUIT) {
            udata->md_rw_cb_ud.req->status = ret_value;
            udata->md_rw_cb_ud.req->failed_task = "link write end task";
        } /* end if */

        /* Continue closing udata */
        if(udata->rc == 0) {
            /* Release our reference to req */
            if(H5_daos_req_free_int(udata->md_rw_cb_ud.req) < 0)
                D_DONE_ERROR(H5E_LINK, H5E_CLOSEERROR, -H5_DAOS_FREE_ERROR, "can't free request");

            /* Complete link write task */
            tse_task_complete(udata->link_write_task, ret_value);

            /* Free memory */
            DV_free(udata->link_name_buf);
            DV_free(udata->link_val_buf);
            DV_free(udata);
        } /* end if */
    } /* end if */

    /* Complete this task */
    tse_task_complete(task, ret_value);

    D_FUNC_LEAVE;
} /* end  H5_daos_link_write_end_task() */


/*-------------------------------------------------------------------------
 * Function:    H5_daos_link_write
 *
 * Purpose:     Creates an asynchronous task for writing the specified link
 *              into the given group `target_grp`. `link_val` specifies the
 *              type of link to create and the value to write for the link.
 *
 * Return:      Success:        0
 *              Failure:        Error code (negative)
 *
 * Programmer:  Neil Fortner
 *              December, 2016
 *
 *-------------------------------------------------------------------------
 */
int
H5_daos_link_write(H5_daos_group_t *target_grp, const char *name,
    size_t name_len, H5_daos_link_val_t *link_val, H5_daos_req_t *req,
    tse_task_t **first_task, tse_task_t **dep_task)
{
    H5_daos_link_write_ud_t *link_write_ud = NULL;
    int ret;
    int ret_value = 0;

    assert(target_grp);
    assert(name);
    assert(link_val);

    /* Check for write access */
    if(!(target_grp->obj.item.file->flags & H5F_ACC_RDWR))
        D_GOTO_ERROR(H5E_FILE, H5E_BADVALUE, -H5_DAOS_BAD_VALUE, "no write intent on file");

    /* Allocate argument struct */
    if(NULL == (link_write_ud = (H5_daos_link_write_ud_t *)DV_calloc(sizeof(H5_daos_link_write_ud_t))))
        D_GOTO_ERROR(H5E_RESOURCE, H5E_CANTALLOC, -H5_DAOS_ALLOC_ERROR, "can't allocate buffer for link write callback arguments");
    link_write_ud->link_val = *link_val;

    /* Allocate buffer for link value and encode type-specific value information */
    switch(link_val->type) {
        case H5L_TYPE_HARD:
            assert(H5_DAOS_HARD_LINK_VAL_SIZE == sizeof(link_val->target.hard) + 1);

            link_write_ud->link_val_buf_size = H5_DAOS_HARD_LINK_VAL_SIZE;
            if(NULL == (link_write_ud->link_val_buf = (uint8_t *)DV_malloc(link_write_ud->link_val_buf_size)))
                D_GOTO_ERROR(H5E_RESOURCE, H5E_CANTALLOC, -H5_DAOS_ALLOC_ERROR, "can't allocate space for link target");

            /* For hard links, encoding of the OID into the link's value buffer
             * is delayed until the link write task's preparation callback. This
             * is to allow for the case where the link write might depend on an
             * OID that gets generated asynchronously.
             */

            break;

        case H5L_TYPE_SOFT:
            link_write_ud->link_val_buf_size = strlen(link_val->target.soft) + 1;
            if(NULL == (link_write_ud->link_val_buf = (uint8_t *)DV_malloc(link_write_ud->link_val_buf_size)))
                D_GOTO_ERROR(H5E_RESOURCE, H5E_CANTALLOC, -H5_DAOS_ALLOC_ERROR, "can't allocate space for link target");

            H5_DAOS_ENCODE_LINK_VALUE(link_write_ud->link_val_buf, link_write_ud->link_val_buf_size,
                    link_write_ud->link_val, H5L_TYPE_SOFT);

            break;

        case H5L_TYPE_ERROR:
        case H5L_TYPE_EXTERNAL:
        case H5L_TYPE_MAX:
        default:
            D_GOTO_ERROR(H5E_SYM, H5E_BADVALUE, -H5_DAOS_BAD_VALUE, "invalid or unsupported link type");
    } /* end switch */

    /* Copy name */
    if(NULL == (link_write_ud->link_name_buf = (char *)DV_malloc(name_len)))
        D_GOTO_ERROR(H5E_SYM, H5E_CANTALLOC, -H5_DAOS_ALLOC_ERROR, "can't allocate space for name buffer");
    (void)memcpy(link_write_ud->link_name_buf, name, name_len);
    link_write_ud->link_name_buf_size = name_len;

    /* Set up known fields of link_write_ud */
    link_write_ud->md_rw_cb_ud.req = req;
    link_write_ud->md_rw_cb_ud.obj = &target_grp->obj;
    link_write_ud->md_rw_cb_ud.nr = 1;
    link_write_ud->rc = 1;

    /* Set task name */
    link_write_ud->md_rw_cb_ud.task_name = "link write";

    /* Set up dkey */
    daos_iov_set(&link_write_ud->md_rw_cb_ud.dkey, (void *)link_write_ud->link_name_buf, (daos_size_t)name_len);
    link_write_ud->md_rw_cb_ud.free_dkey = FALSE;

    /* Set up iod */
    daos_iov_set(&link_write_ud->md_rw_cb_ud.iod[0].iod_name, (void *)H5_daos_link_key_g, H5_daos_link_key_size_g);
    link_write_ud->md_rw_cb_ud.iod[0].iod_nr = 1u;
    link_write_ud->md_rw_cb_ud.iod[0].iod_size = link_write_ud->link_val_buf_size;
    link_write_ud->md_rw_cb_ud.iod[0].iod_type = DAOS_IOD_SINGLE;
    link_write_ud->md_rw_cb_ud.free_akeys = FALSE;

    /* SGL is setup by link write task prep callback */

    /* Create task for link write update */
    /* No dependencies - it will be scheduled by an async callback later once it
     * is ready to run */
    if(0 != (ret = daos_task_create(DAOS_OPC_OBJ_UPDATE, &target_grp->obj.item.file->sched, 0, NULL, &link_write_ud->update_task)))
        D_GOTO_ERROR(H5E_SYM, H5E_CANTINIT, ret, "can't create task to write link: %s", H5_daos_err_to_string(ret));

    /* Set callback functions for link write */
    if(0 != (ret = tse_task_register_cbs(link_write_ud->update_task, H5_daos_link_write_prep_cb, NULL, 0, H5_daos_link_write_comp_cb, NULL, 0)))
        D_GOTO_ERROR(H5E_SYM, H5E_CANTINIT, ret, "can't register callbacks for task to write link: %s", H5_daos_err_to_string(ret));

    /* Set private data for link write */
    (void)tse_task_set_priv(link_write_ud->update_task, link_write_ud);

    /* Create task to finish this operation */
    if(0 !=  (ret = tse_task_create(H5_daos_link_write_task, &target_grp->obj.item.file->sched, link_write_ud, &link_write_ud->link_write_task)))
        D_GOTO_ERROR(H5E_LINK, H5E_CANTINIT, ret, "can't create task for link write: %s", H5_daos_err_to_string(ret));

    /* Register task dependency */
    if(*dep_task && 0 != (ret = tse_task_register_deps(link_write_ud->link_write_task, 1, dep_task)))
        D_GOTO_ERROR(H5E_LINK, H5E_CANTINIT, ret, "can't create dependencies for link write task: %s", H5_daos_err_to_string(ret));

    /* Schedule task (or save it to be scheduled later) and give it a
     * reference to the group, req and udata */
    if(*first_task) {
        if(0 != (ret = tse_task_schedule(link_write_ud->link_write_task, false)))
            D_GOTO_ERROR(H5E_LINK, H5E_CANTINIT, ret, "can't schedule task for link write: %s", H5_daos_err_to_string(ret));
    } /* end if */
    else
        *first_task = link_write_ud->link_write_task;
    *dep_task = link_write_ud->link_write_task;
    target_grp->obj.item.rc++;
    req->rc++;
    link_write_ud = NULL;

done:
    /* Cleanup on failure */
    if(link_write_ud) {
        assert(ret_value < 0);
        link_write_ud->link_name_buf = DV_free(link_write_ud->link_name_buf);
        link_write_ud->link_val_buf = DV_free(link_write_ud->link_val_buf);
        link_write_ud = DV_free(link_write_ud);
    } /* end if */

    D_FUNC_LEAVE;
} /* end H5_daos_link_write() */


/*-------------------------------------------------------------------------
 * Function:    H5_daos_link_write_prep_cb
 *
 * Purpose:     Prepare callback for asynchronous link write. Currently
 *              checks for errors from previous tasks then sets arguments
 *              for the DAOS operation. If creation order is tracked for
 *              the target group, also creates a task to write that info.
 *
 * Return:      Success:        0
 *              Failure:        Error code
 *
 *-------------------------------------------------------------------------
 */
static int
H5_daos_link_write_prep_cb(tse_task_t *task, void H5VL_DAOS_UNUSED *args)
{
    H5_daos_link_write_ud_t *udata;
    daos_obj_rw_t *update_args;
    int ret_value = 0;

    /* Get private data */
    if(NULL == (udata = tse_task_get_priv(task)))
        D_GOTO_ERROR(H5E_IO, H5E_CANTINIT, -H5_DAOS_DAOS_GET_ERROR, "can't get private data for link write task");

    assert(udata->md_rw_cb_ud.obj);
    assert(udata->md_rw_cb_ud.req);
    assert(udata->md_rw_cb_ud.req->file);
    assert(!udata->md_rw_cb_ud.req->file->closed);
    assert(udata->link_val_buf);

    /* Handle errors */
    if(udata->md_rw_cb_ud.req->status < -H5_DAOS_SHORT_CIRCUIT) {
        tse_task_complete(task, -H5_DAOS_PRE_ERROR);
        udata = NULL;
        D_GOTO_DONE(-H5_DAOS_PRE_ERROR);
    } /* end if */
    else if(udata->md_rw_cb_ud.req->status == -H5_DAOS_SHORT_CIRCUIT) {
        tse_task_complete(task, -H5_DAOS_SHORT_CIRCUIT);
        udata = NULL;
        D_GOTO_DONE(-H5_DAOS_SHORT_CIRCUIT);
    } /* end if */

    /* If this is a hard link, encoding of the OID into
     * the link's value buffer was delayed until this point.
     * Go ahead and do the encoding now.
     */
    if(udata->link_val.type == H5L_TYPE_HARD) {
        if(udata->link_val.target_oid_async) {
            /* If the OID for this link was generated asynchronously,
             * go ahead and set up the target OID field in the
             * H5_daos_link_val_t to be used for the encoding process.
             */
            udata->link_val.target.hard.lo = udata->link_val.target_oid_async->lo;
            udata->link_val.target.hard.hi = udata->link_val.target_oid_async->hi;
        } /* end if */

        H5_DAOS_ENCODE_LINK_VALUE(udata->link_val_buf, udata->link_val_buf_size,
                udata->link_val, H5L_TYPE_HARD);
    } /* end if */

    /* Set up SGL */
    daos_iov_set(&udata->md_rw_cb_ud.sg_iov[0], udata->link_val_buf, udata->md_rw_cb_ud.iod[0].iod_size);
    udata->md_rw_cb_ud.sgl[0].sg_nr = 1;
    udata->md_rw_cb_ud.sgl[0].sg_nr_out = 0;
    udata->md_rw_cb_ud.sgl[0].sg_iovs = &udata->md_rw_cb_ud.sg_iov[0];

    /* Set update task arguments */
    if(NULL == (update_args = daos_task_get_args(task))) {
        tse_task_complete(task, -H5_DAOS_DAOS_GET_ERROR);
        D_GOTO_ERROR(H5E_IO, H5E_CANTINIT, -H5_DAOS_DAOS_GET_ERROR, "can't get arguments for link write task");
    } /* end if */
    update_args->oh = udata->md_rw_cb_ud.obj->obj_oh;
    update_args->th = udata->md_rw_cb_ud.req->th;
    update_args->flags = 0;
    update_args->dkey = &udata->md_rw_cb_ud.dkey;
    update_args->nr = udata->md_rw_cb_ud.nr;
    update_args->iods = udata->md_rw_cb_ud.iod;
    update_args->sgls = udata->md_rw_cb_ud.sgl;

done:
    D_FUNC_LEAVE;
} /* end H5_daos_link_write_prep_cb() */


/*-------------------------------------------------------------------------
 * Function:    H5_daos_link_write_comp_cb
 *
 * Purpose:     Completion callback for asynchronous link write. Currently
 *              checks for a failed task then frees private data.
 *
 * Return:      Success:        0
 *              Failure:        Error code
 *
 *-------------------------------------------------------------------------
 */
static int
H5_daos_link_write_comp_cb(tse_task_t *task, void H5VL_DAOS_UNUSED *args)
{
    H5_daos_link_write_ud_t *udata;
    int ret_value = 0;

    /* Get private data */
    if(NULL == (udata = tse_task_get_priv(task)))
        D_GOTO_ERROR(H5E_IO, H5E_CANTINIT, -H5_DAOS_DAOS_GET_ERROR, "can't get private data for link write task");

    assert(udata->md_rw_cb_ud.req);
    assert(udata->md_rw_cb_ud.req->file);
    assert(!udata->md_rw_cb_ud.req->file->closed);
    assert(udata->md_rw_cb_ud.obj->item.type == H5I_GROUP);

    /* Handle errors in update task.  Only record error in udata->req_status if
     * it does not already contain an error (it could contain an error if
     * another task this task is not dependent on also failed). */
    if(task->dt_result < -H5_DAOS_PRE_ERROR
            && udata->md_rw_cb_ud.req->status >= -H5_DAOS_SHORT_CIRCUIT) {
        udata->md_rw_cb_ud.req->status = task->dt_result;
        udata->md_rw_cb_ud.req->failed_task = udata->md_rw_cb_ud.task_name;
    } /* end if */

done:
    if(udata) {
        /* Decrememnt ref count on udata and close it if it drops to 0 */
        if(--udata->rc == 0) {
            /* Close group */
            if(H5_daos_group_close((H5_daos_group_t *)udata->md_rw_cb_ud.obj, H5I_INVALID_HID, NULL) < 0)
                D_DONE_ERROR(H5E_IO, H5E_CLOSEERROR, -H5_DAOS_H5_CLOSE_ERROR, "can't close group");
        } /* end if */

        /* Handle errors in this function */
        /* Do not place any code that can issue errors after this block, except for
         * H5_daos_req_free_int, which updates req->status if it sees an error */
        if(ret_value < -H5_DAOS_SHORT_CIRCUIT && udata->md_rw_cb_ud.req->status >= -H5_DAOS_SHORT_CIRCUIT) {
            udata->md_rw_cb_ud.req->status = ret_value;
            udata->md_rw_cb_ud.req->failed_task = udata->md_rw_cb_ud.task_name;
        } /* end if */

        assert(!udata->md_rw_cb_ud.free_dkey);
        assert(!udata->md_rw_cb_ud.free_akeys);

        /* Continue closing udata */
        if(udata->rc == 0) {
            /* Release our reference to req */
            if(H5_daos_req_free_int(udata->md_rw_cb_ud.req) < 0)
                D_DONE_ERROR(H5E_IO, H5E_CLOSEERROR, -H5_DAOS_FREE_ERROR, "can't free request");

            /* Complete link write task */
            tse_task_complete(udata->link_write_task, ret_value);

            /* Free memory */
            DV_free(udata->link_name_buf);
            DV_free(udata->link_val_buf);
            DV_free(udata);
        } /* end if */
    } /* end if */

    D_FUNC_LEAVE;
} /* end H5_daos_link_write_comp_cb() */


/*-------------------------------------------------------------------------
 * Function:    H5_daos_link_wr_corder_info_task
 *
 * Purpose:     Asynchronous task for H5_daos_link_write_corder_info().
 *              Creates DAOS task to update creation order values.
 *
 * Return:      Success:        SUCCEED
 *              Failure:        FAIL
 *
 *-------------------------------------------------------------------------
 */
static int
H5_daos_link_wr_corder_info_task(tse_task_t *task)
{
    H5_daos_link_write_corder_ud_t *udata = NULL;
    uint64_t uint_nlinks;
    tse_task_t *update_task = NULL;
    uint8_t *p;
    int ret;
    int ret_value = 0;

    /* Get private data */
    if(NULL == (udata = tse_task_get_priv(task)))
        D_GOTO_ERROR(H5E_LINK, H5E_CANTINIT, -H5_DAOS_DAOS_GET_ERROR, "can't get private data for link write creation order info task");

    assert(udata->md_rw_cb_ud.obj->item.type == H5I_GROUP);

    /* Handle errors in previous tasks */
    if(udata->md_rw_cb_ud.req->status < -H5_DAOS_SHORT_CIRCUIT) {
        D_GOTO_DONE(-H5_DAOS_PRE_ERROR);
    } /* end if */
    else if(udata->md_rw_cb_ud.req->status == -H5_DAOS_SHORT_CIRCUIT) {
        D_GOTO_DONE(-H5_DAOS_SHORT_CIRCUIT);
    } /* end if */

    /* Encode old nlinks */
    uint_nlinks = (uint64_t)udata->nlinks;
    p = udata->nlinks_old_buf;
    UINT64ENCODE(p, uint_nlinks);

    /* Add new link to count */
    uint_nlinks++;

    /* Encode remaining buffers */
    p = udata->nlinks_new_buf;
    UINT64ENCODE(p, uint_nlinks);
    memcpy(udata->corder_target_buf, udata->nlinks_old_buf, 8);
    udata->corder_target_buf[8] = 0;

    /* Set up IOD */

    /* Max Link Creation Order Key */
    daos_iov_set(&udata->md_rw_cb_ud.iod[0].iod_name, (void *)H5_daos_max_link_corder_key_g, H5_daos_max_link_corder_key_size_g);
    udata->md_rw_cb_ud.iod[0].iod_nr = 1u;
    udata->md_rw_cb_ud.iod[0].iod_size = (daos_size_t)H5_DAOS_ENCODED_CRT_ORDER_SIZE;
    udata->md_rw_cb_ud.iod[0].iod_type = DAOS_IOD_SINGLE;

    /* Key for new number of links in group */
    daos_iov_set(&udata->md_rw_cb_ud.iod[1].iod_name, (void *)H5_daos_nlinks_key_g, H5_daos_nlinks_key_size_g);
    udata->md_rw_cb_ud.iod[1].iod_nr = 1u;
    udata->md_rw_cb_ud.iod[1].iod_size = (daos_size_t)H5_DAOS_ENCODED_NUM_LINKS_SIZE;
    udata->md_rw_cb_ud.iod[1].iod_type = DAOS_IOD_SINGLE;

    /* Key for mapping from link creation order value -> link name */
    daos_iov_set(&udata->md_rw_cb_ud.iod[2].iod_name, (void *)udata->nlinks_old_buf, H5_DAOS_ENCODED_NUM_LINKS_SIZE);
    udata->md_rw_cb_ud.iod[2].iod_nr = 1u;
    udata->md_rw_cb_ud.iod[2].iod_size = (uint64_t)udata->link_write_ud->link_name_buf_size;
    udata->md_rw_cb_ud.iod[2].iod_type = DAOS_IOD_SINGLE;

    /* Key for mapping from link creation order value -> link target */
    daos_iov_set(&udata->md_rw_cb_ud.iod[3].iod_name, (void *)udata->corder_target_buf, H5_DAOS_CRT_ORDER_TO_LINK_TRGT_BUF_SIZE);
    udata->md_rw_cb_ud.iod[3].iod_nr = 1u;
    udata->md_rw_cb_ud.iod[3].iod_size = udata->link_write_ud->link_val_buf_size;
    udata->md_rw_cb_ud.iod[3].iod_type = DAOS_IOD_SINGLE;

    udata->md_rw_cb_ud.free_akeys = FALSE;

    /* Set up SGL */

    /* Max Link Creation Order Value */
    daos_iov_set(&udata->md_rw_cb_ud.sg_iov[0], udata->max_corder_new_buf, (daos_size_t)H5_DAOS_ENCODED_CRT_ORDER_SIZE);
    udata->md_rw_cb_ud.sgl[0].sg_nr = 1;
    udata->md_rw_cb_ud.sgl[0].sg_nr_out = 0;
    udata->md_rw_cb_ud.sgl[0].sg_iovs = &udata->md_rw_cb_ud.sg_iov[0];

    /* Value for new number of links in group */
    daos_iov_set(&udata->md_rw_cb_ud.sg_iov[1], udata->nlinks_new_buf, (daos_size_t)H5_DAOS_ENCODED_NUM_LINKS_SIZE);
    udata->md_rw_cb_ud.sgl[1].sg_nr = 1;
    udata->md_rw_cb_ud.sgl[1].sg_nr_out = 0;
    udata->md_rw_cb_ud.sgl[1].sg_iovs = &udata->md_rw_cb_ud.sg_iov[1];

    /* Link name value for mapping from link creation order value -> link name */
    daos_iov_set(&udata->md_rw_cb_ud.sg_iov[2], (void *)udata->link_write_ud->link_name_buf,
            (daos_size_t)udata->link_write_ud->link_name_buf_size);
    udata->md_rw_cb_ud.sgl[2].sg_nr = 1;
    udata->md_rw_cb_ud.sgl[2].sg_nr_out = 0;
    udata->md_rw_cb_ud.sgl[2].sg_iovs = &udata->md_rw_cb_ud.sg_iov[2];

    /* Link target value for mapping from link creation order value -> link target */
    daos_iov_set(&udata->md_rw_cb_ud.sg_iov[3], udata->link_write_ud->link_val_buf,
            udata->link_write_ud->link_val_buf_size);
    udata->md_rw_cb_ud.sgl[3].sg_nr = 1;
    udata->md_rw_cb_ud.sgl[3].sg_nr_out = 0;
    udata->md_rw_cb_ud.sgl[3].sg_iovs = &udata->md_rw_cb_ud.sg_iov[3];

    /* Create task for writing link creation order information
     * to the target group.
     */
    if(0 != (ret = daos_task_create(DAOS_OPC_OBJ_UPDATE, &udata->md_rw_cb_ud.obj->item.file->sched, 0, NULL, &update_task)))
        D_GOTO_ERROR(H5E_SYM, H5E_CANTINIT, ret, "can't create task to write link creation order info: %s", H5_daos_err_to_string(ret));

    /* Set callback functions for link creation order info write */
    if(0 != (ret = tse_task_register_cbs(update_task, H5_daos_md_rw_prep_cb, NULL, 0, H5_daos_link_write_corder_comp_cb, NULL, 0)))
        D_GOTO_ERROR(H5E_SYM, H5E_CANTINIT, ret, "can't register callbacks for task to write link creation order info: %s", H5_daos_err_to_string(ret));

    /* Set private data for link creation order info write */
    (void)tse_task_set_priv(update_task, udata);

    /* Schedule creation order write task and transfer ownership of udata */
    if(0 != (ret = tse_task_schedule(update_task, false)))
        D_GOTO_ERROR(H5E_LINK, H5E_CANTINIT, ret, "can't schedule task to write link: %s", H5_daos_err_to_string(ret));
    udata = NULL;

done:
    /* Clean up */
    if(udata) {
        assert(ret_value < 0);

        /* Decrememnt ref count on udata and close it if it drops to 0 */
        if(--udata->link_write_ud->rc == 0) {
            assert(udata->md_rw_cb_ud.obj == udata->link_write_ud->md_rw_cb_ud.obj);
            /* Close object */
            if(H5_daos_object_close(udata->md_rw_cb_ud.obj, H5I_INVALID_HID, NULL) < 0)
                D_DONE_ERROR(H5E_IO, H5E_CLOSEERROR, -H5_DAOS_H5_CLOSE_ERROR, "can't close object");
        } /* end if */

        /* Handle errors in this function */
        /* Do not place any code that can issue errors after this block, except for
         * H5_daos_req_free_int, which updates req->status if it sees an error */
        if(ret_value < -H5_DAOS_SHORT_CIRCUIT && udata->md_rw_cb_ud.req->status >= -H5_DAOS_SHORT_CIRCUIT) {
            udata->md_rw_cb_ud.req->status = ret_value;
            udata->md_rw_cb_ud.req->failed_task = "link write creation order info task";
        } /* end if */

        assert(!udata->md_rw_cb_ud.free_dkey);
        assert(!udata->md_rw_cb_ud.free_akeys);

        /* Continue closing udata */
        if(udata->link_write_ud->rc == 0) {
            /* Release our reference to req */
            assert(udata->md_rw_cb_ud.req == udata->link_write_ud->md_rw_cb_ud.req);
            if(H5_daos_req_free_int(udata->md_rw_cb_ud.req) < 0)
                D_DONE_ERROR(H5E_IO, H5E_CLOSEERROR, -H5_DAOS_FREE_ERROR, "can't free request");

            /* Complete link write task */
            tse_task_complete(udata->link_write_ud->link_write_task, ret_value);

            /* Free memory */
            DV_free(udata->link_write_ud->link_name_buf);
            DV_free(udata->link_write_ud->link_val_buf);
            udata->link_write_ud = DV_free(udata->link_write_ud);
        } /* end if */

        /* We do not explicitly free the sg_iovs as some of them are
         * not dynamically allocated and the rest are freed from the
         * shared structure above.
         */

        /* Complete this task */
        assert(task == udata->write_corder_task);
        tse_task_complete(task, ret_value);

        DV_free(udata);
    } /* end if */

    D_FUNC_LEAVE;
} /* end H5_daos_link_wr_corder_info_task() */


/*-------------------------------------------------------------------------
 * Function:    H5_daos_link_write_corder_info
 *
 * Purpose:     Creates an asynchronous task for writing link creation
 *              order information to the given target group. This task
 *              doesn't necessarily depend on the main link write task
 *              having completed, but it does share some common buffers
 *              with the main link write task. Therefore, this task cannot
 *              be scheduled until the main link write task has been
 *              prepped.
 *
 * Return:      Success:        SUCCEED
 *              Failure:        FAIL
 *
 *-------------------------------------------------------------------------
 */
static herr_t
H5_daos_link_write_corder_info(H5_daos_group_t *target_grp, uint64_t new_max_corder,
    H5_daos_link_write_ud_t *link_write_ud, H5_daos_req_t *req,
    tse_task_t **first_task, tse_task_t **dep_task)
{
    H5_daos_link_write_corder_ud_t *write_corder_ud = NULL;
    uint8_t *p;
    int ret;
    herr_t ret_value = SUCCEED;

    assert(target_grp);
    assert(link_write_ud);
    H5daos_compile_assert(H5_DAOS_ENCODED_NUM_LINKS_SIZE == 8);
    H5daos_compile_assert(H5_DAOS_ENCODED_CRT_ORDER_SIZE == 8);
    assert(H5_daos_nlinks_key_size_g != 8);

    /* Allocate argument struct */
    if(NULL == (write_corder_ud = (H5_daos_link_write_corder_ud_t *)DV_calloc(sizeof(H5_daos_link_write_corder_ud_t))))
        D_GOTO_ERROR(H5E_RESOURCE, H5E_CANTALLOC, FAIL, "can't allocate buffer for link creation order info write callback arguments");

    /* Set up known fields of write_corder_ud */
    write_corder_ud->md_rw_cb_ud.req = req;
    write_corder_ud->md_rw_cb_ud.obj = &target_grp->obj;
    write_corder_ud->md_rw_cb_ud.nr = 4;
    write_corder_ud->link_write_ud = link_write_ud;

    /* Set task name */
    write_corder_ud->md_rw_cb_ud.task_name = "link creation order info write";

    /* Set up dkey */
    daos_iov_set(&write_corder_ud->md_rw_cb_ud.dkey, (void *)H5_daos_link_corder_key_g, H5_daos_link_corder_key_size_g);
    write_corder_ud->md_rw_cb_ud.free_dkey = FALSE;

    /* Read number of links in target group */
    if(H5_daos_group_get_num_links(target_grp, &write_corder_ud->nlinks, req, first_task, dep_task) < 0)
        D_GOTO_ERROR(H5E_SYM, H5E_CANTGET, FAIL, "can't get number of links in group");

    /* Encode new max corder buf */
    p = write_corder_ud->max_corder_new_buf;
    UINT64ENCODE(p, new_max_corder);

    /* Create task to finish this operation */
    if(0 !=  (ret = tse_task_create(H5_daos_link_wr_corder_info_task, &target_grp->obj.item.file->sched, write_corder_ud, &write_corder_ud->write_corder_task)))
        D_GOTO_ERROR(H5E_LINK, H5E_CANTINIT, FAIL, "can't create task to write creation order info: %s", H5_daos_err_to_string(ret));

    /* Register task dependency */
    if(*dep_task && 0 != (ret = tse_task_register_deps(write_corder_ud->write_corder_task, 1, dep_task)))
        D_GOTO_ERROR(H5E_LINK, H5E_CANTINIT, FAIL, "can't create dependencies for link write creation order info: %s", H5_daos_err_to_string(ret));

    /* Schedule creation order write task, give write_corder_ud a reference to
     * link_write_ud, and transfer ownership of write_corder_ud.
     * write_corder_ud and link_write_ud share references to req and target_grp.
     */
    if(*first_task) {
        if(0 != (ret = tse_task_schedule(write_corder_ud->write_corder_task, false)))
            D_GOTO_ERROR(H5E_LINK, H5E_CANTINIT, FAIL, "can't schedule task for link write creation order info: %s", H5_daos_err_to_string(ret));
    } /* end if */
    else
        *first_task = write_corder_ud->write_corder_task;
    *dep_task = write_corder_ud->write_corder_task;
    link_write_ud->rc++;
    write_corder_ud = NULL;

done:
    /* Clean up */
    if(write_corder_ud) {
        assert(ret_value < 0);
        write_corder_ud = DV_free(write_corder_ud);
    } /* end if */

    D_FUNC_LEAVE;
} /* end H5_daos_link_write_corder_info() */


/*-------------------------------------------------------------------------
 * Function:    H5_daos_link_write_corder_comp_cb
 *
 * Purpose:     Completion callback for asynchronous task to write link
 *              creation order information to a target group.
 *
 * Return:      Success:        0
 *              Failure:        Error code
 *
 *-------------------------------------------------------------------------
 */
static int
H5_daos_link_write_corder_comp_cb(tse_task_t *task, void H5VL_DAOS_UNUSED *args)
{
    H5_daos_link_write_corder_ud_t *udata;
    int ret_value = 0;

    /* Get private data */
    if(NULL == (udata = tse_task_get_priv(task)))
        D_GOTO_ERROR(H5E_IO, H5E_CANTINIT, -H5_DAOS_DAOS_GET_ERROR, "can't get private data for link creation order info writing task");

    assert(!udata->md_rw_cb_ud.req->file->closed);
    assert(udata->link_write_ud);

    /* Handle errors in update task.  Only record error in udata->req_status if
     * it does not already contain an error (it could contain an error if
     * another task this task is not dependent on also failed). */
    if(task->dt_result < -H5_DAOS_PRE_ERROR
            && udata->md_rw_cb_ud.req->status >= -H5_DAOS_SHORT_CIRCUIT) {
        udata->md_rw_cb_ud.req->status = task->dt_result;
        udata->md_rw_cb_ud.req->failed_task = udata->md_rw_cb_ud.task_name;
    } /* end if */

done:
    if(udata) {
        /* Decrememnt ref count on udata and close it if it drops to 0 */
        if(--udata->link_write_ud->rc == 0) {
            assert(udata->md_rw_cb_ud.obj == udata->link_write_ud->md_rw_cb_ud.obj);
            /* Close object */
            if(H5_daos_object_close(udata->md_rw_cb_ud.obj, H5I_INVALID_HID, NULL) < 0)
                D_DONE_ERROR(H5E_IO, H5E_CLOSEERROR, -H5_DAOS_H5_CLOSE_ERROR, "can't close object");
        } /* end if */

        /* Handle errors in this function */
        /* Do not place any code that can issue errors after this block, except for
         * H5_daos_req_free_int, which updates req->status if it sees an error */
        if(ret_value < -H5_DAOS_SHORT_CIRCUIT && udata->md_rw_cb_ud.req->status >= -H5_DAOS_SHORT_CIRCUIT) {
            udata->md_rw_cb_ud.req->status = ret_value;
            udata->md_rw_cb_ud.req->failed_task = udata->md_rw_cb_ud.task_name;
        } /* end if */

        assert(!udata->md_rw_cb_ud.free_dkey);
        assert(!udata->md_rw_cb_ud.free_akeys);

        /* Continue closing udata */
        if(udata->link_write_ud->rc == 0) {
            /* Release our reference to req */
            assert(udata->md_rw_cb_ud.req == udata->link_write_ud->md_rw_cb_ud.req);
            if(H5_daos_req_free_int(udata->md_rw_cb_ud.req) < 0)
                D_DONE_ERROR(H5E_IO, H5E_CLOSEERROR, -H5_DAOS_FREE_ERROR, "can't free request");

            /* Complete link write task */
            tse_task_complete(udata->link_write_ud->link_write_task, ret_value);

            /* Free memory */
            DV_free(udata->link_write_ud->link_val_buf);
            DV_free(udata->link_write_ud->link_name_buf);
            udata->link_write_ud = DV_free(udata->link_write_ud);
        } /* end if */

        /* We do not explicitly free the sg_iovs as some of them are
         * not dynamically allocated and the rest are freed from the
         * shared structure above.
         */

        /* Complete task */
        tse_task_complete(udata->write_corder_task, ret_value);

        DV_free(udata);
    } /* end if */

    D_FUNC_LEAVE;
} /* end H5_daos_link_write_corder_comp_cb() */


/*-------------------------------------------------------------------------
 * Function:    H5_daos_link_create_task
 *
 * Purpose:     Asynchronous task for link create operation.  Basically
 *              just wraps H5_daos_link_write().
 *
 * Return:      0 on success/Negative error code on failure
 *
 *-------------------------------------------------------------------------
 */
static int
H5_daos_link_create_task(tse_task_t *task)
{
    H5_daos_link_create_hard_ud_t *udata = NULL;
    tse_task_t *first_task = NULL;
    tse_task_t *dep_task = NULL;
    int ret;
    int ret_value = 0;

    /* Get private data */
    if(NULL == (udata = tse_task_get_priv(task)))
        D_GOTO_ERROR(H5E_LINK, H5E_CANTINIT, -H5_DAOS_DAOS_GET_ERROR, "can't get private data for link create task");

    /* Handle errors in previous tasks */
    if(udata->req->status < -H5_DAOS_SHORT_CIRCUIT) {
        D_GOTO_DONE(-H5_DAOS_PRE_ERROR);
    } /* end if */
    else if(udata->req->status == -H5_DAOS_SHORT_CIRCUIT) {
        D_GOTO_DONE(-H5_DAOS_SHORT_CIRCUIT);
    } /* end if */

    /* Set up link val */
    udata->link_val.target_oid_async = NULL;
    udata->link_val.target.hard = udata->target_obj->oid;

    /* Write link */
    if(0 != (ret = H5_daos_link_write((H5_daos_group_t *)&udata->link_grp->obj, udata->link_name,
            udata->link_name_len, &udata->link_val, udata->req, &first_task, &dep_task)))
        D_GOTO_ERROR(H5E_LINK, H5E_CANTCOPY, ret, "failed to write destination link: %s", H5_daos_err_to_string(ret));

done:
    if(udata) {
        /* Schedule first task */
        if(first_task && 0 != (ret = tse_task_schedule(first_task, false)))
            D_DONE_ERROR(H5E_LINK, H5E_CANTINIT, ret, "can't schedule initial task for link copy: %s", H5_daos_err_to_string(ret));

        /* Handle errors in this function */
        /* Do not place any code that can issue errors after this block, except for
         * H5_daos_req_free_int, which updates req->status if it sees an error */
        if(ret_value < -H5_DAOS_SHORT_CIRCUIT && udata->req->status >= -H5_DAOS_SHORT_CIRCUIT) {
            udata->req->status = ret_value;
            udata->req->failed_task = "link copy task";
        } /* end if */
    } /* end if */
    else
        assert(ret_value == -H5_DAOS_DAOS_GET_ERROR);

    /* Complete this task */
    tse_task_complete(task, ret_value);

    D_FUNC_LEAVE;
} /* end H5_daos_link_create_task() */


/*-------------------------------------------------------------------------
 * Function:    H5_daos_link_create_end_task
 *
 * Purpose:     Finalizes the link get name by name operation, setting
 *              output and freeing data.
 *
 * Return:      Success:        0
 *              Failure:        Negative
 *
 *-------------------------------------------------------------------------
 */
static int
H5_daos_link_create_end_task(tse_task_t *task)
{
    H5_daos_link_create_hard_ud_t *udata = NULL;
    int ret_value = 0;

    /* Get private data */
    if(NULL == (udata = tse_task_get_priv(task)))
        D_GOTO_ERROR(H5E_LINK, H5E_CANTINIT, -H5_DAOS_DAOS_GET_ERROR, "can't get private data for link get name by name task");

    /* Handle errors in previous tasks */
    if(udata->req->status < -H5_DAOS_SHORT_CIRCUIT)
        ret_value = -H5_DAOS_PRE_ERROR;
    else if(udata->req->status == -H5_DAOS_SHORT_CIRCUIT)
        ret_value = -H5_DAOS_SHORT_CIRCUIT;

    /* Close link group and target object */
    if(udata->link_grp && H5_daos_group_close(udata->link_grp, udata->req->dxpl_id, NULL) < 0)
        D_DONE_ERROR(H5E_LINK, H5E_CLOSEERROR, -H5_DAOS_H5_CLOSE_ERROR, "can't close group");
    if(udata->target_obj && H5_daos_object_close(udata->target_obj, udata->req->dxpl_id, NULL) < 0)
        D_DONE_ERROR(H5E_LINK, H5E_CLOSEERROR, -H5_DAOS_H5_CLOSE_ERROR, "can't close target object");

    /* Handle errors in this function */
    /* Do not place any code that can issue errors after this block, except for
     * H5_daos_req_free_int, which updates req->status if it sees an error */
    if(ret_value < -H5_DAOS_SHORT_CIRCUIT && udata->req->status >= -H5_DAOS_SHORT_CIRCUIT) {
        udata->req->status = ret_value;
        udata->req->failed_task = "get link name by name order end task";
    } /* end if */

    /* Release our reference to req */
    if(H5_daos_req_free_int(udata->req) < 0)
        D_DONE_ERROR(H5E_SYM, H5E_CLOSEERROR, -H5_DAOS_FREE_ERROR, "can't free request");

    /* Free udata */
    udata = DV_free(udata);

done:
    /* Complete this task */
    tse_task_complete(task, ret_value);

    D_FUNC_LEAVE;
} /* end H5_daos_link_create_end_task() */


/*-------------------------------------------------------------------------
 * Function:    H5_daos_link_create
 *
 * Purpose:     Creates a hard/soft/UD/external links.
 *
 * Return:      Non-negative on success/Negative on failure
 *
 * Programmer:  Neil Fortner
 *              February, 2017
 *
 *-------------------------------------------------------------------------
 */
herr_t
H5_daos_link_create(H5VL_link_create_type_t create_type, void *_item,
    const H5VL_loc_params_t *loc_params, hid_t lcpl_id,
    hid_t H5VL_DAOS_UNUSED lapl_id, hid_t dxpl_id, void H5VL_DAOS_UNUSED **req,
    va_list arguments)
{
    H5_daos_item_t *item = (H5_daos_item_t *)_item;
    H5_daos_link_create_hard_ud_t *create_udata = NULL;
    H5_daos_obj_t *link_obj = NULL;
    H5_daos_obj_t *target_loc_obj_hard = NULL;
    char *path_buf = NULL;
    const char *link_name = NULL;
    size_t link_name_len = 0;
    H5_daos_link_val_t link_val;
    H5_daos_req_t *int_req = NULL;
    tse_task_t *first_task = NULL;
    tse_task_t *dep_tasks[2] = {NULL, NULL};
    int ndeps = 0;
    int ret;
    herr_t ret_value = SUCCEED;

    if(!loc_params)
        D_GOTO_ERROR(H5E_ARGS, H5E_BADVALUE, FAIL, "location parameters object is NULL");
    if(loc_params->type != H5VL_OBJECT_BY_NAME)
        D_GOTO_ERROR(H5E_ARGS, H5E_BADVALUE, FAIL, "location parameters type is not H5VL_OBJECT_BY_NAME");

    /* Initialize link_val */
    link_val.type = H5L_TYPE_ERROR;

    /* Handle usage of the H5L_SAME_LOC macro for H5Lcreate_hard.
     * Usage of this macro can cause `item` to be NULL; however,
     * we need a valid object pointer to create an async request.
     */
    if(H5VL_LINK_CREATE_HARD == create_type) {
        target_loc_obj_hard = va_arg(arguments, void *);

        /* Determine the target location object in which to place
         * the new link. If item is NULL here, H5L_SAME_LOC was
         * used as the third parameter to H5Lcreate_hard, so the
         * target location object is actually the object passed
         * in from the va_arg list.
         */
        if(!item)
            item = (H5_daos_item_t *) target_loc_obj_hard;

        /* Determine the target location object for the object
         * that the hard link is to point to. If target_loc_obj_hard
         * is NULL here, H5L_SAME_LOC was used as the first
         * parameter to H5Lcreate_hard, so the target location
         * object is actually the VOL object that was passed
         * into this callback as a function parameter.
         */
        if(target_loc_obj_hard == NULL)
            target_loc_obj_hard = (H5_daos_obj_t *) item;
    } /* end if */

    /* Now that `item` has been settled for H5Lcreate_hard, we can
     * safely reject a NULL `item` pointer for H5Lcreate(_soft/_external/_ud)
     */
    if(!item)
        D_GOTO_ERROR(H5E_ARGS, H5E_BADVALUE, FAIL, "link loc. object is NULL");

    /* Start H5 operation */
    if(NULL == (int_req = H5_daos_req_create(item->file, dxpl_id)))
        D_GOTO_ERROR(H5E_LINK, H5E_CANTALLOC, FAIL, "can't create DAOS request");

#ifdef H5_DAOS_USE_TRANSACTIONS
    /* Start transaction */
    if(0 != (ret = daos_tx_open(item->file->coh, &int_req->th, NULL /*event*/)))
        D_GOTO_ERROR(H5E_LINK, H5E_CANTINIT, FAIL, "can't start transaction");
    int_req->th_open = TRUE;
#endif /* H5_DAOS_USE_TRANSACTIONS */

    /* Find target group */
    /* This needs to be made collective DSINC */
    if(NULL == (link_obj = H5_daos_group_traverse(item, loc_params->loc_data.loc_by_name.name,
            lcpl_id, int_req, FALSE, &path_buf, &link_name, &link_name_len, &first_task, &dep_tasks[0])))
        D_GOTO_ERROR(H5E_SYM, H5E_BADITER, FAIL, "can't traverse path");
    if(dep_tasks[0])
        ndeps++;

    /* Check type of link_obj */
    if(link_obj->item.type != H5I_GROUP)
        D_GOTO_ERROR(H5E_ARGS, H5E_BADTYPE, FAIL, "link object is not a group");

    /* Reject invalid link names during link creation */
    if(link_name_len == 0)
        D_GOTO_ERROR(H5E_LINK, H5E_BADVALUE, FAIL, "path given does not resolve to a final link name");

    switch(create_type) {
        case H5VL_LINK_CREATE_HARD:
        {
            H5VL_loc_params_t *target_loc_params_hard = va_arg(arguments, H5VL_loc_params_t *);
            tse_task_t *create_task = NULL;

            assert(target_loc_obj_hard);

            /* Allocate task udata struct and give it ownership of link_obj and
             * a reference to req */
             if(NULL == (create_udata = (H5_daos_link_create_hard_ud_t *)DV_calloc(sizeof(H5_daos_link_create_hard_ud_t))))
                D_GOTO_ERROR(H5E_RESOURCE, H5E_CANTALLOC, FAIL, "can't allocate get link create user data");
            create_udata->req = int_req;
            int_req->rc++;
            create_udata->link_grp = (H5_daos_group_t *)link_obj;
            link_obj = NULL;
            create_udata->link_name = link_name;
            create_udata->link_name_len = link_name_len;
            create_udata->link_val.type = H5L_TYPE_HARD;

            if(H5VL_OBJECT_BY_NAME == target_loc_params_hard->type) {
                /* Attempt to open the hard link's target object */
                if(H5_daos_object_open_helper((H5_daos_item_t *)target_loc_obj_hard, target_loc_params_hard,
                        NULL, FALSE, NULL, &create_udata->target_obj, int_req, &first_task, &dep_tasks[ndeps]) < 0)
                    D_GOTO_ERROR(H5E_LINK, H5E_CANTOPENOBJ, FAIL, "couldn't open hard link's target object");
                if(dep_tasks[ndeps])
                    ndeps++;
            } /* end if */
            else {
                /* H5Olink */
                if(H5VL_OBJECT_BY_SELF != target_loc_params_hard->type)
                    D_GOTO_ERROR(H5E_LINK, H5E_BADVALUE, FAIL, "invalid loc_params type");

                create_udata->target_obj = target_loc_obj_hard;
                target_loc_obj_hard->item.rc++;
            } /* end else */

            /* Create task to write link */
            if(0 !=  (ret = tse_task_create(H5_daos_link_create_task, &item->file->sched, create_udata, &create_task)))
                D_GOTO_ERROR(H5E_LINK, H5E_CANTINIT, FAIL, "can't create task for link create: %s", H5_daos_err_to_string(ret));

            /* Register task dependency */
            if(ndeps > 0 && 0 != (ret = tse_task_register_deps(create_task, ndeps, dep_tasks)))
                D_GOTO_ERROR(H5E_LINK, H5E_CANTINIT, FAIL, "can't create dependencies for link create task: %s", H5_daos_err_to_string(ret));

            /* Schedule create task (or save it to be scheduled later).  It will
             * share the reference to req and udata with other tasks */
            if(first_task) {
                if(0 != (ret = tse_task_schedule(create_task, false)))
                    D_GOTO_ERROR(H5E_LINK, H5E_CANTINIT, FAIL, "can't schedule task for link create: %s", H5_daos_err_to_string(ret));
            } /* end if */
            else
                first_task = create_task;
            dep_tasks[0] = create_task;
            ndeps = 1;

            /* Read target object ref count */
            if(0 != (ret = H5_daos_obj_read_rc(&create_udata->target_obj, NULL,
                    &create_udata->obj_rc, NULL, &item->file->sched, int_req,
                    &first_task, &dep_tasks[0])))
                D_GOTO_ERROR(H5E_LINK, H5E_CANTINIT, FAIL, "can't get target object ref count: %s", H5_daos_err_to_string(ret));

            /* Increment and write ref count */
            if(0 != (ret = H5_daos_obj_write_rc(&create_udata->target_obj, NULL,
                    &create_udata->obj_rc, 1, &item->file->sched, int_req,
                    &first_task, &dep_tasks[0])))
                D_GOTO_ERROR(H5E_LINK, H5E_CANTINC, FAIL, "can't write updated target object ref count: %s", H5_daos_err_to_string(ret));

            break;
        } /* H5VL_LINK_CREATE_HARD */

        case H5VL_LINK_CREATE_SOFT:
        {
            /* Retrieve target name */
            const char *slink_val = va_arg(arguments, const char *);

            /* Set up soft link */
            link_val.type = H5L_TYPE_SOFT;
            if(NULL == (link_val.target.soft = strdup(slink_val)))
                D_GOTO_ERROR(H5E_RESOURCE, H5E_CANTALLOC, FAIL, "can't copy soft link value");

            /* Create link */
            link_val.target_oid_async = NULL;
            if(0 != (ret = H5_daos_link_write((H5_daos_group_t *)link_obj, link_name, strlen(link_name),
                    &link_val, int_req, &first_task, &dep_tasks[0])))
                D_GOTO_ERROR(H5E_LINK, H5E_WRITEERROR, FAIL, "can't create link: %s", H5_daos_err_to_string(ret));
            assert(ndeps <= 1);
            if(dep_tasks[0])
                ndeps = 1;

            break;
        } /* H5VL_LINK_CREATE_HARD */

        case H5VL_LINK_CREATE_UD:
            D_GOTO_ERROR(H5E_LINK, H5E_UNSUPPORTED, FAIL, "UD link creation not supported");
            break;

        default:
            D_GOTO_ERROR(H5E_LINK, H5E_CANTINIT, FAIL, "invalid link creation call");
    } /* end switch */

done:
    /* Create task to free create_udata if present */
    if(create_udata) {
        tse_task_t *end_task = NULL;

        assert(int_req);

        /* Create task to free udata */
        if(0 !=  (ret = tse_task_create(H5_daos_link_create_end_task, &item->file->sched, create_udata, &end_task)))
            D_DONE_ERROR(H5E_LINK, H5E_CANTINIT, FAIL, "can't create end task for link create: %s", H5_daos_err_to_string(ret));
        else {
            /* Register task dependency */
            if(ndeps > 0 && 0 != (ret = tse_task_register_deps(end_task, ndeps, dep_tasks)))
                D_GOTO_ERROR(H5E_LINK, H5E_CANTINIT, FAIL, "can't create dependencies for link create end task: %s", H5_daos_err_to_string(ret));

            /* Schedule create task (or save it to be scheduled later) and give it a
             * reference to req and udata */
            if(first_task) {
                if(0 != (ret = tse_task_schedule(end_task, false)))
                    D_GOTO_ERROR(H5E_LINK, H5E_CANTINIT, FAIL, "can't schedule end task for link create: %s", H5_daos_err_to_string(ret));
            } /* end if */
            else
                first_task = end_task;
            dep_tasks[0] = end_task;
            ndeps = 1;
            create_udata = NULL;
        } /* end else */
    } /* end if */

    /* Close link object */
    if(link_obj && H5_daos_object_close(link_obj, dxpl_id, NULL) < 0)
        D_DONE_ERROR(H5E_LINK, H5E_CLOSEERROR, FAIL, "can't close group");

    if(int_req) {
        /* Free path_buf and soft link value if necessary */
        if(path_buf && H5_daos_free_async(item->file, path_buf, &first_task, &dep_tasks[0]) < 0)
            D_DONE_ERROR(H5E_LINK, H5E_CANTFREE, FAIL, "can't free path buffer");
        if(link_val.type == H5L_TYPE_SOFT && link_val.target.soft
                && H5_daos_free_async(item->file, link_val.target.soft, &first_task, &dep_tasks[0]) < 0)
            D_DONE_ERROR(H5E_LINK, H5E_CANTFREE, FAIL, "can't free soft link value buffer");

        /* Create task to finalize H5 operation */
        if(0 != (ret = tse_task_create(H5_daos_h5op_finalize, &item->file->sched, int_req, &int_req->finalize_task)))
            D_DONE_ERROR(H5E_LINK, H5E_CANTINIT, FAIL, "can't create task to finalize H5 operation: %s", H5_daos_err_to_string(ret));
        /* Register dependency (if any) */
        else if(ndeps > 0 && 0 != (ret = tse_task_register_deps(int_req->finalize_task, ndeps, dep_tasks)))
            D_DONE_ERROR(H5E_LINK, H5E_CANTINIT, FAIL, "can't create dependencies for task to finalize H5 operation: %s", H5_daos_err_to_string(ret));
        /* Schedule finalize task */
        else if(0 != (ret = tse_task_schedule(int_req->finalize_task, false)))
            D_DONE_ERROR(H5E_LINK, H5E_CANTINIT, FAIL, "can't schedule task to finalize H5 operation: %s", H5_daos_err_to_string(ret));
        else
            /* finalize_task now owns a reference to req */
            int_req->rc++;

        /* If there was an error during setup, pass it to the request */
        if(ret_value < 0)
            int_req->status = -H5_DAOS_SETUP_ERROR;

        /* Schedule first task */
        if(first_task &&(0 != (ret = tse_task_schedule(first_task, false))))
            D_DONE_ERROR(H5E_LINK, H5E_CANTINIT, FAIL, "can't schedule first task: %s", H5_daos_err_to_string(ret));

        /* Block until operation completes */
        if(H5_daos_progress(&item->file->sched, int_req, H5_DAOS_PROGRESS_WAIT) < 0)
            D_DONE_ERROR(H5E_LINK, H5E_CANTINIT, FAIL, "can't progress scheduler");

        /* Check for failure */
        if(int_req->status < 0)
            D_DONE_ERROR(H5E_LINK, H5E_CANTOPERATE, FAIL, "link creation failed in task \"%s\": %s", int_req->failed_task, H5_daos_err_to_string(int_req->status));

        /* Close internal request */
        if(H5_daos_req_free_int(int_req) < 0)
            D_DONE_ERROR(H5E_LINK, H5E_CLOSEERROR, FAIL, "can't free request");
    } /* end if */

    D_FUNC_LEAVE_API;
} /* end H5_daos_link_create() */


/*-------------------------------------------------------------------------
 * Function:    H5_daos_link_copy_move_task
 *
 * Purpose:     Asynchronous task for link copy or move operation.  Most
 *              of the work is done in H5_daos_link_copy_move_int(), this
 *              just  writes the target link once the source link has been
 *              read and the target group opened.  Also adjusts the target
 *              object's ref count if appropriate and schedules a task to
 *              finish link copy/move after the link write is complete.
 *
 * Return:      0 on success/Negative error code on failure
 *
 *-------------------------------------------------------------------------
 */
static int
H5_daos_link_copy_move_task(tse_task_t *task)
{
    H5_daos_link_copy_move_ud_t *udata = NULL;
    H5_daos_req_t *req = NULL;;
    tse_task_t *first_task = NULL;
    tse_task_t *dep_tasks[2] = {NULL, NULL};
    int ndeps = 0;
    int ret;
    int ret_value = 0;

    /* Get private data */
    if(NULL == (udata = tse_task_get_priv(task)))
        D_GOTO_ERROR(H5E_LINK, H5E_CANTINIT, -H5_DAOS_DAOS_GET_ERROR, "can't get private data for link copy task");

    /* Assign req convenience pointer.  We do this so we can still handle errors
     * after transfering ownership of udata.  This should be safe since we
     * increase the ref count on req when we transfer ownership. */
    req = udata->req;

    /* Handle errors in previous tasks */
    if(req->status < -H5_DAOS_SHORT_CIRCUIT) {
        D_GOTO_DONE(-H5_DAOS_PRE_ERROR);
    } /* end if */
    else if(req->status == -H5_DAOS_SHORT_CIRCUIT) {
        D_GOTO_DONE(-H5_DAOS_SHORT_CIRCUIT);
    } /* end if */

    /* Write link to destination object */
    udata->link_val.target_oid_async = NULL;
    if(0 != (ret = H5_daos_link_write((H5_daos_group_t *)udata->target_obj, udata->new_link_name,
            udata->new_link_name_len, &udata->link_val, req, &first_task, &dep_tasks[ndeps])))
        D_GOTO_ERROR(H5E_LINK, H5E_CANTCOPY, ret, "failed to write destination link: %s", H5_daos_err_to_string(ret));
    if(dep_tasks[0])
        ndeps++;

    /* If we're copying and it's a hard link we must increment the ref count */
    if(!udata->move && udata->link_val.type == H5L_TYPE_HARD) {
        H5VL_loc_params_t link_target_loc_params;
        H5O_token_t token;
        int rc_task = ndeps;

        /* Verify src and dst files are the same? */

        /* Encode loc_params for opening link target object */
        if(H5I_BADID == (link_target_loc_params.obj_type = H5_daos_oid_to_type(udata->link_val.target.hard)))
            D_GOTO_ERROR(H5E_LINK, H5E_CANTINIT, -H5_DAOS_BAD_VALUE, "failed to get link target object's type");
        link_target_loc_params.type = H5VL_OBJECT_BY_TOKEN;
        if(H5_daos_oid_to_token(udata->link_val.target.hard, &token) < 0)
            D_GOTO_ERROR(H5E_LINK, H5E_CANTINIT, -H5_DAOS_H5_ENCODE_ERROR, "failed to encode token");
        link_target_loc_params.loc_data.loc_by_token.token = &token;

        /* Attempt to open the hard link's target object */
        /* TODO: no logic for 'collective' yet */
        if(H5_daos_object_open_helper(&udata->target_obj->item, &link_target_loc_params,
                NULL, FALSE, NULL, &udata->link_target_obj, req, &first_task, &dep_tasks[rc_task]) < 0)
            D_GOTO_ERROR(H5E_LINK, H5E_CANTOPENOBJ, -H5_DAOS_H5_OPEN_ERROR, "couldn't open hard link's target object");
        if(dep_tasks[rc_task])
            ndeps++;

        /* Read target object ref count */
        if(0 != (ret = H5_daos_obj_read_rc(&udata->link_target_obj, NULL,
                &udata->link_target_obj_rc, NULL, &udata->target_obj->item.file->sched,
                req, &first_task, &dep_tasks[1])))
            D_GOTO_ERROR(H5E_LINK, H5E_CANTINIT, ret, "can't get target object ref count: %s", H5_daos_err_to_string(ret));
        if(rc_task == ndeps && dep_tasks[rc_task])
            ndeps++;

        /* Increment and write ref count */
        if(0 != (ret = H5_daos_obj_write_rc(&udata->link_target_obj, NULL,
                &udata->link_target_obj_rc, 1, &udata->target_obj->item.file->sched,
                req, &first_task, &dep_tasks[1])))
            D_GOTO_ERROR(H5E_LINK, H5E_CANTINC, ret, "can't write updated target object ref count: %s", H5_daos_err_to_string(ret));
        if(rc_task == ndeps && dep_tasks[rc_task])
            ndeps++;
    } /* end if */

done:
    if(udata) {
        tse_task_t *end_task = NULL;

        /* Create task to finalize copy task */
        if(0 !=  (ret = tse_task_create(H5_daos_link_copy_move_end_task, &udata->target_obj->item.file->sched, udata, &end_task))) {
            D_DONE_ERROR(H5E_LINK, H5E_CANTINIT, ret, "can't create task for link copy/move end: %s", H5_daos_err_to_string(ret));
            tse_task_complete(task, ret_value);
        } /* end if */
        else {
            /* Register task dependencies */
            if(ndeps > 0 && 0 != (ret = tse_task_register_deps(end_task, ndeps, dep_tasks)))
                D_DONE_ERROR(H5E_LINK, H5E_CANTINIT, ret, "can't create dependencies for link copy/move end task: %s", H5_daos_err_to_string(ret));

            /* Schedule copy end task (or save it to be scheduled later) and
             * give it ownership of udata, while keeping a reference to req for
             * ourselves */
            req->rc++;
            if(first_task) {
                if(0 != (ret = tse_task_schedule(end_task, false)))
                    D_DONE_ERROR(H5E_LINK, H5E_CANTINIT, ret, "can't schedule task for link copy/move order end: %s", H5_daos_err_to_string(ret));
            } /* end if */
            else
                first_task = end_task;
            udata = NULL;
            dep_tasks[0] = end_task;
            ndeps = 1;
        } /* end else */

        /* Schedule first task */
        if(first_task && 0 != (ret = tse_task_schedule(first_task, false)))
            D_DONE_ERROR(H5E_LINK, H5E_CANTINIT, ret, "can't schedule initial task for link copy/move: %s", H5_daos_err_to_string(ret));

        /* Handle errors in this function */
        /* Do not place any code that can issue errors after this block, except for
         * H5_daos_req_free_int, which updates req->status if it sees an error */
        if(ret_value < -H5_DAOS_SHORT_CIRCUIT && req->status >= -H5_DAOS_SHORT_CIRCUIT) {
            req->status = ret_value;
            req->failed_task = "link copy/move task";
        } /* end if */

        /* Release our reference to req */
        if(H5_daos_req_free_int(req) < 0)
            D_DONE_ERROR(H5E_LINK, H5E_CLOSEERROR, -H5_DAOS_FREE_ERROR, "can't free request");
    } /* end if */
    else {
        assert(ret_value == -H5_DAOS_DAOS_GET_ERROR);
        tse_task_complete(task, ret_value);
    } /* end else */

    D_FUNC_LEAVE;
} /* end H5_daos_link_copy_move_task() */


/*-------------------------------------------------------------------------
 * Function:    H5_daos_link_copy_move_end_task
 *
 * Purpose:     Finishes a link copy or move operation, freeing data and
 *              marking the main task complete.
 *
 * Return:      0 on success/Negative error code on failure
 *
 *-------------------------------------------------------------------------
 */
static int
H5_daos_link_copy_move_end_task(tse_task_t *task)
{
    H5_daos_link_copy_move_ud_t *udata = NULL;
    int ret_value = 0;

    /* Get private data */
    if(NULL == (udata = tse_task_get_priv(task)))
        D_GOTO_ERROR(H5E_LINK, H5E_CANTINIT, -H5_DAOS_DAOS_GET_ERROR, "can't get private data for link copy/move task");

    /* Handle errors in previous tasks */
    if(udata->req->status < -H5_DAOS_SHORT_CIRCUIT)
        ret_value = -H5_DAOS_PRE_ERROR;
    else if(udata->req->status == -H5_DAOS_SHORT_CIRCUIT)
        ret_value = -H5_DAOS_SHORT_CIRCUIT;

    /* Complete main task */
    tse_task_complete(udata->cm_task, ret_value);

    /* Close destination object */
    if(udata->target_obj && H5_daos_object_close(udata->target_obj, udata->req->dxpl_id, NULL) < 0)
        D_DONE_ERROR(H5E_SYM, H5E_CLOSEERROR, -H5_DAOS_H5_CLOSE_ERROR, "can't close destination object");

    /* Free path_bufs and link value if necessary */
    udata->src_path_buf = DV_free(udata->src_path_buf);
    udata->dst_path_buf = DV_free(udata->dst_path_buf);
    if(udata->link_val.type == H5L_TYPE_SOFT)
        udata->link_val.target.soft = DV_free(udata->link_val.target.soft);

    /* Handle errors in this function */
    /* Do not place any code that can issue errors after this block, except for
     * H5_daos_req_free_int, which updates req->status if it sees an error */
    if(ret_value < -H5_DAOS_SHORT_CIRCUIT && udata->req->status >= -H5_DAOS_SHORT_CIRCUIT) {
        udata->req->status = ret_value;
        udata->req->failed_task = "link copy/move end task";
    } /* end if */

    /* Release our reference to req */
    if(H5_daos_req_free_int(udata->req) < 0)
        D_DONE_ERROR(H5E_SYM, H5E_CLOSEERROR, -H5_DAOS_FREE_ERROR, "can't free request");

    /* Free udata */
    udata = DV_free(udata);

done:
    /* Complete this task */
    tse_task_complete(task, ret_value);

    D_FUNC_LEAVE;
} /* end H5_daos_link_copy_move_end_task() */


/*-------------------------------------------------------------------------
 * Function:    H5_daos_link_copy_move_int
 *
 * Purpose:     Internal version of H5_daos_link_copy() and
 *              H5_daos_link_move() (depending on the status of the move
 *              parameter).
 *
 * Return:      Non-negative on success/Negative on failure
 *
 *-------------------------------------------------------------------------
 */
herr_t
H5_daos_link_copy_move_int(H5_daos_item_t *src_item, const H5VL_loc_params_t *loc_params1,
    H5_daos_item_t *dst_item, const H5VL_loc_params_t *loc_params2, hid_t lcpl,
    hbool_t move, H5_daos_sched_loc_t *sched_loc, H5_daos_req_t *req,
    tse_task_t **first_task, tse_task_t **dep_task)
{
    H5_daos_link_copy_move_ud_t *cm_udata = NULL;
    H5_daos_obj_t *src_obj = NULL;
    const char *src_link_name = NULL;
    size_t src_link_name_len = 0;
    tse_task_t *dep_tasks[2] = {NULL, NULL};
    tse_task_t *delete_task = NULL;
    H5_daos_sched_loc_t sched_locs[2];
    tse_sched_t *src_sched;
    tse_sched_t *dst_sched;
    int ret;
    herr_t ret_value = SUCCEED;

    assert(src_item || dst_item);
    assert(loc_params1);
    assert(loc_params1->type == H5VL_OBJECT_BY_NAME);
    assert(loc_params2);
    assert(loc_params2->type == H5VL_OBJECT_BY_NAME);

    /* Allocate task udata struct */
     if(NULL == (cm_udata = (H5_daos_link_copy_move_ud_t *)DV_calloc(sizeof(H5_daos_link_copy_move_ud_t))))
        D_GOTO_ERROR(H5E_RESOURCE, H5E_CANTALLOC, FAIL, "can't allocate link copy user data");
    cm_udata->req = req;
    cm_udata->link_val.type = H5L_TYPE_ERROR;
    cm_udata->move = move;

    /* Determine source and destination schedulers */
    src_sched = src_item ? &src_item->file->sched : &dst_item->file->sched;
    dst_sched = dst_item ? &dst_item->file->sched : &src_item->file->sched;

    /* Create first task if necessary (so we don't have to keep track of
     * mulptiple first tasks */
    if(!*first_task) {
        if(0 != (ret = (tse_task_create(H5_daos_metatask_autocomplete, *sched_loc == H5_DAOS_SCHED_LOC_DST ? dst_sched : src_sched, NULL, first_task))))
            D_GOTO_ERROR(H5E_LINK, H5E_CANTINIT, FAIL, "can't create meta task link copy start: %s", H5_daos_err_to_string(ret));
        assert(!*dep_task);
        *dep_task = *first_task;
        if(*sched_loc == H5_DAOS_SCHED_LOC_NONE)
            *sched_loc = H5_DAOS_SCHED_LOC_SRC;
    } /* end if */
    assert(*sched_loc == H5_DAOS_SCHED_LOC_SRC || *sched_loc == H5_DAOS_SCHED_LOC_DST);

    /* Initialize sched_locs and dep_tasks */
    sched_locs[0] = *sched_loc;
    sched_locs[1] = *sched_loc;
    dep_tasks[0] = *dep_task;
    dep_tasks[1] = *dep_task;

    /* Switch chain 0 to source scheduler */
    if(sched_locs[0] == H5_DAOS_SCHED_LOC_DST) {
        assert(dep_tasks[0]);
        if(0 != (ret = H5_daos_sched_link(dst_sched, src_sched, &dep_tasks[0])))
            D_GOTO_ERROR(H5E_LINK, H5E_CANTINIT, FAIL, "failed to switch to source scheduler");
        sched_locs[0] = H5_DAOS_SCHED_LOC_SRC;
    } /* end if */

    /* Determine the group containing the link to be copied + the source link's name */
    /* This needs to be made collective DSINC */
    /* Make this work for copying across multiple files DSINC */
    if(NULL == (src_obj = H5_daos_group_traverse(src_item ? src_item : dst_item, /* Accounting for H5L_SAME_LOC usage */
            loc_params1->loc_data.loc_by_name.name, H5P_LINK_CREATE_DEFAULT,
            req, FALSE, &cm_udata->src_path_buf, &src_link_name, &src_link_name_len,
            first_task, &dep_tasks[0])))
        D_GOTO_ERROR(H5E_LINK, H5E_CANTGET, FAIL, "can't get source group and source link name");

    /* Check type of src_obj */
    if(src_obj->item.type != H5I_GROUP)
        D_GOTO_ERROR(H5E_ARGS, H5E_BADTYPE, FAIL, "source object is not a group");

    /* Switch chain 1 to destination scheduler */
    if(sched_locs[1] == H5_DAOS_SCHED_LOC_SRC) {
        if(0 != (ret = H5_daos_sched_link(src_sched, dst_sched, &dep_tasks[1])))
            D_GOTO_ERROR(H5E_OBJECT, H5E_CANTINIT, FAIL, "failed to switch to destination scheduler");
        sched_locs[1] = H5_DAOS_SCHED_LOC_DST;
    } /* end if */

    /* Determine the target group for the new link + the new link's name */
    if(NULL == (cm_udata->target_obj = H5_daos_group_traverse(dst_item ? dst_item : src_item, /* Accounting for H5L_SAME_LOC usage */
            loc_params2->loc_data.loc_by_name.name, lcpl, req, FALSE,
            &cm_udata->dst_path_buf, &cm_udata->new_link_name, &cm_udata->new_link_name_len,
            first_task, &dep_tasks[1])))
        D_GOTO_ERROR(H5E_LINK, H5E_CANTGET, FAIL, "can't get destination group and destination link name");

    /* Check type of target_obj */
    if(cm_udata->target_obj->item.type != H5I_GROUP)
        D_GOTO_ERROR(H5E_ARGS, H5E_BADTYPE, FAIL, "target object is not a group");

    /* Reject invalid link names during link copy */
    if(src_link_name_len == 0)
        D_GOTO_ERROR(H5E_LINK, H5E_BADVALUE, FAIL, "source path given does not resolve to a final link name");
    if(cm_udata->new_link_name_len == 0)
        D_GOTO_ERROR(H5E_LINK, H5E_BADVALUE, FAIL, "destination path given does not resolve to a final link name");

    /* Retrieve the source link's value */
    assert(sched_locs[0] == H5_DAOS_SCHED_LOC_SRC);
    if(H5_daos_link_read((H5_daos_group_t *)src_obj, src_link_name, src_link_name_len, req,
            &cm_udata->link_val, NULL, first_task, &dep_tasks[0]) < 0)
        D_GOTO_ERROR(H5E_LINK, H5E_READERROR, FAIL, "can't read source link");

    /* If this is a move operation, delete the source link */
    if(move) {
        /* Remove the original link  depends on link read (don't delete until
         * the read is complete!) */
        delete_task = dep_tasks[0];
        if(H5_daos_link_delete((src_item ? src_item : dst_item), loc_params1,
                FALSE, FALSE, req, first_task, &delete_task) < 0)
            D_GOTO_ERROR(H5E_LINK, H5E_CANTREMOVE, FAIL, "can't delete original link");
    } /* end if */

    /* Switch chain 0 to destination scheduler */
    if(0 != (ret = H5_daos_sched_link(src_sched, dst_sched, &dep_tasks[0])))
        D_GOTO_ERROR(H5E_LINK, H5E_CANTINIT, FAIL, "failed to switch to destination scheduler");
    sched_locs[0] = H5_DAOS_SCHED_LOC_DST;

    assert(sched_locs[1] == H5_DAOS_SCHED_LOC_DST);

    /* Create task to finish this operation (write the target link) */
    if(0 !=  (ret = tse_task_create(H5_daos_link_copy_move_task, dst_sched, cm_udata, &cm_udata->cm_task)))
        D_GOTO_ERROR(H5E_LINK, H5E_CANTINIT, FAIL, "can't create task for link copy/move: %s", H5_daos_err_to_string(ret));

    /* Register task dependencies - this task depends both on the source link
     * read and the target group open */
    assert(dep_tasks[0] && dep_tasks[1]);
    if(0 != (ret = tse_task_register_deps(cm_udata->cm_task, 2, &dep_tasks[0])))
        D_GOTO_ERROR(H5E_LINK, H5E_CANTINIT, FAIL, "can't create dependencies for link copy/move task: %s", H5_daos_err_to_string(ret));

    /* Schedule copy/move task and give it a reference to req and udata */
    assert(*first_task);
    if(0 != (ret = tse_task_schedule(cm_udata->cm_task, false)))
        D_GOTO_ERROR(H5E_LINK, H5E_CANTINIT, FAIL, "can't schedule task for link copy/move: %s", H5_daos_err_to_string(ret));
    *dep_task = cm_udata->cm_task;
    *sched_loc = H5_DAOS_SCHED_LOC_DST;
    req->rc++;
    cm_udata = NULL;

    /* If we scheduled a delete task, create a metatask with the delete task
     * and copy/move task as dependencies */
    if(delete_task) {
        tse_task_t *metatask = NULL;

        /* Register task dependencies */
        assert(*dep_task);
        dep_tasks[0] = delete_task;
        dep_tasks[1] = *dep_task;

        /* Switch dep_tasks[1] to source scheduler */
        assert(dep_tasks[1]);
        if(0 != (ret = H5_daos_sched_link(dst_sched, src_sched, &dep_tasks[1])))
            D_GOTO_ERROR(H5E_LINK, H5E_CANTINIT, FAIL, "failed to switch to source scheduler");
        sched_locs[0] = H5_DAOS_SCHED_LOC_SRC;

        /* Create metatask */
        if(0 != (ret = (tse_task_create(H5_daos_metatask_autocomplete, src_sched, NULL, &metatask))))
            D_GOTO_ERROR(H5E_LINK, H5E_CANTINIT, FAIL, "can't create meta task link move: %s", H5_daos_err_to_string(ret));

        if(0 != (ret = tse_task_register_deps(metatask, 2, dep_tasks)))
            D_DONE_ERROR(H5E_LINK, H5E_CANTINIT, FAIL, "can't create dependencies for link move end metatask: %s", H5_daos_err_to_string(ret));

        /* Schedule move end metatask */
        assert(first_task);
        if(0 != (ret = tse_task_schedule(metatask, false)))
            D_DONE_ERROR(H5E_LINK, H5E_CANTINIT, FAIL, "can't schedule end metatask for link move order: %s", H5_daos_err_to_string(ret));
        *dep_task = metatask;
        *sched_loc = H5_DAOS_SCHED_LOC_SRC;
    } /* end if */

done:
    /* Close source object */
    if(src_obj && H5_daos_object_close(src_obj, req->dxpl_id, NULL) < 0)
        D_DONE_ERROR(H5E_SYM, H5E_CLOSEERROR, FAIL, "can't close source object");

    /* Clean up on failure */
    if(cm_udata) {
        assert(ret_value < 0);
        if(cm_udata->target_obj && H5_daos_object_close(cm_udata->target_obj, req->dxpl_id, NULL) < 0)
            D_DONE_ERROR(H5E_SYM, H5E_CLOSEERROR, FAIL, "can't close target object");
        cm_udata->src_path_buf = DV_free(cm_udata->src_path_buf);
        cm_udata->dst_path_buf = DV_free(cm_udata->dst_path_buf);
        if(cm_udata->link_val.type == H5L_TYPE_SOFT)
            cm_udata->link_val.target.soft = DV_free(cm_udata->link_val.target.soft);
        cm_udata = DV_free(cm_udata);
    } /* end if */

    D_FUNC_LEAVE_API;
} /* end H5_daos_link_copy_move_int() */


/*-------------------------------------------------------------------------
 * Function:    H5_daos_link_copy
 *
 * Purpose:     Copies a link.
 *
 * Return:      Non-negative on success/Negative on failure
 *
 *-------------------------------------------------------------------------
 */
herr_t
H5_daos_link_copy(void *src_item, const H5VL_loc_params_t *loc_params1,
    void *dst_item, const H5VL_loc_params_t *loc_params2, hid_t lcpl,
    hid_t H5VL_DAOS_UNUSED lapl, hid_t dxpl_id, void H5VL_DAOS_UNUSED **req)
{
    H5_daos_file_t *sched_file = NULL;
    H5_daos_req_t *int_req = NULL;
    H5_daos_sched_loc_t sched_loc = H5_DAOS_SCHED_LOC_SRC;
    tse_sched_t *src_sched;
    tse_sched_t *dst_sched;
    tse_task_t *first_task = NULL;
    tse_task_t *dep_task = NULL;
    int ret;
    herr_t ret_value = SUCCEED;

    if(!src_item && !dst_item)
        D_GOTO_ERROR(H5E_ARGS, H5E_BADVALUE, FAIL, "source object location and destination object location are both NULL");
    if(!loc_params1)
        D_GOTO_ERROR(H5E_ARGS, H5E_BADVALUE, FAIL, "source location parameters object is NULL");
    if(loc_params1->type != H5VL_OBJECT_BY_NAME)
        D_GOTO_ERROR(H5E_ARGS, H5E_BADVALUE, FAIL, "invalid source location parameters type");
    if(!loc_params2)
        D_GOTO_ERROR(H5E_ARGS, H5E_BADVALUE, FAIL, "destination location parameters object is NULL");
    if(loc_params2->type != H5VL_OBJECT_BY_NAME)
        D_GOTO_ERROR(H5E_ARGS, H5E_BADVALUE, FAIL, "invalid destination location parameters type");

    /* Set convenience pointer to file to use for scheduling */
    sched_file = src_item ? ((H5_daos_item_t *)src_item)->file : ((H5_daos_item_t *)dst_item)->file;

    /* Determine source and destination schedulers */
    src_sched = src_item ? &((H5_daos_item_t *)src_item)->file->sched : &((H5_daos_item_t *)dst_item)->file->sched;
    dst_sched = dst_item ? &((H5_daos_item_t *)dst_item)->file->sched : &((H5_daos_item_t *)src_item)->file->sched;

    /* Start H5 operation */
    /* If we ever remove the dxpl_id from H5_daos_object_close, we should be
     * able to remove the dxpl_id from here */
    if(NULL == (int_req = H5_daos_req_create(sched_file, dxpl_id)))
        D_GOTO_ERROR(H5E_LINK, H5E_CANTALLOC, FAIL, "can't create DAOS request");

#ifdef H5_DAOS_USE_TRANSACTIONS
    /* Start transaction */
    /* TODO: Make this and object copy work with transactions (potentially 2
     * files) - maybe use a "meta req" that has its own finalize and owns reqs
     * for the src and dst files */
    if(0 != (ret = daos_tx_open(sched_file->coh, &int_req->th, NULL /*event*/)))
        D_GOTO_ERROR(H5E_LINK, H5E_CANTINIT, FAIL, "can't start transaction");
    int_req->th_open = TRUE;
#endif /* H5_DAOS_USE_TRANSACTIONS */

    /* Call internal routine */
    if(H5_daos_link_copy_move_int((H5_daos_item_t *)src_item, loc_params1,
            (H5_daos_item_t *)dst_item, loc_params2, lcpl, FALSE, &sched_loc,
            int_req, &first_task, &dep_task) < 0)
        D_GOTO_ERROR(H5E_LINK, H5E_CANTCOPY, FAIL, "can't copy link");

done:
    if(int_req) {
        /* Switch dep_task to match original (source) scheduler */
        if(sched_loc == H5_DAOS_SCHED_LOC_DST) {
            assert(dep_task);
            if(0 != (ret = H5_daos_sched_link(dst_sched, src_sched, &dep_task)))
                D_GOTO_ERROR(H5E_OBJECT, H5E_CANTINIT, FAIL, "failed to switch to source scheduler");
            sched_loc = H5_DAOS_SCHED_LOC_SRC;
        } /* end if */

        /* Create task to finalize H5 operation */
        if(0 != (ret = tse_task_create(H5_daos_h5op_finalize, src_sched, int_req, &int_req->finalize_task)))
            D_DONE_ERROR(H5E_LINK, H5E_CANTINIT, FAIL, "can't create task to finalize H5 operation: %s", H5_daos_err_to_string(ret));
        /* Register dependency (if any) */
        else if(dep_task && 0 != (ret = tse_task_register_deps(int_req->finalize_task, 1, &dep_task)))
            D_DONE_ERROR(H5E_LINK, H5E_CANTINIT, FAIL, "can't create dependencies for task to finalize H5 operation: %s", H5_daos_err_to_string(ret));
        /* Schedule finalize task */
        else if(0 != (ret = tse_task_schedule(int_req->finalize_task, false)))
            D_DONE_ERROR(H5E_LINK, H5E_CANTINIT, FAIL, "can't schedule task to finalize H5 operation: %s", H5_daos_err_to_string(ret));
        else
            /* finalize_task now owns a reference to req */
            int_req->rc++;

        /* If there was an error during setup, pass it to the request */
        if(ret_value < 0)
            int_req->status = -H5_DAOS_SETUP_ERROR;

        /* Schedule first_task */
        if(first_task && (0 != (ret = tse_task_schedule(first_task, false))))
            D_DONE_ERROR(H5E_LINK, H5E_CANTINIT, FAIL, "can't schedule first task: %s", H5_daos_err_to_string(ret));

        /* Block until operation completes */
        if(src_sched == dst_sched) {
            if(H5_daos_progress(src_sched, int_req, H5_DAOS_PROGRESS_WAIT) < 0)
                D_DONE_ERROR(H5E_LINK, H5E_CANTINIT, FAIL, "can't progress scheduler");
        } /* end if */
        else
            if(H5_daos_progress_2(src_sched, dst_sched, int_req, H5_DAOS_PROGRESS_WAIT) < 0)
                D_DONE_ERROR(H5E_LINK, H5E_CANTINIT, FAIL, "can't progress scheduler");

        /* Check for failure */
        if(int_req->status < 0)
            D_DONE_ERROR(H5E_LINK, H5E_CANTOPERATE, FAIL, "link copy failed in task \"%s\": %s", int_req->failed_task, H5_daos_err_to_string(int_req->status));

        /* Close internal request */
        if(H5_daos_req_free_int(int_req) < 0)
            D_DONE_ERROR(H5E_LINK, H5E_CLOSEERROR, FAIL, "can't free request");
    } /* end if */

    D_FUNC_LEAVE_API;
} /* end H5_daos_link_copy() */


/*-------------------------------------------------------------------------
 * Function:    H5_daos_link_move
 *
 * Purpose:     Moves a link.
 *
 * Return:      Non-negative on success/Negative on failure
 *
 *-------------------------------------------------------------------------
 */
herr_t
H5_daos_link_move(void *src_item, const H5VL_loc_params_t *loc_params1,
    void *dst_item, const H5VL_loc_params_t *loc_params2, hid_t lcpl,
    hid_t H5VL_DAOS_UNUSED lapl, hid_t dxpl_id, void H5VL_DAOS_UNUSED **req)
{
    H5_daos_file_t *sched_file = NULL;
    H5_daos_req_t *int_req = NULL;
    H5_daos_sched_loc_t sched_loc = H5_DAOS_SCHED_LOC_SRC;
    tse_sched_t *src_sched;
    tse_sched_t *dst_sched;
    tse_task_t *first_task = NULL;
    tse_task_t *dep_task = NULL;
    int ret;
    herr_t ret_value = SUCCEED;

    if(!src_item && !dst_item)
        D_GOTO_ERROR(H5E_ARGS, H5E_BADVALUE, FAIL, "source object location and destination object location are both NULL");
    if(!loc_params1)
        D_GOTO_ERROR(H5E_ARGS, H5E_BADVALUE, FAIL, "source location parameters object is NULL");
    if(loc_params1->type != H5VL_OBJECT_BY_NAME)
        D_GOTO_ERROR(H5E_ARGS, H5E_BADVALUE, FAIL, "invalid source location parameters type");
    if(!loc_params2)
        D_GOTO_ERROR(H5E_ARGS, H5E_BADVALUE, FAIL, "destination location parameters object is NULL");
    if(loc_params2->type != H5VL_OBJECT_BY_NAME)
        D_GOTO_ERROR(H5E_ARGS, H5E_BADVALUE, FAIL, "invalid destination location parameters type");

    /* Set convenience pointer to file to use for scheduling */
    sched_file = src_item ? ((H5_daos_item_t *)src_item)->file : ((H5_daos_item_t *)dst_item)->file;

    /* Determine source and destination schedulers */
    src_sched = src_item ? &((H5_daos_item_t *)src_item)->file->sched : &((H5_daos_item_t *)dst_item)->file->sched;
    dst_sched = dst_item ? &((H5_daos_item_t *)dst_item)->file->sched : &((H5_daos_item_t *)src_item)->file->sched;

    /* Start H5 operation */
    /* If we ever remove the dxpl_id from H5_daos_object_close, we should be
     * able to remove the dxpl_id from here */
    if(NULL == (int_req = H5_daos_req_create(sched_file, dxpl_id)))
        D_GOTO_ERROR(H5E_LINK, H5E_CANTALLOC, FAIL, "can't create DAOS request");

#ifdef H5_DAOS_USE_TRANSACTIONS
    /* Start transaction */
    /* TODO: Make this and object copy work with transactions (potentially 2
     * files) - maybe use a "meta req" that has its own finalize and owns reqs
     * for the src and dst files */
    if(0 != (ret = daos_tx_open(sched_file->coh, &int_req->th, NULL /*event*/)))
        D_GOTO_ERROR(H5E_LINK, H5E_CANTINIT, FAIL, "can't start transaction");
    int_req->th_open = TRUE;
#endif /* H5_DAOS_USE_TRANSACTIONS */

<<<<<<< HEAD
    /* Determine the group containing the link to be copied + the source link's name */
    /* This needs to be made collective DSINC */
    /* Could do these traverses in parallel DSINC */
    /* Make this work for copying across multiple files DSINC */
    if(NULL == (src_obj = H5_daos_group_traverse(src_item ? src_item : dst_item, /* Accounting for H5L_SAME_LOC usage */
            loc_params1->loc_data.loc_by_name.name, H5P_LINK_CREATE_DEFAULT,
            int_req, FALSE, &src_path_buf, &src_link_name, &src_link_name_len,
            &first_task, &dep_task)))
        D_GOTO_ERROR(H5E_LINK, H5E_CANTGET, FAIL, "can't get source group and source link name");

    /* Check type of src_obj */
    if(src_obj->item.type != H5I_GROUP)
        D_GOTO_ERROR(H5E_ARGS, H5E_BADTYPE, FAIL, "source object is not a group");

    /* Determine the target group for the new link + the new link's name */
    if(NULL == (target_obj = H5_daos_group_traverse(dst_item ? dst_item : src_item, /* Accounting for H5L_SAME_LOC usage */
            loc_params2->loc_data.loc_by_name.name, lcpl, int_req, FALSE,
            &dst_path_buf, &new_link_name, &new_link_name_len, &first_task,
            &dep_task)))
        D_GOTO_ERROR(H5E_LINK, H5E_CANTGET, FAIL, "can't get destination group and destination link name");

    /* Check type of target_obj */
    if(target_obj->item.type != H5I_GROUP)
        D_GOTO_ERROR(H5E_ARGS, H5E_BADTYPE, FAIL, "target object is not a group");

    /* Reject invalid link names during link creation */
    if(src_link_name_len == 0)
        D_GOTO_ERROR(H5E_LINK, H5E_BADVALUE, FAIL, "source path given does not resolve to a final link name");
    if(new_link_name_len == 0)
        D_GOTO_ERROR(H5E_LINK, H5E_BADVALUE, FAIL, "destination path given does not resolve to a final link name");

    /* Allocate link value */
    if(NULL == (link_val = (H5_daos_link_val_t *)DV_malloc(sizeof(H5_daos_link_val_t))))
        D_GOTO_ERROR(H5E_LINK, H5E_CANTALLOC, FAIL, "can't allocate space for link value");
    link_val->type = H5L_TYPE_ERROR;

    /* Retrieve the source link's value */
    if(H5_daos_link_read((H5_daos_group_t *)src_obj, src_link_name, src_link_name_len, int_req,
            link_val, NULL, &first_task, &dep_task) < 0)
        D_GOTO_ERROR(H5E_LINK, H5E_READERROR, FAIL, "can't read source link");

    /* Wait until everything is complete then check for errors
     * (temporary code until the rest of this function is async) */
    /* Need this because link_write doesn't handle async link_val */
    if(first_task && (0 != (ret = tse_task_schedule(first_task, false))))
        D_GOTO_ERROR(H5E_LINK, H5E_CANTINIT, FAIL, "can't schedule initial task for H5 operation: %s", H5_daos_err_to_string(ret));
    if(H5_daos_progress(&sched_file->sched, NULL, H5_DAOS_PROGRESS_WAIT) < 0)
        D_GOTO_ERROR(H5E_LINK, H5E_CANTINIT, FAIL, "can't progress scheduler");
    first_task = NULL;
    dep_task = NULL;
    if(int_req->status < -H5_DAOS_INCOMPLETE)
        D_GOTO_ERROR(H5E_LINK, H5E_CANTINIT, FAIL, "asynchronous task failed: %s", H5_daos_err_to_string(int_req->status));

    link_val->target_oid_async = NULL;
    if(0 != (ret = H5_daos_link_write((H5_daos_group_t *)target_obj, new_link_name, new_link_name_len,
            link_val, int_req, &first_task, &dep_task)))
        D_GOTO_ERROR(H5E_LINK, H5E_CANTCOPY, FAIL, "failed to copy link: %s", H5_daos_err_to_string(ret));

    /* Remove the original link */
    if(H5_daos_link_delete((src_item ? (H5_daos_item_t *)src_item : (H5_daos_item_t *)dst_item),
            loc_params1, FALSE, int_req, &first_task, &dep_task) < 0)
        D_GOTO_ERROR(H5E_LINK, H5E_CANTREMOVE, FAIL, "can't delete original link");
=======
    /* Call internal routine */
    if(H5_daos_link_copy_move_int((H5_daos_item_t *)src_item, loc_params1,
            (H5_daos_item_t *)dst_item, loc_params2, lcpl, TRUE, &sched_loc,
            int_req, &first_task, &dep_task) < 0)
        D_GOTO_ERROR(H5E_LINK, H5E_CANTCOPY, FAIL, "can't move link");
>>>>>>> 3f236408

done:
    if(int_req) {

        /* Switch dep_task to match original (source) scheduler */
        if(sched_loc == H5_DAOS_SCHED_LOC_DST) {
            assert(dep_task);
            if(0 != (ret = H5_daos_sched_link(dst_sched, src_sched, &dep_task)))
                D_GOTO_ERROR(H5E_OBJECT, H5E_CANTINIT, FAIL, "failed to switch to source scheduler");
            sched_loc = H5_DAOS_SCHED_LOC_SRC;
        } /* end if */

        /* Create task to finalize H5 operation */
        if(0 != (ret = tse_task_create(H5_daos_h5op_finalize, src_sched, int_req, &int_req->finalize_task)))
            D_DONE_ERROR(H5E_LINK, H5E_CANTINIT, FAIL, "can't create task to finalize H5 operation: %s", H5_daos_err_to_string(ret));
        /* Register dependency (if any) */
        else if(dep_task && 0 != (ret = tse_task_register_deps(int_req->finalize_task, 1, &dep_task)))
            D_DONE_ERROR(H5E_LINK, H5E_CANTINIT, FAIL, "can't create dependencies for task to finalize H5 operation: %s", H5_daos_err_to_string(ret));
        /* Schedule finalize task */
        else if(0 != (ret = tse_task_schedule(int_req->finalize_task, false)))
            D_DONE_ERROR(H5E_LINK, H5E_CANTINIT, FAIL, "can't schedule task to finalize H5 operation: %s", H5_daos_err_to_string(ret));
        else
            /* finalize_task now owns a reference to req */
            int_req->rc++;

        /* If there was an error during setup, pass it to the request */
        if(ret_value < 0)
            int_req->status = -H5_DAOS_SETUP_ERROR;

        /* Schedule first_task */
        if(first_task && (0 != (ret = tse_task_schedule(first_task, false))))
            D_DONE_ERROR(H5E_LINK, H5E_CANTINIT, FAIL, "can't schedule first task: %s", H5_daos_err_to_string(ret));

        /* Block until operation completes */
        if(src_sched == dst_sched) {
            if(H5_daos_progress(src_sched, int_req, H5_DAOS_PROGRESS_WAIT) < 0)
                D_DONE_ERROR(H5E_LINK, H5E_CANTINIT, FAIL, "can't progress scheduler");
        } /* end if */
        else
            if(H5_daos_progress_2(src_sched, dst_sched, int_req, H5_DAOS_PROGRESS_WAIT) < 0)
                D_DONE_ERROR(H5E_LINK, H5E_CANTINIT, FAIL, "can't progress scheduler");

        /* Check for failure */
        if(int_req->status < 0)
            D_DONE_ERROR(H5E_LINK, H5E_CANTOPERATE, FAIL, "link move failed in task \"%s\": %s", int_req->failed_task, H5_daos_err_to_string(int_req->status));

        /* Close internal request */
        if(H5_daos_req_free_int(int_req) < 0)
            D_DONE_ERROR(H5E_LINK, H5E_CLOSEERROR, FAIL, "can't free request");
    } /* end if */

    D_FUNC_LEAVE_API;
} /* end H5_daos_link_move() */


/*-------------------------------------------------------------------------
 * Function:    H5_daos_link_get
 *
 * Purpose:     Gets information about a link.
 *
 * Return:      Non-negative on success/Negative on failure
 *
 *-------------------------------------------------------------------------
 */
herr_t
H5_daos_link_get(void *_item, const H5VL_loc_params_t *loc_params,
    H5VL_link_get_t get_type, hid_t dxpl_id, void **req, va_list arguments)
{
    H5_daos_group_t    *target_grp = NULL;
    H5_daos_item_t     *item = (H5_daos_item_t *)_item;
    H5_daos_req_t      *int_req = NULL;
    tse_task_t         *first_task = NULL;
    tse_task_t         *dep_task = NULL;
    int                 ret;
    herr_t              ret_value = SUCCEED;

    if(!_item)
        D_GOTO_ERROR(H5E_ARGS, H5E_BADVALUE, FAIL, "VOL object is NULL");
    if(!loc_params)
        D_GOTO_ERROR(H5E_ARGS, H5E_BADVALUE, FAIL, "location parameters object is NULL");

    /* Start H5 operation */
    if(NULL == (int_req = H5_daos_req_create(item->file, dxpl_id)))
        D_GOTO_ERROR(H5E_LINK, H5E_CANTALLOC, FAIL, "can't create DAOS request");

#ifdef H5_DAOS_USE_TRANSACTIONS
    /* Start transaction */
    if(0 != (ret = daos_tx_open(item->file->coh, &int_req->th, NULL /*event*/)))
        D_GOTO_ERROR(H5E_LINK, H5E_CANTINIT, FAIL, "can't start transaction");
    int_req->th_open = TRUE;
#endif /* H5_DAOS_USE_TRANSACTIONS */

    /* Determine group containing link in question */
    switch (loc_params->type) {
        case H5VL_OBJECT_BY_SELF:
            /* Use item as link's parent group, or the root group if item is a file */
            if(item->type == H5I_FILE)
                target_grp = ((H5_daos_file_t *)item)->root_grp;
            else if(item->type == H5I_GROUP)
                target_grp = (H5_daos_group_t *)item;
            else
                D_GOTO_ERROR(H5E_ARGS, H5E_BADTYPE, FAIL, "item not a file or group");

            target_grp->obj.item.rc++;
            break;

        case H5VL_OBJECT_BY_NAME:
            /* Open target group */
            if(NULL == (target_grp = (H5_daos_group_t *)H5_daos_object_open(item, loc_params, NULL, dxpl_id, req)))
                D_GOTO_ERROR(H5E_LINK, H5E_CANTOPENOBJ, FAIL, "can't open target group for link");
            break;

        case H5VL_OBJECT_BY_IDX:
        {
            H5VL_loc_params_t by_name_params;

            /* Setup loc_params for opening target group */
            by_name_params.type = H5VL_OBJECT_BY_NAME;
            by_name_params.obj_type = H5I_GROUP;
            by_name_params.loc_data.loc_by_name.name = loc_params->loc_data.loc_by_idx.name;
            by_name_params.loc_data.loc_by_name.lapl_id = loc_params->loc_data.loc_by_idx.lapl_id;

            /* Open target group */
            if(NULL == (target_grp = (H5_daos_group_t *)H5_daos_object_open(item, &by_name_params, NULL, dxpl_id, req)))
                D_GOTO_ERROR(H5E_LINK, H5E_CANTOPENOBJ, FAIL, "can't open target group for link");
            break;
        }

        case H5VL_OBJECT_BY_TOKEN:
        default:
            D_GOTO_ERROR(H5E_LINK, H5E_BADVALUE, FAIL, "invalid loc_params type");
    } /* end switch */

    switch (get_type) {
        case H5VL_LINK_GET_INFO:
        {
            H5L_info2_t *link_info = va_arg(arguments, H5L_info2_t *);

            if(0 != (ret = H5_daos_link_get_info(item, loc_params, link_info, NULL, int_req, &first_task, &dep_task)))
                D_GOTO_ERROR(H5E_LINK, H5E_CANTGET, FAIL, "can't retrieve link's info: %s", H5_daos_err_to_string(ret));

            break;
        } /* H5VL_LINK_GET_INFO */

        case H5VL_LINK_GET_NAME:
        {
            char *name_out = va_arg(arguments, char *);
            size_t name_out_size = va_arg(arguments, size_t);
            ssize_t *ret_size = va_arg(arguments, ssize_t *);

            /* Pass ret_size as size_t * - this should be fine since if the call
             * fails the HDF5 library will assign -1 to the return value anyways
             */
            if(H5_daos_link_get_name_by_idx(target_grp, loc_params->loc_data.loc_by_idx.idx_type,
                    loc_params->loc_data.loc_by_idx.order, (uint64_t)loc_params->loc_data.loc_by_idx.n,
                    (size_t *)ret_size, name_out, name_out_size, int_req, &first_task, &dep_task) < 0)
                D_GOTO_ERROR(H5E_LINK, H5E_CANTGET, FAIL, "can't retrieve link's name");

            break;
        } /* H5VL_LINK_GET_NAME */

        case H5VL_LINK_GET_VAL:
        {
            void *out_buf = va_arg(arguments, void *);
            size_t out_buf_size = va_arg(arguments, size_t);

            if(H5_daos_link_get_val(item, loc_params, out_buf, out_buf_size, int_req, &first_task, &dep_task) < 0)
                D_GOTO_ERROR(H5E_LINK, H5E_CANTGET, FAIL, "can't get link's value");

            break;
        } /* H5VL_LINK_GET_VAL */

        default:
            D_GOTO_ERROR(H5E_VOL, H5E_UNSUPPORTED, FAIL, "invalid or unsupported link get operation");
    } /* end switch */

done:
    if(int_req) {
        /* Create task to finalize H5 operation */
        if(0 != (ret = tse_task_create(H5_daos_h5op_finalize, &item->file->sched, int_req, &int_req->finalize_task)))
            D_DONE_ERROR(H5E_LINK, H5E_CANTINIT, FAIL, "can't create task to finalize H5 operation: %s", H5_daos_err_to_string(ret));
        /* Register dependencies (if any) */
        else if(dep_task && 0 != (ret = tse_task_register_deps(int_req->finalize_task, 1, &dep_task)))
            D_DONE_ERROR(H5E_LINK, H5E_CANTINIT, FAIL, "can't create dependencies for task to finalize H5 operation: %s", H5_daos_err_to_string(ret));
        /* Schedule finalize task */
        else if(0 != (ret = tse_task_schedule(int_req->finalize_task, false)))
            D_DONE_ERROR(H5E_LINK, H5E_CANTINIT, FAIL, "can't schedule task to finalize H5 operation: %s", H5_daos_err_to_string(ret));
        else
            /* finalize_task now owns a reference to req */
            int_req->rc++;

        /* If there was an error during setup, pass it to the request */
        if(ret_value < 0)
            int_req->status = -H5_DAOS_SETUP_ERROR;

        /* Schedule first_task */
        if(first_task && (0 != (ret = tse_task_schedule(first_task, false))))
            D_DONE_ERROR(H5E_LINK, H5E_CANTINIT, FAIL, "can't schedule first task: %s", H5_daos_err_to_string(ret));

        /* Block until operation completes */
        if(H5_daos_progress(&item->file->sched, int_req, H5_DAOS_PROGRESS_WAIT) < 0)
            D_DONE_ERROR(H5E_LINK, H5E_CANTINIT, FAIL, "can't progress scheduler");

        /* Check for failure */
        if(int_req->status < 0)
            D_DONE_ERROR(H5E_LINK, H5E_CANTOPERATE, FAIL, "link creation failed in task \"%s\": %s", int_req->failed_task, H5_daos_err_to_string(int_req->status));

        /* Close internal request */
        if(H5_daos_req_free_int(int_req) < 0)
            D_DONE_ERROR(H5E_LINK, H5E_CLOSEERROR, FAIL, "can't free request");
    } /* end if */

    if(target_grp && H5_daos_group_close(target_grp, dxpl_id, req) < 0)
        D_DONE_ERROR(H5E_SYM, H5E_CLOSEERROR, FAIL, "can't close group");

    D_FUNC_LEAVE_API;
} /* end H5_daos_link_get() */


/*-------------------------------------------------------------------------
 * Function:    H5_daos_link_specific
 *
 * Purpose:     Specific operations with links
 *
 * Return:      Success:        0
 *              Failure:        -1
 *
 * Programmer:  Neil Fortner
 *              February, 2017
 *
 *-------------------------------------------------------------------------
 */
herr_t
H5_daos_link_specific(void *_item, const H5VL_loc_params_t *loc_params,
    H5VL_link_specific_t specific_type, hid_t dxpl_id, void **req,
    va_list arguments)
{
    H5_daos_item_t *item = (H5_daos_item_t *)_item;
    H5_daos_group_t *target_grp = NULL;
    H5_daos_req_t *int_req = NULL;
    tse_task_t *first_task = NULL;
    tse_task_t *dep_task = NULL;
    hid_t target_grp_id = -1;
    herr_t iter_ret = 0;
    htri_t *lexists_ret;
    hbool_t collective;
    int ret;
    herr_t ret_value = SUCCEED;    /* Return value */

    if(!_item)
        D_GOTO_ERROR(H5E_ARGS, H5E_BADVALUE, FAIL, "VOL object is NULL");
    if(!loc_params)
        D_GOTO_ERROR(H5E_ARGS, H5E_BADVALUE, FAIL, "location parameters object is NULL");

    /*
     * Like HDF5, all metadata writes are collective by default. Once independent
     * metadata writes are implemented, we will need to check for this property.
     */
    collective = TRUE;

    /* Start H5 operation */
    if(NULL == (int_req = H5_daos_req_create(item->file, dxpl_id)))
        D_GOTO_ERROR(H5E_LINK, H5E_CANTALLOC, FAIL, "can't create DAOS request");

#ifdef H5_DAOS_USE_TRANSACTIONS
    /* Start transaction */
    if(0 != (ret = daos_tx_open(item->file->coh, &int_req->th, NULL /*event*/)))
        D_GOTO_ERROR(H5E_LINK, H5E_CANTINIT, FAIL, "can't start transaction");
    int_req->th_open = TRUE;
#endif /* H5_DAOS_USE_TRANSACTIONS */

    switch (specific_type) {
        /* H5Lexists */
        case H5VL_LINK_EXISTS:
            {
                lexists_ret = va_arg(arguments, htri_t *);

                assert(H5VL_OBJECT_BY_NAME == loc_params->type);
                assert(lexists_ret);

                if(H5_daos_link_exists(item, loc_params->loc_data.loc_by_name.name, NULL, lexists_ret, int_req, &first_task, &dep_task) < 0)
                    D_GOTO_ERROR(H5E_LINK, H5E_CANTGET, FAIL, "can't determine if link exists");

                break;
            } /* end block */

        /* H5Literate(_by_name)/visit(_by_name) */
        case H5VL_LINK_ITER:
            {
                H5_daos_iter_data_t iter_data;
                int is_recursive = va_arg(arguments, int);
                H5_index_t idx_type = (H5_index_t) va_arg(arguments, int);
                H5_iter_order_t iter_order = (H5_iter_order_t) va_arg(arguments, int);
                hsize_t *idx_p = va_arg(arguments, hsize_t *);
                H5L_iterate2_t iter_op = va_arg(arguments, H5L_iterate2_t);
                void *op_data = va_arg(arguments, void *);

                /* Determine group containing link in question */
                switch (loc_params->type) {
                    /* H5Literate/H5Lvisit */
                    case H5VL_OBJECT_BY_SELF:
                    {
                        /* Use item as link's parent group, or the root group if item is a file */
                        if(item->type == H5I_FILE)
                            target_grp = ((H5_daos_file_t *)item)->root_grp;
                        else if(item->type == H5I_GROUP)
                            target_grp = (H5_daos_group_t *)item;
                        else
                            D_GOTO_ERROR(H5E_ARGS, H5E_BADTYPE, FAIL, "item not a file or group");

                        target_grp->obj.item.rc++;
                        break;
                    } /* H5VL_OBJECT_BY_SELF */

                    /* H5Literate_by_name/H5Lvisit_by_name */
                    case H5VL_OBJECT_BY_NAME:
                    {
                        H5VL_loc_params_t sub_loc_params;

                        /* Open target_grp */
                        sub_loc_params.obj_type = item->type;
                        sub_loc_params.type = H5VL_OBJECT_BY_SELF;
                        if(NULL == (target_grp = (H5_daos_group_t *)H5_daos_group_open_int(item, &sub_loc_params,
                                loc_params->loc_data.loc_by_name.name, H5P_GROUP_ACCESS_DEFAULT, int_req, FALSE, &first_task, &dep_task)))
                            D_GOTO_ERROR(H5E_SYM, H5E_CANTOPENOBJ, FAIL, "can't open group for link operation");

                        break;
                    } /* H5VL_OBJECT_BY_NAME */

                    case H5VL_OBJECT_BY_IDX:
                    case H5VL_OBJECT_BY_TOKEN:
                    default:
                        D_GOTO_ERROR(H5E_LINK, H5E_BADVALUE, FAIL, "invalid loc_params type");
                } /* end switch */

                /* Register id for target_grp */
                if((target_grp_id = H5VLwrap_register(target_grp, H5I_GROUP)) < 0)
                    D_GOTO_ERROR(H5E_ATOM, H5E_CANTREGISTER, FAIL, "unable to atomize object handle");

                /* Initialize iteration data */
                H5_DAOS_ITER_DATA_INIT(iter_data, H5_DAOS_ITER_TYPE_LINK, idx_type, iter_order,
                        is_recursive, idx_p, target_grp_id, op_data, NULL, int_req);
                iter_data.u.link_iter_data.u.link_iter_op = iter_op;

                /* Handle iteration return value (TODO: how to handle if called
                 * async? */
                if(!req)
                    iter_data.op_ret_p = &iter_ret;

                if(H5_daos_link_iterate(target_grp, &iter_data, &first_task, &dep_task) < 0)
                    D_GOTO_ERROR(H5E_LINK, H5E_BADITER, FAIL, "link iteration failed");

                break;
            } /* end block */

        /* H5Ldelete(_by_idx) */
        case H5VL_LINK_DELETE:
<<<<<<< HEAD
            if(H5_daos_link_delete(item, loc_params, collective, int_req, &first_task, &dep_task) < 0)
=======
            if(H5_daos_link_delete(item, loc_params, collective, TRUE, int_req, &first_task, &dep_task) < 0)
>>>>>>> 3f236408
                D_GOTO_ERROR(H5E_LINK, H5E_CANTREMOVE, FAIL, "failed to delete link");
            break;

        default:
            D_GOTO_ERROR(H5E_VOL, H5E_BADVALUE, FAIL, "invalid specific operation");
    } /* end switch */

done:
    if(int_req) {
        /* Create task to finalize H5 operation */
        if(0 != (ret = tse_task_create(H5_daos_h5op_finalize, &item->file->sched, int_req, &int_req->finalize_task)))
            D_DONE_ERROR(H5E_LINK, H5E_CANTINIT, FAIL, "can't create task to finalize H5 operation: %s", H5_daos_err_to_string(ret));
        /* Register dependencies (if any) */
        else if(dep_task && 0 != (ret = tse_task_register_deps(int_req->finalize_task, 1, &dep_task)))
            D_DONE_ERROR(H5E_LINK, H5E_CANTINIT, FAIL, "can't create dependencies for task to finalize H5 operation: %s", H5_daos_err_to_string(ret));
        /* Schedule finalize task */
        else if(0 != (ret = tse_task_schedule(int_req->finalize_task, false)))
            D_DONE_ERROR(H5E_LINK, H5E_CANTINIT, FAIL, "can't schedule task to finalize H5 operation: %s", H5_daos_err_to_string(ret));
        else
            /* finalize_task now owns a reference to req */
            int_req->rc++;

        /* If there was an error during setup, pass it to the request */
        if(ret_value < 0)
            int_req->status = -H5_DAOS_SETUP_ERROR;

        /* Schedule first_task */
        if(first_task && (0 != (ret = tse_task_schedule(first_task, false))))
            D_DONE_ERROR(H5E_LINK, H5E_CANTINIT, FAIL, "can't schedule first task: %s", H5_daos_err_to_string(ret));

        /* Block until operation completes */
        if(H5_daos_progress(&item->file->sched, int_req, H5_DAOS_PROGRESS_WAIT) < 0)
            D_DONE_ERROR(H5E_LINK, H5E_CANTINIT, FAIL, "can't progress scheduler");

        /* Check for failure */
        if(int_req->status < 0)
            D_DONE_ERROR(H5E_LINK, H5E_CANTOPERATE, FAIL, "link specific operation failed in task \"%s\": %s", int_req->failed_task, H5_daos_err_to_string(int_req->status));

        /* Close internal request */
        if(H5_daos_req_free_int(int_req) < 0)
            D_DONE_ERROR(H5E_LINK, H5E_CLOSEERROR, FAIL, "can't free request");

        /* Set return value for link iteration, unless this function failed but
         * the iteration did not */
        if(specific_type == H5VL_LINK_ITER && !(ret_value < 0 && iter_ret >= 0))
            ret_value = iter_ret;
    } /* end if */

    if(target_grp_id >= 0) {
        if(H5Idec_ref(target_grp_id) < 0)
            D_DONE_ERROR(H5E_SYM, H5E_CLOSEERROR, FAIL, "can't close group ID");
        target_grp_id = -1;
        target_grp = NULL;
    } /* end if */
    else if(target_grp) {
        if(H5_daos_group_close(target_grp, dxpl_id, req) < 0)
            D_DONE_ERROR(H5E_SYM, H5E_CLOSEERROR, FAIL, "can't close group");
        target_grp = NULL;
    } /* end else */

    D_FUNC_LEAVE_API;
} /* end H5_daos_link_specific() */


/*-------------------------------------------------------------------------
 * Function:    H5_daos_link_follow_end
 *
 * Purpose:     Asynchronous task for finalizing H5_daos_link_follow.
 *              Executes after soft link traversal or intermediate group
 *              creation from H5_daos_link_follow_task.  Cleans up udata
 *              and completes the follow task.
 *
 * Return:      Success:        SUCCEED
 *              Failure:        Error code
 *
 * Programmer:  Neil Fortner
 *              April, 2020
 *
 *-------------------------------------------------------------------------
 */
static int
H5_daos_link_follow_end(tse_task_t *task)
{
    H5_daos_link_follow_ud_t *udata = NULL;
    int ret_value = 0;

    /* Get private data */
    if(NULL == (udata = tse_task_get_priv(task)))
        D_GOTO_ERROR(H5E_IO, H5E_CANTINIT, -H5_DAOS_DAOS_GET_ERROR, "can't get private data for MPI broadcast task");

    assert(udata->req);
    assert(udata->req->file);
    assert(udata->grp);

    /* Close group */
    if(H5_daos_object_close(udata->grp, H5I_INVALID_HID, NULL) < 0)
        D_DONE_ERROR(H5E_IO, H5E_CLOSEERROR, -H5_DAOS_H5_CLOSE_ERROR, "can't close object");

    /* Handle errors in this function */
    /* Do not place any code that can issue errors after this block, except for
     * H5_daos_req_free_int, which updates req->status if it sees an error */
    if(ret_value < -H5_DAOS_SHORT_CIRCUIT && udata->req->status >= -H5_DAOS_SHORT_CIRCUIT) {
        udata->req->status = ret_value;
        udata->req->failed_task = "link follow end task";
    } /* end if */

    /* Release our reference to req */
    if(H5_daos_req_free_int(udata->req) < 0)
        D_DONE_ERROR(H5E_IO, H5E_CLOSEERROR, -H5_DAOS_FREE_ERROR, "can't free request");

    /* Free soft link path if present */
    if(udata->link_val.type == H5L_TYPE_SOFT)
        DV_free(udata->link_val.target.soft);

    /* Complete follow task */
    tse_task_complete(udata->follow_task, ret_value);

    /* Free path buffer and private data struct */
    DV_free(udata->path_buf);
    DV_free(udata);

done:
    /* Complete this task */
    tse_task_complete(task, ret_value);

    D_FUNC_LEAVE;
} /* end H5_daos_link_follow_end() */


/*-------------------------------------------------------------------------
 * Function:    H5_daos_link_follow_task
 *
 * Purpose:     Asynchronous task for H5_daos_link_follow.  Executes after
 *              H5_daos_link_read.
 *
 * Return:      Success:        SUCCEED
 *              Failure:        Error code
 *
 * Programmer:  Neil Fortner
 *              April, 2020
 *
 *-------------------------------------------------------------------------
 */
static int
H5_daos_link_follow_task(tse_task_t *task)
{
    H5_daos_link_follow_ud_t *udata = NULL;
    H5_daos_group_t *target_grp = NULL;
    H5_daos_req_t *req = NULL;
    tse_task_t *first_task = NULL;
    tse_task_t *dep_task = NULL;
    int ret;
    int ret_value = 0;

    /* Get private data */
    if(NULL == (udata = tse_task_get_priv(task)))
        D_GOTO_ERROR(H5E_IO, H5E_CANTINIT, -H5_DAOS_DAOS_GET_ERROR, "can't get private data for MPI broadcast task");

    assert(udata->req);
    assert(udata->req->file);
    assert(udata->grp);
    assert(udata->oid);
    assert(!udata->path_buf);
    assert(udata->follow_task == task);

    /* Assign req convenience pointer.  We do this so we can still handle errors
     * after transfering ownership of udata.  This should be safe since we
     * increase the ref count on req when we transfer ownership. */
    req = udata->req;

    /* Handle errors in previous tasks */
    if(req->status < -H5_DAOS_SHORT_CIRCUIT) {
        tse_task_complete(task, -H5_DAOS_PRE_ERROR);
        D_GOTO_DONE(-H5_DAOS_PRE_ERROR);
    } /* end if */
    else if(req->status == -H5_DAOS_SHORT_CIRCUIT) {
        tse_task_complete(task, -H5_DAOS_SHORT_CIRCUIT);
        D_GOTO_DONE(-H5_DAOS_SHORT_CIRCUIT);
    } /* end if */

    /* Check if the link was read */
    if(udata->link_read) {
        switch(udata->link_val.type) {
           case H5L_TYPE_HARD:
                /* Simply return the read oid and */
                *udata->oid = udata->link_val.target.hard;

                if(udata->link_exists)
                    *udata->link_exists = TRUE;

                break;

            case H5L_TYPE_SOFT:
                {
                    const char *target_name = NULL;
                    size_t target_name_len;
                    daos_obj_id_t **oid_ptr = NULL;

                    /* Traverse the path */
                    if(NULL == (target_grp = (H5_daos_group_t *)H5_daos_group_traverse(&udata->grp->obj.item,
                            udata->link_val.target.soft, H5P_LINK_CREATE_DEFAULT, req, FALSE,
                            &udata->path_buf, &target_name, &target_name_len, &first_task,
                            &dep_task)))
                        D_GOTO_ERROR(H5E_LINK, H5E_TRAVERSE, -H5_DAOS_TRAVERSE_ERROR, "can't traverse path");
                    assert(target_grp->obj.item.type == H5I_GROUP);

                    /* Check for no target_name, in this case just return target_grp */
                    if(target_name_len == 0) {
                        /* Output oid of target_grp */
                        *udata->oid = target_grp->obj.oid;
                    } /* end if */
                    else {
                        /* Follow link to group */
                        if(H5_daos_link_follow(target_grp, target_name, target_name_len,
                                FALSE, req, &oid_ptr, udata->link_exists, &first_task,
                                &dep_task) < 0)
                            D_GOTO_ERROR(H5E_LINK, H5E_TRAVERSE, -H5_DAOS_FOLLOW_ERROR, "can't follow link to group");

                        /* Retarget oid_ptr to grp->obj.oid so
                         * H5_daos_link_follow fills in udata->oid */
                        *oid_ptr = udata->oid;
                    } /* end else */

                    /* Close target_grp */
                    if(H5_daos_group_close(target_grp, req->dxpl_id, NULL) < 0)
                        D_GOTO_ERROR(H5E_LINK, H5E_CLOSEERROR, -H5_DAOS_H5_CLOSE_ERROR, "can't close group");
                    target_grp = NULL;

                    break;
                } /* end block */

            case H5L_TYPE_EXTERNAL:
                D_GOTO_ERROR(H5E_LINK, H5E_UNSUPPORTED, -H5_DAOS_BAD_VALUE, "following of external links is unsupported");
                break;

            case H5L_TYPE_ERROR:
            case H5L_TYPE_MAX:
            default:
               D_GOTO_ERROR(H5E_LINK, H5E_BADVALUE, -H5_DAOS_BAD_VALUE, "invalid link type");
        } /* end switch */
    } /* end if */
    else {
        if(udata->crt_missing_grp) {
            /* Create missing group and link to group */
            if(NULL == (target_grp = (H5_daos_group_t *)H5_daos_group_create_helper(udata->grp->obj.item.file, FALSE,
                    H5P_GROUP_CREATE_DEFAULT, H5P_GROUP_ACCESS_DEFAULT, udata->grp, udata->name,
                    udata->name_len, FALSE, req, &first_task, &dep_task)))
                D_GOTO_ERROR(H5E_SYM, H5E_CANTINIT, -H5_DAOS_SETUP_ERROR, "can't create missing group");

            /* Output oid of target_grp */
            *udata->oid = target_grp->obj.oid;

            /* Close target_grp */
            if(H5_daos_group_close(target_grp, req->dxpl_id, NULL) < 0)
                D_GOTO_ERROR(H5E_LINK, H5E_CLOSEERROR, -H5_DAOS_H5_CLOSE_ERROR, "can't close group");
            target_grp = NULL;

            assert(!udata->link_exists);
        } /* end if */
        else {
            if(udata->link_exists)
                *udata->link_exists = FALSE;
            else
                D_GOTO_ERROR(H5E_LINK, H5E_TRAVERSE, -H5_DAOS_NONEXIST_LINK, "link not found");
        } /* end else */
    } /* end else */

done:
    /* Check for tasks scheduled, in this case we need to schedule a task
     * to mark this task complete and possibly free path_buf */
    if(dep_task) {
        tse_task_t *follow_end_task;

        /* Schedule task to complete this task and free path buf */
        if(0 != (ret = tse_task_create(H5_daos_link_follow_end, &udata->grp->obj.item.file->sched, udata, &follow_end_task)))
            D_DONE_ERROR(H5E_LINK, H5E_CANTINIT, ret, "can't create task to finish following link: %s", H5_daos_err_to_string(ret));
        else {
            /* Register dependency for task */
            if(0 != (ret = tse_task_register_deps(follow_end_task, 1, &dep_task)))
                D_DONE_ERROR(H5E_LINK, H5E_CANTINIT, ret, "can't create dependencies for link follow: %s", H5_daos_err_to_string(ret));

            /* Schedule link follow task and give it ownership of udata, while
             * keeping a reference to req for ourselves */
            assert(first_task);
            req->rc++;
            if(0 != (ret = tse_task_schedule(follow_end_task, false)))
                D_DONE_ERROR(H5E_LINK, H5E_CANTINIT, ret, "can't schedule task to finish following link: %s", H5_daos_err_to_string(ret));
            udata = NULL;
            dep_task = follow_end_task;
        } /* end else */

        /* Schedule first task */
        assert(first_task);
        if(0 != (ret = tse_task_schedule(first_task, false)))
            D_DONE_ERROR(H5E_LINK, H5E_CANTINIT, ret, "can't schedule initial task for link follow: %s", H5_daos_err_to_string(ret));
    } /* end if */
    else
        assert(!first_task);

    /* Close group and free soft link path if we still own udata */
    if(udata)
        if(H5_daos_group_close(udata->grp, H5I_INVALID_HID, NULL) < 0)
            D_DONE_ERROR(H5E_IO, H5E_CLOSEERROR, -H5_DAOS_H5_CLOSE_ERROR, "can't close group");

    /* Handle errors */
    if(ret_value < 0) {
        /* Clean up */
        if(udata)
            udata->path_buf = DV_free(udata->path_buf);

        if(target_grp) {
            assert(req);
            if(H5_daos_group_close(target_grp, req->dxpl_id, NULL) < 0)
                D_GOTO_ERROR(H5E_LINK, H5E_CLOSEERROR, FAIL, "can't close group");
            target_grp = NULL;
        } /* end if */

        /* Handle errors in this function */
        /* Do not place any code that can issue errors after this block, except for
         * H5_daos_req_free_int, which updates req->status if it sees an error */
        if(ret_value < -H5_DAOS_SHORT_CIRCUIT && req->status >= -H5_DAOS_SHORT_CIRCUIT) {
            req->status = ret_value;
            req->failed_task = "link follow";
        } /* end if */
    } /* end if */

    /* Release our reference to req */
    if(req && H5_daos_req_free_int(req) < 0)
        D_DONE_ERROR(H5E_IO, H5E_CLOSEERROR, -H5_DAOS_FREE_ERROR, "can't free request");

    /* Complete task and free udata if we still own udata */
    if(udata) {
        /* Complete this task */
        tse_task_complete(task, ret_value);

        /* Free soft link path */
        if(udata->link_val.type == H5L_TYPE_SOFT)
            DV_free(udata->link_val.target.soft);

        /* Free private data */
        assert(!udata->path_buf);
        udata = DV_free(udata);
    } /* end if */
    else
        assert(ret_value >= 0);

    /* Make sure we cleaned up */
    assert(!udata);
    assert(!target_grp);

    D_FUNC_LEAVE;
} /* end H5_daos_link_follow_task() */


/*-------------------------------------------------------------------------
 * Function:    H5_daos_link_follow
 *
 * Purpose:     Follows the link in grp identified with name, and returns
 *              in oid the oid of the target object.
 *
 * Return:      Success:        SUCCEED
 *              Failure:        FAIL
 *
 * Programmer:  Neil Fortner
 *              January, 2017
 *
 *-------------------------------------------------------------------------
 */
herr_t
H5_daos_link_follow(H5_daos_group_t *grp, const char *name, size_t name_len,
    hbool_t crt_missing_grp, H5_daos_req_t *req, daos_obj_id_t ***oid_ptr,
    hbool_t *link_exists, tse_task_t **first_task, tse_task_t **dep_task)
{
    H5_daos_link_follow_ud_t *follow_udata = NULL;
    int ret;
    herr_t ret_value = SUCCEED;

    assert(grp);
    assert(name);
    assert(oid_ptr);

    /* Allocate private data for follow task */
    if(NULL == (follow_udata = (H5_daos_link_follow_ud_t *)DV_malloc(sizeof(H5_daos_link_follow_ud_t))))
        D_GOTO_ERROR(H5E_RESOURCE, H5E_CANTALLOC, FAIL, "can't allocate user data struct for object open task");

    /* Read link to group */
    if(H5_daos_link_read(grp, name, name_len, req, &follow_udata->link_val, &follow_udata->link_read, first_task, dep_task) < 0)
        D_GOTO_ERROR(H5E_LINK, H5E_CANTINIT, FAIL, "can't read link");

    /* Create task for link follow */
    if(0 != (ret = tse_task_create(H5_daos_link_follow_task, &grp->obj.item.file->sched, follow_udata, &follow_udata->follow_task)))
        D_GOTO_ERROR(H5E_LINK, H5E_CANTINIT, FAIL, "can't create task to follow link: %s", H5_daos_err_to_string(ret));

    /* Register dependency for task */
    assert(*dep_task);
    if(0 != (ret = tse_task_register_deps(follow_udata->follow_task, 1, dep_task)))
        D_GOTO_ERROR(H5E_LINK, H5E_CANTINIT, FAIL, "can't create dependencies for link follow: %s", H5_daos_err_to_string(ret));

    /* Set private data for link follow */
    follow_udata->req = req;
    follow_udata->grp = grp;
    follow_udata->name = name;
    follow_udata->name_len = name_len;
    follow_udata->crt_missing_grp = crt_missing_grp;
    follow_udata->link_exists = link_exists;
    follow_udata->path_buf = NULL;
    follow_udata->link_val.type = H5L_TYPE_ERROR;

    /* Set *oid_ptr so calling function can direct output of link follow task */
    *oid_ptr = &follow_udata->oid;
#ifndef NDEBUG
    /* Set oid to NULL so we'll get a helpful assertion failure if it doesn't
     * get set */
    follow_udata->oid = NULL;
#endif /* NDEBUG */

    /* Schedule link follow task and give it a reference to req and grp, and
     * ownership of follow_udata */
    assert(*first_task);
    if(0 != (ret = tse_task_schedule(follow_udata->follow_task, false)))
        D_GOTO_ERROR(H5E_VOL, H5E_CANTINIT, FAIL, "can't schedule task to follow link: %s", H5_daos_err_to_string(ret));
    req->rc++;
    grp->obj.item.rc++;
    *dep_task = follow_udata->follow_task;
    follow_udata = NULL;

done:
    /* Cleanup */
    if(follow_udata) {
        assert(ret_value < 0);
        follow_udata = DV_free(follow_udata);
    } /* end if */

    D_FUNC_LEAVE;
} /* end H5_daos_link_follow() */


/*-------------------------------------------------------------------------
 * Function:    H5_daos_link_get_info_end_task
 *
 * Purpose:     Finishes the link get info operation, setting output and
 *              freeing data.
 *
 * Return:      Success:        0
 *              Failure:        FAIL
 *
 *-------------------------------------------------------------------------
 */
static int
H5_daos_link_get_info_end_task(tse_task_t *task)
{
    H5_daos_link_get_info_ud_t *udata = NULL;
    tse_task_t *metatask = NULL;
    tse_task_t *first_task = NULL;
    tse_task_t *dep_task = NULL;
    int ret;
    int ret_value = 0;

    /* Get private data */
    if(NULL == (udata = tse_task_get_priv(task)))
        D_GOTO_ERROR(H5E_LINK, H5E_CANTINIT, -H5_DAOS_DAOS_GET_ERROR, "can't get private data for link get name by creation order task");

    /* Handle errors in previous tasks */
    if(udata->req->status < -H5_DAOS_SHORT_CIRCUIT) {
        D_GOTO_DONE(-H5_DAOS_PRE_ERROR);
    } /* end if */
    else if(udata->req->status == -H5_DAOS_SHORT_CIRCUIT) {
        D_GOTO_DONE(-H5_DAOS_SHORT_CIRCUIT);
    } /* end if */

    /*
     * Fill in link type and link object address (hard link) or
     * link value size (soft link) fields, then free the link
     * value if this is a soft link and the link's value is not
     * being returned through link_val_out.
     */
    H5_DAOS_LINK_VAL_TO_INFO(udata->local_link_val, *udata->link_info_out, -H5_DAOS_H5_GET_ERROR);
    if(!udata->link_val_out && (H5L_TYPE_SOFT == udata->local_link_val.type))
        udata->local_link_val.target.soft = (char *)DV_free(udata->local_link_val.target.soft);

    assert(udata->target_obj->item.type == H5I_GROUP);
    if(((H5_daos_group_t *)udata->target_obj)->gcpl_cache.track_corder) {
        /* Note that this function increments ref counts on target_obj and req,
         * and target_name points into path_buf which wont be freed until after
         * this function's task(s), so we can free udata in this function
         * without waiting */
        if(H5_daos_link_get_crt_order_by_name((H5_daos_group_t *)udata->target_obj,
                udata->target_name, (uint64_t *)&udata->link_info_out->corder /* DSINC - no check for overflow */,
                udata->req, &first_task, &dep_task) < 0)
            D_GOTO_ERROR(H5E_LINK, H5E_CANTGET, -H5_DAOS_H5_GET_ERROR, "can't get link's creation order value");
        udata->link_info_out->corder_valid = TRUE;
    } /* end if */
    else {
        udata->link_info_out->corder = -1;
        udata->link_info_out->corder_valid = FALSE;
    } /* end else */

    /* Only ASCII character set is supported currently */
    udata->link_info_out->cset = H5T_CSET_ASCII;

    if(udata->link_val_out)
        memcpy(udata->link_val_out, &udata->local_link_val, sizeof(*udata->link_val_out));

done:
    if(udata) {
        /* Free path_buf if necessary */
        if(udata->path_buf && H5_daos_free_async(udata->target_obj->item.file, udata->path_buf, &first_task, &dep_task) < 0)
            D_DONE_ERROR(H5E_LINK, H5E_CANTFREE, -H5_DAOS_FREE_ERROR, "can't free path buffer");

        /* Create metatask to complete this task after dep_task if necessary */
        if(dep_task) {
            /* Create metatask */
            if(0 != (ret = tse_task_create(H5_daos_metatask_autocomp_other, &udata->target_obj->item.file->sched, task, &metatask))) {
                D_DONE_ERROR(H5E_LINK, H5E_CANTINIT, ret, "can't create metatask for link get info end: %s", H5_daos_err_to_string(ret));
                metatask = NULL;
            } /* end if */
            else {
                /* Register task dependency */
                if(0 != (ret = tse_task_register_deps(metatask, 1, &dep_task)))
                    D_DONE_ERROR(H5E_LINK, H5E_CANTINIT, ret, "can't create dependencies for link get info end metatask: %s", H5_daos_err_to_string(ret));

                /* Schedule metatask */
                assert(first_task);
                if(0 != (ret = tse_task_schedule(metatask, false)))
                    D_DONE_ERROR(H5E_LINK, H5E_CANTINIT, ret, "can't schedule metatask for link get info end: %s", H5_daos_err_to_string(ret));
            } /* end else */
        } /* end if */

        /* Schedule first task */
        if(first_task && 0 != (ret = tse_task_schedule(first_task, false)))
            D_DONE_ERROR(H5E_LINK, H5E_CANTINIT, ret, "can't schedule initial task for link get info end: %s", H5_daos_err_to_string(ret));

        /* Close target_obj */
        if(H5_daos_group_close((H5_daos_group_t *)udata->target_obj, H5I_INVALID_HID, NULL) < 0)
            D_DONE_ERROR(H5E_LINK, H5E_CLOSEERROR, -H5_DAOS_H5_CLOSE_ERROR, "can't close group");
        udata->target_obj = NULL;

        /* Handle errors in this function */
        if(ret_value < 0) {
            /* Free soft link value since we failed */
            udata->local_link_val.target.soft = (char *)DV_free(udata->local_link_val.target.soft);

            /* Do not place any code that can issue errors after this block, except for
             * H5_daos_req_free_int, which updates req->status if it sees an error */
            if(ret_value != -H5_DAOS_SHORT_CIRCUIT && udata->req->status >= -H5_DAOS_SHORT_CIRCUIT) {
                udata->req->status = ret_value;
                udata->req->failed_task = "link get info end task";
            } /* end if */
        } /* end if */

        /* Release our reference to req */
        if(H5_daos_req_free_int(udata->req) < 0)
            D_DONE_ERROR(H5E_LINK, H5E_CLOSEERROR, -H5_DAOS_FREE_ERROR, "can't free request");

        /* Free udata */
        udata = DV_free(udata);
    } /* end if */

    /* Complete task if necessary */
    if(!metatask)
        tse_task_complete(task, ret_value);

    D_FUNC_LEAVE;
} /* end H5_daos_link_get_info_end_task() */


/*-------------------------------------------------------------------------
 * Function:    H5_daos_link_get_info
 *
 * Purpose:     Helper routine to retrieve a link's info and populate a
 *              H5L_info2_t struct.
 *
 *              If the link_val_out parameter is non-NULL, the link's value
 *              is returned through it. If the link in question is a soft
 *              link, this means the caller is responsible for freeing the
 *              allocated link value.
 *
 * Return:      Success:        SUCCEED
 *              Failure:        FAIL
 *
 *-------------------------------------------------------------------------
 */
static int
H5_daos_link_get_info(H5_daos_item_t *item, const H5VL_loc_params_t *loc_params,
    H5L_info2_t *link_info_out, H5_daos_link_val_t *link_val_out,
    H5_daos_req_t *req, tse_task_t **first_task, tse_task_t **dep_task)
{
    H5_daos_link_get_info_ud_t *task_udata = NULL;
    tse_task_t *end_task = NULL;
    int ret;
    int ret_value = 0;

    assert(item);
    assert(loc_params);
    assert(link_info_out);

    /* Check type of item */
    if(item->type != H5I_GROUP && item->type != H5I_FILE)
        D_GOTO_ERROR(H5E_ARGS, H5E_BADTYPE, -H5_DAOS_BAD_VALUE, "target object is not a group or file");

    /* Allocate task udata struct */
    if(NULL == (task_udata = (H5_daos_link_get_info_ud_t *)DV_calloc(sizeof(H5_daos_link_get_info_ud_t))))
        D_GOTO_ERROR(H5E_RESOURCE, H5E_CANTALLOC, FAIL, "can't allocate link get info data");
    task_udata->req = req;
    task_udata->link_info_out = link_info_out;
    task_udata->link_val_out = link_val_out;

    /* Determine the target group */
    switch (loc_params->type) {
        /* H5Lget_info */
        case H5VL_OBJECT_BY_NAME:
        {
            /* Traverse the path */
            if(NULL == (task_udata->target_obj = H5_daos_group_traverse(item, loc_params->loc_data.loc_by_name.name,
                    H5P_LINK_CREATE_DEFAULT, req, FALSE, &task_udata->path_buf, &task_udata->target_name,
                    &task_udata->target_name_len, first_task, dep_task)))
                D_GOTO_ERROR(H5E_SYM, H5E_TRAVERSE, -H5_DAOS_TRAVERSE_ERROR, "failed to traverse path");

            assert(task_udata->target_obj->item.type == H5I_GROUP);

            break;
        } /* H5VL_OBJECT_BY_NAME */

        case H5VL_OBJECT_BY_IDX:
        {
            H5VL_loc_params_t sub_loc_params;

            /* Open the group containing the target link */
            sub_loc_params.type = H5VL_OBJECT_BY_SELF;
            sub_loc_params.obj_type = item->type;
            if(NULL == (task_udata->target_obj = (H5_daos_obj_t *)H5_daos_group_open(item, &sub_loc_params,
                    loc_params->loc_data.loc_by_idx.name, loc_params->loc_data.loc_by_idx.lapl_id, req->dxpl_id, NULL)))
                D_GOTO_ERROR(H5E_LINK, H5E_CANTOPENOBJ, -H5_DAOS_H5_OPEN_ERROR, "can't open group containing target link");

            /* Retrieve the link name */
            assert(task_udata->target_obj->item.type == H5I_GROUP);
            if(H5_daos_link_get_name_by_idx_alloc((H5_daos_group_t *)task_udata->target_obj, loc_params->loc_data.loc_by_idx.idx_type,
                    loc_params->loc_data.loc_by_idx.order, (uint64_t)loc_params->loc_data.loc_by_idx.n,
                    &task_udata->target_name, &task_udata->target_name_len, &task_udata->path_buf,
                    NULL, req, first_task, dep_task) < 0)
                D_GOTO_ERROR(H5E_LINK, H5E_CANTGET, -H5_DAOS_H5_GET_ERROR, "can't get link name");

            break;
        } /* H5VL_OBJECT_BY_IDX */

        case H5VL_OBJECT_BY_SELF:
        case H5VL_OBJECT_BY_TOKEN:
        default:
            D_GOTO_ERROR(H5E_LINK, H5E_BADVALUE, -H5_DAOS_BAD_VALUE, "invalid loc_params type");
    } /* end switch */

    /* Read link value */
    memset(&task_udata->local_link_val, 0, sizeof(task_udata->local_link_val));
    if(H5_daos_link_read_late_name((H5_daos_group_t *)task_udata->target_obj, &task_udata->target_name,
            &task_udata->target_name_len, req, &task_udata->local_link_val, NULL, first_task, dep_task) < 0)
        D_GOTO_ERROR(H5E_LINK, H5E_READERROR, -H5_DAOS_H5_GET_ERROR, "failed to read link");

done:
    /* Clean up */
    if(task_udata) {
        /* Create task to finish this operation */
        if(0 !=  (ret = tse_task_create(H5_daos_link_get_info_end_task, &item->file->sched, task_udata, &end_task))) {
            if(task_udata->target_obj && H5_daos_object_close(task_udata->target_obj, H5I_INVALID_HID, NULL) < 0)
                D_DONE_ERROR(H5E_LINK, H5E_CLOSEERROR, -H5_DAOS_H5_CLOSE_ERROR, "can't close object");
            task_udata = DV_free(task_udata);
            D_DONE_ERROR(H5E_LINK, H5E_CANTINIT, ret, "can't create task for link get info end: %s", H5_daos_err_to_string(ret));
        } /* end if */
        else {
            /* Register task dependency */
            if(*dep_task && 0 != (ret = tse_task_register_deps(end_task, 1, dep_task)))
                D_DONE_ERROR(H5E_LINK, H5E_CANTINIT, ret, "can't create dependencies for link get info end task: %s", H5_daos_err_to_string(ret));

            /* Schedule end task (or save it to be scheduled later) and give it a
             * reference to req and udata (transfer ownership of the group) */
            if(*first_task) {
                if(0 != (ret = tse_task_schedule(end_task, false)))
                    D_DONE_ERROR(H5E_LINK, H5E_CANTINIT, ret, "can't schedule task for link get info: %s", H5_daos_err_to_string(ret));
            } /* end if */
            else
                *first_task = end_task;
            *dep_task = end_task;
            req->rc++;
            task_udata = NULL;
        } /* end else */
    } /* end if */

    D_FUNC_LEAVE;
} /* end H5_daos_link_get_info() */


/*-------------------------------------------------------------------------
 * Function:    H5_daos_link_get_val_end_task
 *
 * Purpose:     Finishes the link get val operation, setting output and
 *              freeing data.
 *
 * Return:      Success:        0
 *              Failure:        FAIL
 *
 *-------------------------------------------------------------------------
 */
static int
H5_daos_link_get_val_end_task(tse_task_t *task)
{
    H5_daos_link_get_val_ud_t *udata = NULL;
    tse_task_t *first_task = NULL;
    tse_task_t *dep_task = NULL;
    int ret;
    int ret_value = 0;

    /* Get private data */
    if(NULL == (udata = tse_task_get_priv(task)))
        D_GOTO_ERROR(H5E_LINK, H5E_CANTINIT, -H5_DAOS_DAOS_GET_ERROR, "can't get private data for link get name by creation order task");

    /* Handle errors in previous tasks */
    if(udata->req->status < -H5_DAOS_SHORT_CIRCUIT) {
        D_GOTO_DONE(-H5_DAOS_PRE_ERROR);
    } /* end if */
    else if(udata->req->status == -H5_DAOS_SHORT_CIRCUIT) {
        D_GOTO_DONE(-H5_DAOS_SHORT_CIRCUIT);
    } /* end if */

    if(H5L_TYPE_HARD == udata->local_link_val.type)
        D_GOTO_ERROR(H5E_LINK, H5E_BADVALUE, -H5_DAOS_BAD_VALUE, "link value cannot be retrieved from a hard link");

    /* Copy value to output buffer */
    /*
     * H5Lget_val(_by_idx) specifically says that if the size of
     * the buffer given is smaller than the size of the link's
     * value, then the link's value will be truncated to 'size'
     * bytes and will not be null-terminated.
     */
    if(udata->out_buf) {
        size_t link_val_size = strlen(udata->local_link_val.target.soft) + 1;
        memcpy(udata->out_buf, udata->local_link_val.target.soft, MIN(link_val_size, udata->out_buf_size));
    } /* end if */

done:
    if(udata) {
        /* Free path_buf if necessary */
        if(udata->path_buf && H5_daos_free_async(udata->target_obj->item.file, udata->path_buf, &first_task, &dep_task) < 0)
            D_DONE_ERROR(H5E_LINK, H5E_CANTFREE, -H5_DAOS_FREE_ERROR, "can't free path buffer");

        /* Schedule first task */
        if(first_task && 0 != (ret = tse_task_schedule(first_task, false)))
            D_DONE_ERROR(H5E_LINK, H5E_CANTINIT, ret, "can't schedule initial task for link get info end: %s", H5_daos_err_to_string(ret));

        /* Close target_obj */
        if(H5_daos_group_close((H5_daos_group_t *)udata->target_obj, H5I_INVALID_HID, NULL) < 0)
            D_DONE_ERROR(H5E_LINK, H5E_CLOSEERROR, -H5_DAOS_H5_CLOSE_ERROR, "can't close group");
        udata->target_obj = NULL;

        /* Free soft link value */
        if(H5L_TYPE_SOFT == udata->local_link_val.type)
            udata->local_link_val.target.soft = (char *)DV_free(udata->local_link_val.target.soft);

        /* Handle errors in this function */
        if(ret_value < 0) {
            /* Do not place any code that can issue errors after this block, except for
             * H5_daos_req_free_int, which updates req->status if it sees an error */
            if(ret_value != -H5_DAOS_SHORT_CIRCUIT && udata->req->status >= -H5_DAOS_SHORT_CIRCUIT) {
                udata->req->status = ret_value;
                udata->req->failed_task = "link get val end task";
            } /* end if */
        } /* end if */

        /* Release our reference to req */
        if(H5_daos_req_free_int(udata->req) < 0)
            D_DONE_ERROR(H5E_LINK, H5E_CLOSEERROR, -H5_DAOS_FREE_ERROR, "can't free request");

        /* Complete this task */
        tse_task_complete(task, ret_value);

        /* Free udata */
        udata = DV_free(udata);
    } /* end if */

    D_FUNC_LEAVE;
} /* end H5_daos_link_get_val_end_task() */


/*-------------------------------------------------------------------------
 * Function:    H5_daos_link_get_val
 *
 * Purpose:     Helper routine to retrieve a symbolic or user-defined
 *              link's value. The caller must remember to free the link's
 *              value after using it.
 *
 * Return:      Non-negative on success/Negative on failure
 *
 *-------------------------------------------------------------------------
 */
static herr_t
H5_daos_link_get_val(H5_daos_item_t *item, const H5VL_loc_params_t *loc_params,
    void *out_buf, size_t out_buf_size, H5_daos_req_t *req,
    tse_task_t **first_task, tse_task_t **dep_task)
{
    H5_daos_link_get_val_ud_t *task_udata = NULL;
    tse_task_t *end_task = NULL;
    int ret;
    herr_t ret_value = SUCCEED;

    assert(item);
    assert(loc_params);
    assert(out_buf);
    assert(H5VL_OBJECT_BY_NAME == loc_params->type || H5VL_OBJECT_BY_IDX == loc_params->type);

    /* Allocate task udata struct */
    if(NULL == (task_udata = (H5_daos_link_get_val_ud_t *)DV_calloc(sizeof(H5_daos_link_get_val_ud_t))))
        D_GOTO_ERROR(H5E_RESOURCE, H5E_CANTALLOC, FAIL, "can't allocate link get info data");
    task_udata->req = req;
    task_udata->out_buf = out_buf;
    task_udata->out_buf_size = out_buf_size;

    /* Determine the target group */
    switch (loc_params->type) {
        /* H5Lget_val */
        case H5VL_OBJECT_BY_NAME:
        {
            /* Traverse the path */
            if(NULL == (task_udata->target_obj = H5_daos_group_traverse(item, loc_params->loc_data.loc_by_name.name,
                    H5P_LINK_CREATE_DEFAULT, req, FALSE, &task_udata->path_buf, &task_udata->target_name,
                    &task_udata->target_name_len, first_task, dep_task)))
                D_GOTO_ERROR(H5E_SYM, H5E_TRAVERSE, FAIL, "failed to traverse path");

            /* Check type of target_obj */
            if(task_udata->target_obj->item.type != H5I_GROUP)
                D_GOTO_ERROR(H5E_ARGS, H5E_BADTYPE, FAIL, "target object is not a group");

            break;
        } /* H5VL_OBJECT_BY_NAME */

        case H5VL_OBJECT_BY_IDX:
        {
            H5VL_loc_params_t sub_loc_params;

            /* Open the group containing the target link */
            sub_loc_params.type = H5VL_OBJECT_BY_SELF;
            sub_loc_params.obj_type = item->type;
            if(NULL == (task_udata->target_obj = (H5_daos_obj_t *)H5_daos_group_open(item, &sub_loc_params,
                    loc_params->loc_data.loc_by_idx.name, loc_params->loc_data.loc_by_idx.lapl_id, req->dxpl_id, NULL)))
                D_GOTO_ERROR(H5E_LINK, H5E_CANTOPENOBJ, -H5_DAOS_H5_OPEN_ERROR, "can't open group containing target link");

            /* Retrieve the link name */
            assert(task_udata->target_obj->item.type == H5I_GROUP);
            if(H5_daos_link_get_name_by_idx_alloc((H5_daos_group_t *)task_udata->target_obj, loc_params->loc_data.loc_by_idx.idx_type,
                    loc_params->loc_data.loc_by_idx.order, (uint64_t)loc_params->loc_data.loc_by_idx.n,
                    &task_udata->target_name, &task_udata->target_name_len, &task_udata->path_buf,
                    NULL, req, first_task, dep_task) < 0)
                D_GOTO_ERROR(H5E_LINK, H5E_CANTGET, -H5_DAOS_H5_GET_ERROR, "can't get link name");

            break;
        } /* H5VL_OBJECT_BY_IDX */

        case H5VL_OBJECT_BY_SELF:
        case H5VL_OBJECT_BY_TOKEN:
        default:
            D_GOTO_ERROR(H5E_LINK, H5E_BADVALUE, FAIL, "invalid loc_params type");
    } /* end switch */

    /* Read link value */
    memset(&task_udata->local_link_val, 0, sizeof(task_udata->local_link_val));
    if(H5_daos_link_read_late_name((H5_daos_group_t *)task_udata->target_obj, &task_udata->target_name,
            &task_udata->target_name_len, req, &task_udata->local_link_val, NULL, first_task, dep_task) < 0)
        D_GOTO_ERROR(H5E_LINK, H5E_READERROR, -H5_DAOS_H5_GET_ERROR, "failed to read link");

done:
    /* Clean up */
    if(task_udata) {
        /* Create task to finish this operation */
        if(0 !=  (ret = tse_task_create(H5_daos_link_get_val_end_task, &item->file->sched, task_udata, &end_task))) {
            if(task_udata->target_obj && H5_daos_object_close(task_udata->target_obj, H5I_INVALID_HID, NULL) < 0)
                D_DONE_ERROR(H5E_LINK, H5E_CLOSEERROR, -H5_DAOS_H5_CLOSE_ERROR, "can't close object");
            task_udata = DV_free(task_udata);
            D_DONE_ERROR(H5E_LINK, H5E_CANTINIT, ret, "can't create task for link get val end: %s", H5_daos_err_to_string(ret));
        } /* end if */
        else {
            /* Register task dependency */
            if(*dep_task && 0 != (ret = tse_task_register_deps(end_task, 1, dep_task)))
                D_DONE_ERROR(H5E_LINK, H5E_CANTINIT, ret, "can't create dependencies for link get val end task: %s", H5_daos_err_to_string(ret));

            /* Schedule end task (or save it to be scheduled later) and give it a
             * reference to req and udata (transfer ownership of the group) */
            if(*first_task) {
                if(0 != (ret = tse_task_schedule(end_task, false)))
                    D_DONE_ERROR(H5E_LINK, H5E_CANTINIT, ret, "can't schedule task for link get val: %s", H5_daos_err_to_string(ret));
            } /* end if */
            else
                *first_task = end_task;
            *dep_task = end_task;
            req->rc++;
            task_udata = NULL;
        } /* end else */
    } /* end if */

    D_FUNC_LEAVE;

    D_FUNC_LEAVE;
} /* end H5_daos_link_get_val() */


/*-------------------------------------------------------------------------
 * Function:    H5_daos_link_exists_prep_cb
 *
 * Purpose:     Prepare callback for asynchronous check for link
 *              existence.
 *
 * Return:      Success:        0
 *              Failure:        Error code
 *
 * Programmer:  Neil Fortner
 *              June, 2020
 *
 *-------------------------------------------------------------------------
 */
static int
H5_daos_link_exists_prep_cb(tse_task_t *task, void H5VL_DAOS_UNUSED *args)
{
    H5_daos_link_exists_ud_t *udata;
    daos_obj_rw_t *rw_args;
    int ret_value = 0;

    /* Get private data */
    if(NULL == (udata = tse_task_get_priv(task)))
        D_GOTO_ERROR(H5E_LINK, H5E_CANTINIT, -H5_DAOS_DAOS_GET_ERROR, "can't get private data for metadata I/O task");

    assert(udata->target_obj);
    assert(udata->req);
    assert(udata->req->file);
    assert(!udata->req->file->closed);

    /* Handle errors */
    if(udata->req->status < -H5_DAOS_SHORT_CIRCUIT) {
        tse_task_complete(task, -H5_DAOS_PRE_ERROR);
        udata = NULL;
        D_GOTO_DONE(-H5_DAOS_PRE_ERROR);
    } /* end if */
    else if(udata->req->status == -H5_DAOS_SHORT_CIRCUIT) {
        tse_task_complete(task, -H5_DAOS_SHORT_CIRCUIT);
        udata = NULL;
        D_GOTO_DONE(-H5_DAOS_SHORT_CIRCUIT);
    } /* end if */

    /* Set update task arguments */
    if(NULL == (rw_args = daos_task_get_args(task))) {
        tse_task_complete(task, -H5_DAOS_DAOS_GET_ERROR);
        D_GOTO_ERROR(H5E_LINK, H5E_CANTINIT, -H5_DAOS_DAOS_GET_ERROR, "can't get arguments for link exists task");
    } /* end if */
    rw_args->oh = udata->target_obj->obj_oh;
    rw_args->th = udata->req->th;
    rw_args->flags = 0;
    rw_args->dkey = &udata->dkey;
    rw_args->nr = 1;
    rw_args->iods = &udata->iod;
    rw_args->sgls = NULL;

done:
    D_FUNC_LEAVE;
} /* end H5_daos_link_exists_prep_cb() */


/*-------------------------------------------------------------------------
 * Function:    H5_daos_link_exists_comp_cb
 *
 * Purpose:     Complete callback for asynchronous check for link
 *              existence.
 *
 * Return:      Success:        0
 *              Failure:        Error code
 *
 * Programmer:  Neil Fortner
 *              June, 2020
 *
 *-------------------------------------------------------------------------
 */
static int
H5_daos_link_exists_comp_cb(tse_task_t *task, void H5VL_DAOS_UNUSED *args)
{
    H5_daos_link_exists_ud_t *udata;
    int ret_value = 0;

    /* Get private data */
    if(NULL == (udata = tse_task_get_priv(task)))
        D_GOTO_ERROR(H5E_LINK, H5E_CANTINIT, -H5_DAOS_DAOS_GET_ERROR, "can't get private data for metadata I/O task");
    assert(!udata->req->file->closed);

    /* Handle errors in fetch task.  Only record error in udata->req_status if
     * it does not already contain an error (it could contain an error if
     * another task this task is not dependent on also failed). */
    if(task->dt_result < -H5_DAOS_PRE_ERROR
            && udata->req->status >= -H5_DAOS_SHORT_CIRCUIT) {
        udata->req->status = task->dt_result;
        udata->req->failed_task = "link exists fetch";
    } /* end if */
    else if(task->dt_result == 0) {
        /* Set output */
        assert(udata->exists);
        *udata->exists = (udata->iod.iod_size != 0);
    } /* end if */

done:
    /* Clean up */
    if(udata) {
        /* Close object */
        if(udata->target_obj && H5_daos_object_close(udata->target_obj, udata->req->dxpl_id, NULL) < 0)
            D_DONE_ERROR(H5E_LINK, H5E_CLOSEERROR, -H5_DAOS_H5_CLOSE_ERROR, "can't close object");

        /* Handle errors in this function */
        /* Do not place any code that can issue errors after this block, except for
         * H5_daos_req_free_int, which updates req->status if it sees an error */
        if(ret_value < -H5_DAOS_SHORT_CIRCUIT && udata->req->status >= -H5_DAOS_SHORT_CIRCUIT) {
            udata->req->status = ret_value;
            udata->req->failed_task = "link exists completion callback";
        } /* end if */

        /* Release our reference to req */
        if(H5_daos_req_free_int(udata->req) < 0)
            D_DONE_ERROR(H5E_LINK, H5E_CLOSEERROR, -H5_DAOS_FREE_ERROR, "can't free request");

        /* Free path_buf */
        DV_free(udata->path_buf);

        /* Free udata */
        udata = DV_free(udata);
    } /* end if */

    D_FUNC_LEAVE;
} /* end H5_daos_link_exists_comp_cb() */


/*-------------------------------------------------------------------------
 * Function:    H5_daos_link_exists
 *
 * Purpose:     Helper routine to determine if a link exists by the given
 *              pathname from the specified object.
 *
 *              If exists_p is provided, *exists_p will be set to the
 *              address of the pointer to the output buffer for the result
 *              of this function, allowing the caller to retarget the
 *              output.  If exists is provided, it will be used as the
 *              output buffer.
 *
 * Return:      Success:        TRUE if the link exists or FALSE if it does
 *                              not exist.
 *              Failure:        FAIL
 *
 *-------------------------------------------------------------------------
 */
herr_t
H5_daos_link_exists(H5_daos_item_t *item, const char *link_path,
    htri_t ***exists_p, htri_t *exists, H5_daos_req_t *req,
    tse_task_t **first_task, tse_task_t **dep_task)
{
    H5_daos_link_exists_ud_t *fetch_udata = NULL;
    H5_daos_obj_t *target_obj = NULL;
    tse_task_t *fetch_task = NULL;
    const char *target_name = NULL;
    size_t target_name_len = 0;
    int ret;
    herr_t ret_value = SUCCEED;

    assert(item);
    assert(link_path);
    assert(exists_p || exists);

    /* Allocate task udata struct */
    if(NULL == (fetch_udata = (H5_daos_link_exists_ud_t *)DV_calloc(sizeof(H5_daos_link_exists_ud_t))))
        D_GOTO_ERROR(H5E_RESOURCE, H5E_CANTALLOC, FAIL, "can't allocate link exists user data");
    fetch_udata->req = req;
    if(exists_p)
        *exists_p = &fetch_udata->exists;
    fetch_udata->exists = exists;

    /* Traverse the path */
    if(NULL == (fetch_udata->target_obj = H5_daos_group_traverse(item, link_path, H5P_LINK_CREATE_DEFAULT,
            req, FALSE, &fetch_udata->path_buf, &target_name, &target_name_len, first_task, dep_task)))
        D_GOTO_ERROR(H5E_LINK, H5E_TRAVERSE, FAIL, "can't traverse path");

    /* Check type of target_obj */
    if(fetch_udata->target_obj->item.type != H5I_GROUP)
        D_GOTO_ERROR(H5E_ARGS, H5E_BADTYPE, FAIL, "target object is not a group");

    /* Set up dkey */
    daos_iov_set(&fetch_udata->dkey, (void *)target_name, target_name_len);

    /* Set up iod */
    memset(&fetch_udata->iod, 0, sizeof(fetch_udata->iod));
    daos_iov_set(&fetch_udata->iod.iod_name, (void *)H5_daos_link_key_g, H5_daos_link_key_size_g);
    fetch_udata->iod.iod_nr = 1u;
    fetch_udata->iod.iod_size = DAOS_REC_ANY;
    fetch_udata->iod.iod_type = DAOS_IOD_SINGLE;

    /* Create task for fetch */
    if(0 != (ret = daos_task_create(DAOS_OPC_OBJ_FETCH, &item->file->sched, *dep_task ? 1 : 0, *dep_task ? dep_task : NULL, &fetch_task)))
        D_GOTO_ERROR(H5E_LINK, H5E_CANTINIT, FAIL, "can't create link exists task: %s", H5_daos_err_to_string(ret));

    /* Set callback functions for fetch */
    if(0 != (ret = tse_task_register_cbs(fetch_task, H5_daos_link_exists_prep_cb, NULL, 0, H5_daos_link_exists_comp_cb, NULL, 0)))
        D_GOTO_ERROR(H5E_LINK, H5E_CANTINIT, FAIL, "can't register callbacks for link exists task: %s", H5_daos_err_to_string(ret));

    /* Set private data for fetch */
    (void)tse_task_set_priv(fetch_task, fetch_udata);

    /* Schedule fetch task (or save it to be scheduled later) and give it a
     * reference to req and udata (transfer ownership of target_obj) */
    if(*first_task) {
        if(0 != (ret = tse_task_schedule(fetch_task, false)))
            D_GOTO_ERROR(H5E_LINK, H5E_CANTINIT, FAIL, "can't schedule link exists task: %s", H5_daos_err_to_string(ret));
    } /* end if */
    else
        *first_task = fetch_task;
    *dep_task = fetch_task;
    req->rc++;
    fetch_udata = NULL;

done:
    /* Cleanup on error */
    if(fetch_udata) {
        assert(ret_value < 0);

        /* Free path_buf if necessary */
        if(fetch_udata->path_buf && H5_daos_free_async(item->file, fetch_udata->path_buf, first_task, dep_task) < 0)
            D_DONE_ERROR(H5E_LINK, H5E_CANTFREE, FAIL, "can't free path buffer");

        /* Close target_obj */
        if(fetch_udata->target_obj && H5_daos_object_close(target_obj, req->dxpl_id, NULL) < 0)
            D_DONE_ERROR(H5E_SYM, H5E_CLOSEERROR, FAIL, "can't close object");

        /* Free udata */
        fetch_udata = DV_free(fetch_udata);
    } /* end if */

    D_FUNC_LEAVE;
} /* end H5_daos_link_exists() */


/*-------------------------------------------------------------------------
 * Function:    H5_daos_link_iterate
 *
 * Purpose:     Iterates over the links in the specified group, using the
 *              supplied iter_data struct for the iteration parameters.
 *
 * Return:      Success:        SUCCEED or positive
 *              Failure:        FAIL
 *
 * Programmer:  Neil Fortner
 *              January, 2017
 *
 *-------------------------------------------------------------------------
 */
herr_t
H5_daos_link_iterate(H5_daos_group_t *target_grp, H5_daos_iter_data_t *iter_data,
    tse_task_t **first_task, tse_task_t **dep_task)
{
    herr_t ret_value = SUCCEED;

    assert(target_grp);
    assert(iter_data);
    assert(H5_DAOS_ITER_TYPE_LINK == iter_data->iter_type);

    /* Iteration restart not supported */
    if(iter_data->idx_p && (*iter_data->idx_p != 0))
        D_GOTO_ERROR(H5E_SYM, H5E_UNSUPPORTED, FAIL, "iteration restart not supported (must start from 0)");

    switch (iter_data->index_type) {
        case H5_INDEX_NAME:
            if((ret_value = H5_daos_link_iterate_by_name_order(target_grp, iter_data, first_task, dep_task)) < 0)
                D_GOTO_ERROR(H5E_LINK, H5E_BADITER, FAIL, "link iteration by name order failed");
            break;

        case H5_INDEX_CRT_ORDER:
            if((ret_value = H5_daos_link_iterate_by_crt_order(target_grp, iter_data, first_task, dep_task)) < 0)
                D_GOTO_ERROR(H5E_LINK, H5E_BADITER, FAIL, "link iteration by creation order failed");
            break;

        case H5_INDEX_UNKNOWN:
        case H5_INDEX_N:
        default:
            D_GOTO_ERROR(H5E_LINK, H5E_BADVALUE, FAIL, "invalid or unsupported index type");
    } /* end switch */

done:
    D_FUNC_LEAVE;
} /* end H5_daos_link_iterate() */


/*-------------------------------------------------------------------------
 * Function:    H5_daos_link_iterate_list_comp_cb
 *
 * Purpose:     Completion callback for dkey list for link iteration by
 *              name.  Initiates operation on each link and reissues list
 *              operation if appropriate.
 *
 * Return:      Success:        0
 *              Failure:        Error code
 *
 * Programmer:  Neil Fortner
 *              May, 2020
 *
 *-------------------------------------------------------------------------
 */
static int
H5_daos_link_iterate_list_comp_cb(tse_task_t *task, void H5VL_DAOS_UNUSED *args)
{
    H5_daos_iter_ud_t *udata = NULL;
    H5_daos_link_iter_op_ud_t *iter_op_udata = NULL;
    H5VL_loc_params_t sub_loc_params;
    H5_daos_req_t *req = NULL;
    tse_task_t *first_task = NULL;
    tse_task_t *dep_task = NULL;
    int ret;
    int ret_value = 0;

    /* Get private data */
    if(NULL == (udata = tse_task_get_priv(task)))
        D_GOTO_ERROR(H5E_LINK, H5E_CANTINIT, -H5_DAOS_DAOS_GET_ERROR, "can't get private data for operation finalize task");

    /* Assign req convenience pointer.  We do this so we can still handle errors
     * after transfering ownership of udata.  This should be safe since the
     * iteration metatask holds a reference to req until all iteration is
     * complete at this level. */
    req = udata->iter_data->req;

    /* Check for buffer not large enough */
    if(task->dt_result == -DER_REC2BIG) {
        char *tmp_realloc = NULL;
        size_t key_buf_len = 2 * (udata->sg_iov.iov_buf_len + 1);

        /* Reallocate larger buffer */
        if(NULL == (tmp_realloc = (char *)DV_realloc(udata->sg_iov.iov_buf, key_buf_len)))
            D_GOTO_ERROR(H5E_RESOURCE, H5E_CANTALLOC, -H5_DAOS_ALLOC_ERROR, "can't reallocate key buffer");

        /* Update sg_iov */
        daos_iov_set(&udata->sg_iov, tmp_realloc, (daos_size_t)(key_buf_len - 1));

        /* Reissue list operation */
        if(0 != (ret = H5_daos_list_key_start(udata, DAOS_OPC_OBJ_LIST_DKEY, H5_daos_link_iterate_list_comp_cb, &first_task, &dep_task)))
            D_GOTO_ERROR(H5E_LINK, H5E_CANTINIT, ret, "can't start iteration");
        udata = NULL;
    } /* end if */
    else {
        /* Handle errors in list task.  Only record error in req->status
         * if it does not already contain an error (it could contain an error if
         * another task this task is not dependent on also failed). */
        if(task->dt_result < -H5_DAOS_PRE_ERROR
                && req->status >= -H5_DAOS_SHORT_CIRCUIT) {
            req->status = task->dt_result;
            req->failed_task = "link iterate key list completion callback";
        } /* end if */
        else if(task->dt_result == 0) {
            uint32_t i;
            char *p = udata->sg_iov.iov_buf;
    
            /* Loop over returned dkeys */
            for(i = 0; i < udata->nr; i++) {
                /* Check if this key represents a link */
                if(p[0] != '/') {
                    char tmp_char;

                    /* Allocate iter op udata */
                    if(NULL == (iter_op_udata = (H5_daos_link_iter_op_ud_t *)DV_calloc(sizeof(H5_daos_link_iter_op_ud_t))))
                        D_GOTO_ERROR(H5E_RESOURCE, H5E_CANTALLOC, -H5_DAOS_ALLOC_ERROR, "can't allocate iteration op user data");
                    iter_op_udata->iter_ud = udata;
                    iter_op_udata->link_path = p;
                    iter_op_udata->link_path_len = udata->kds[i].kd_key_len;

                    /* Add null terminator temporarily */
                    tmp_char = p[udata->kds[i].kd_key_len];
                    p[udata->kds[i].kd_key_len] = '\0';

                    /* Retrieve link's info and value */
                    sub_loc_params.obj_type = udata->target_obj->item.type;
                    sub_loc_params.type = H5VL_OBJECT_BY_NAME;
                    sub_loc_params.loc_data.loc_by_name.lapl_id = H5P_LINK_ACCESS_DEFAULT;
                    sub_loc_params.loc_data.loc_by_name.name = p;
                    if(0 != (ret = H5_daos_link_get_info(&udata->target_obj->item, &sub_loc_params,
                            &iter_op_udata->linfo, &iter_op_udata->link_val, req,
                            &first_task, &dep_task)))
                        D_GOTO_ERROR(H5E_LINK, H5E_CANTGET, ret, "can't get link info: %s", H5_daos_err_to_string(ret));

                    /* Create task for iter op */
                    if(0 !=  (ret = tse_task_create(H5_daos_link_iterate_op_task, &udata->target_obj->item.file->sched, iter_op_udata, &iter_op_udata->op_task)))
                        D_GOTO_ERROR(H5E_LINK, H5E_CANTINIT, ret, "can't create task for iteration op: %s", H5_daos_err_to_string(ret));

                    /* Register task dependency */
                    if(dep_task && 0 != (ret = tse_task_register_deps(iter_op_udata->op_task, 1, &dep_task)))
                        D_GOTO_ERROR(H5E_LINK, H5E_CANTINIT, ret, "can't create dependencies for iteration op task: %s", H5_daos_err_to_string(ret));

                    /* Schedule iter op (or save it to be scheduled later) and
                     * transfer ownership of iter_op_udata */
                    if(first_task) {
                        if(0 != (ret = tse_task_schedule(iter_op_udata->op_task, false)))
                            D_GOTO_ERROR(H5E_LINK, H5E_CANTINIT, ret, "can't schedule task for iteration op: %s", H5_daos_err_to_string(ret));
                    } /* end if */
                    else
                        first_task = iter_op_udata->op_task;
                    dep_task = iter_op_udata->op_task;
                    iter_op_udata = NULL;

                    /* Replace null terminator */
                    p[udata->kds[i].kd_key_len] = tmp_char;
                } /* end if */

                /* Advance to next akey */
                p += udata->kds[i].kd_key_len;
            } /* end for */

            /* Continue iteration if we're not done */
            if(!daos_anchor_is_eof(&udata->anchor) && (req->status == -H5_DAOS_INCOMPLETE)) {
                if(0 != (ret = H5_daos_list_key_start(udata, DAOS_OPC_OBJ_LIST_DKEY, H5_daos_link_iterate_list_comp_cb, &first_task, &dep_task)))
                    D_GOTO_ERROR(H5E_LINK, H5E_CANTINIT, ret, "can't start iteration");
                udata = NULL;
            } /* end if */
        } /* end if */
    } /* end else */

done:
    /* If we still own udata then iteration is complete.  Register dependency
     * for metatask and schedule it. */
    if(udata) {
        if(dep_task && 0 != (ret = tse_task_register_deps(udata->iter_metatask, 1, &dep_task)))
            D_DONE_ERROR(H5E_LINK, H5E_CANTINIT, ret, "can't create dependencies for iteration metatask: %s", H5_daos_err_to_string(ret));

        if(first_task) {
            if(0 != (ret = tse_task_schedule(udata->iter_metatask, false)))
                D_DONE_ERROR(H5E_LINK, H5E_CANTINIT, ret, "can't schedule iteration metatask: %s", H5_daos_err_to_string(ret));
        } /* end if */
        else
            first_task = udata->iter_metatask;
        udata = NULL;
    } /* end if */

    /* Schedule first task */
    if(first_task && 0 != (ret = tse_task_schedule(first_task, false)))
        D_DONE_ERROR(H5E_LINK, H5E_CANTINIT, ret, "can't schedule initial task for link iteration dkey list comp cb: %s", H5_daos_err_to_string(ret));

    /* Clean up on error */
    if(ret_value < 0) {
        /* Free iter_op_udata */
        iter_op_udata = DV_free(iter_op_udata);

        /* Handle errors in this function */
        /* Do not place any code that can issue errors after this block, except for
         * H5_daos_req_free_int, which updates req->status if it sees an error */
        if(ret_value != -H5_DAOS_SHORT_CIRCUIT && req->status >= -H5_DAOS_SHORT_CIRCUIT) {
            req->status = ret_value;
            req->failed_task = "link iteration dkey list completion callback";
        } /* end if */
    } /* end if */

    /* Make sure we cleaned up */
    assert(!udata);
    assert(!iter_op_udata);

    D_FUNC_LEAVE;
} /* end H5_daos_link_iterate_list_comp_cb() */


/*-------------------------------------------------------------------------
 * Function:    H5_daos_link_iterate_op_task
 *
 * Purpose:     Perform operation on a link during iteration.
 *
 * Return:      Success:        0
 *              Failure:        Error code
 *
 * Programmer:  Neil Fortner
 *              May, 2020
 *
 *-------------------------------------------------------------------------
 */
static int
H5_daos_link_iterate_op_task(tse_task_t *task)
{
    H5_daos_link_iter_op_ud_t *udata = NULL;
    H5VL_loc_params_t sub_loc_params;
    H5_daos_group_t *subgroup = NULL;
    H5_daos_req_t *req = NULL;
    char *link_path;
    char link_path_replace_char = '\0';
    tse_task_t *first_task = NULL;
    tse_task_t *dep_task = NULL;
    int ret;
    int ret_value = 0;

    /* Get private data */
    if(NULL == (udata = tse_task_get_priv(task)))
        D_GOTO_ERROR(H5E_LINK, H5E_CANTINIT, -H5_DAOS_DAOS_GET_ERROR, "can't get private data for iteration operation task");

    /* Assign req convenience pointer.  We do this so we can still handle errors
     * after transfering ownership of udata.  This should be safe since the
     * iteration metatask holds a reference to req until all iteration is
     * complete at this level. */
    req = udata->iter_ud->iter_data->req;

    /* Handle errors in previous tasks */
    if(req->status < -H5_DAOS_SHORT_CIRCUIT) {
        tse_task_complete(task, -H5_DAOS_PRE_ERROR);
        D_GOTO_DONE(-H5_DAOS_PRE_ERROR);
    } /* end if */
    else if(req->status == -H5_DAOS_SHORT_CIRCUIT) {
        tse_task_complete(task, -H5_DAOS_SHORT_CIRCUIT);
        D_GOTO_DONE(-H5_DAOS_SHORT_CIRCUIT);
    } /* end if */

    /* Free soft link value if necessary */
    if(H5L_TYPE_SOFT == udata->link_val.type)
        udata->link_val.target.soft = (char *)DV_free(udata->link_val.target.soft);

    /* If doing recursive iteration, add the current link name to the end of the recursive link path */
    if(udata->iter_ud->iter_data->is_recursive) {
        size_t cur_link_path_len = strlen(udata->iter_ud->iter_data->u.link_iter_data.recursive_link_path);

        /*
         * Save a pointer to the current end of the recursive link path string. This will
         * be used later to strip the added link name back off of the path string once
         * processing is done.
         */
        udata->char_replace_loc = &udata->iter_ud->iter_data->u.link_iter_data.recursive_link_path[cur_link_path_len];
        udata->char_replace_char = '\0';

        /*
         * Similarly, add a tmeporary null terminator to udata->link_path
         */
        link_path_replace_char = udata->link_path[udata->link_path_len];
        udata->link_path[udata->link_path_len] = '\0';

        /*
         * Reallocate the link path buffer if the current link path + the current
         * link name and null terminator is larger than what's currently allocated.
         */
        while(cur_link_path_len + udata->link_path_len + 1 > udata->iter_ud->iter_data->u.link_iter_data.recursive_link_path_nalloc) {
            char *tmp_realloc;

            udata->iter_ud->iter_data->u.link_iter_data.recursive_link_path_nalloc *= 2;
            if(NULL == (tmp_realloc = DV_realloc(udata->iter_ud->iter_data->u.link_iter_data.recursive_link_path,
                    udata->iter_ud->iter_data->u.link_iter_data.recursive_link_path_nalloc)))
                D_GOTO_ERROR(H5E_RESOURCE, H5E_CANTALLOC, -H5_DAOS_ALLOC_ERROR, "can't reallocate link path buffer");

            udata->iter_ud->iter_data->u.link_iter_data.recursive_link_path = tmp_realloc;
        } /* end if */

        /* Append the current link name to the current link path */
        memcpy(&udata->iter_ud->iter_data->u.link_iter_data.recursive_link_path[cur_link_path_len],
                udata->link_path, udata->link_path_len + 1);
        udata->iter_ud->iter_data->u.link_iter_data.recursive_link_path[cur_link_path_len + udata->link_path_len] = '\0';

        link_path = udata->iter_ud->iter_data->u.link_iter_data.recursive_link_path;
    } /* end if */
    else {
        /* Non-recursive, just use udata->link_path after adding null terminator
         * (and saving info to replace null terminator with original char) */
        link_path = udata->link_path;
        udata->char_replace_loc = &link_path[udata->link_path_len];
        udata->char_replace_char = *udata->char_replace_loc;
        *udata->char_replace_loc = '\0';
    } /* end else */

    /* Call the link iteration callback operator function on the current link */
    if(udata->iter_ud->iter_data->async_op) {
        if(udata->iter_ud->iter_data->u.link_iter_data.u.link_iter_op_async(
                udata->iter_ud->iter_data->iter_root_obj, link_path,
                &udata->linfo, udata->iter_ud->iter_data->op_data,
                &udata->iter_ud->iter_data->op_ret, &first_task, &dep_task) < 0)
            D_GOTO_ERROR(H5E_LINK, H5E_BADITER, -H5_DAOS_CALLBACK_ERROR, "operator function returned failure");
    } /* end if */
    else
        udata->iter_ud->iter_data->op_ret = udata->iter_ud->iter_data->u.link_iter_data.u.link_iter_op(
                udata->iter_ud->iter_data->iter_root_obj, link_path,
                &udata->linfo, udata->iter_ud->iter_data->op_data);

    /* Check for failure from operator return */
    if(udata->iter_ud->iter_data->op_ret < 0)
        D_GOTO_ERROR(H5E_LINK, H5E_BADITER, -H5_DAOS_CALLBACK_ERROR, "operator function returned failure");

    /* Check for short-circuit success */
    if(udata->iter_ud->iter_data->op_ret) {
        udata->iter_ud->iter_data->req->status = -H5_DAOS_SHORT_CIRCUIT;
        udata->iter_ud->iter_data->short_circuit_init = TRUE;

        D_GOTO_DONE(-H5_DAOS_SHORT_CIRCUIT);
    } /* end if */

    if(udata->iter_ud->iter_data->is_recursive) {
        assert(udata->iter_ud->iter_data->u.link_iter_data.visited_link_table);

        /* If the current link points to a group that hasn't been visited yet, iterate over its links as well. */
        if((H5L_TYPE_HARD == udata->link_val.type) && (H5I_GROUP == H5_daos_oid_to_type(udata->link_val.target.hard))
                && (DV_HASH_TABLE_NULL == dv_hash_table_lookup(udata->iter_ud->iter_data->u.link_iter_data.visited_link_table, &udata->link_val.target.hard.lo))) {
            uint64_t *oid_lo_copy;
            size_t cur_link_path_len;

            if(NULL == (oid_lo_copy = DV_malloc(sizeof(*oid_lo_copy))))
                D_GOTO_ERROR(H5E_RESOURCE, H5E_CANTALLOC, -H5_DAOS_ALLOC_ERROR, "failed to allocate entry for visited link table");
            *oid_lo_copy = udata->link_val.target.hard.lo;

            /*
             * The value chosen for the hash table entry doesn't really matter, as long
             * as it doesn't match DV_HASH_TABLE_NULL. Later, it only needs to be known
             * if we inserted the key into the table or not, so the value will not be checked.
             */
            ret = dv_hash_table_insert(udata->iter_ud->iter_data->u.link_iter_data.visited_link_table, oid_lo_copy, oid_lo_copy);
            if(!ret) {
                DV_free(oid_lo_copy);
                D_GOTO_ERROR(H5E_LINK, H5E_CANTINSERT, ret, "failed to insert link into visited link table");
            } /* end if */

            sub_loc_params.type = H5VL_OBJECT_BY_SELF;
            sub_loc_params.obj_type = H5I_GROUP;
            if(NULL == (subgroup = H5_daos_group_open_int(&udata->iter_ud->target_obj->item, &sub_loc_params,
                    udata->link_path, H5P_GROUP_ACCESS_DEFAULT, req, FALSE, &first_task, &dep_task)))
                D_GOTO_ERROR(H5E_LINK, H5E_CANTOPENOBJ, -H5_DAOS_H5_OPEN_ERROR, "failed to open group");

            /* Add a trailing slash to the link path buffer to denote that this link points to a group */
            cur_link_path_len = strlen(udata->iter_ud->iter_data->u.link_iter_data.recursive_link_path);
            while(cur_link_path_len + 2 > udata->iter_ud->iter_data->u.link_iter_data.recursive_link_path_nalloc) {
                char *tmp_realloc;

                udata->iter_ud->iter_data->u.link_iter_data.recursive_link_path_nalloc *= 2;
                if(NULL == (tmp_realloc = DV_realloc(udata->iter_ud->iter_data->u.link_iter_data.recursive_link_path,
                        udata->iter_ud->iter_data->u.link_iter_data.recursive_link_path_nalloc)))
                    D_GOTO_ERROR(H5E_RESOURCE, H5E_CANTALLOC, -H5_DAOS_ALLOC_ERROR, "failed to reallocate link path buffer");

                udata->iter_ud->iter_data->u.link_iter_data.recursive_link_path = tmp_realloc;
            } /* end while */

            udata->iter_ud->iter_data->u.link_iter_data.recursive_link_path[cur_link_path_len] = '/';
            udata->iter_ud->iter_data->u.link_iter_data.recursive_link_path[cur_link_path_len + 1] = '\0';

            /* Recurse on this group */
            if(0 != (ret = H5_daos_list_key_init(udata->iter_ud->iter_data, &subgroup->obj,
                    NULL, DAOS_OPC_OBJ_LIST_DKEY, H5_daos_link_iterate_list_comp_cb, FALSE,
                    &first_task, &dep_task)))
                D_GOTO_ERROR(H5E_LINK, H5E_CANTINIT, ret, "can't start link iteration: %s", H5_daos_err_to_string(ret));

            if(H5_daos_group_close(subgroup, req->dxpl_id, NULL) < 0)
                D_GOTO_ERROR(H5E_LINK, H5E_CLOSEERROR, -H5_DAOS_H5_CLOSE_ERROR, "can't close group");
            subgroup = NULL;
        } /* end if */

        /* Reset udata->link_path to state before adding null terminator */
        udata->link_path[udata->link_path_len] = link_path_replace_char;
    } /* end if */

done:
    /* Check for tasks scheduled, in this case we need to schedule a task to
     * mark this task complete and free udata */
    if(dep_task) {
        tse_task_t *op_end_task;

        assert(udata);

        /* Schedule task to complete this task and free udata */
        if(0 != (ret = tse_task_create(H5_daos_link_iter_op_end, &udata->iter_ud->target_obj->item.file->sched, udata, &op_end_task)))
            D_DONE_ERROR(H5E_LINK, H5E_CANTINIT, ret, "can't create task to finish iteration op: %s", H5_daos_err_to_string(ret));
        else {
            /* Register dependency for task */
            if(0 != (ret = tse_task_register_deps(op_end_task, 1, &dep_task)))
                D_DONE_ERROR(H5E_LINK, H5E_CANTINIT, ret, "can't create dependencies for iteration op end task: %s", H5_daos_err_to_string(ret));

            /* Schedule link iter op end task and give it ownership of udata */
            assert(first_task);
            if(0 != (ret = tse_task_schedule(op_end_task, false)))
                D_DONE_ERROR(H5E_LINK, H5E_CANTINIT, ret, "can't schedule task to finish link iteration: %s", H5_daos_err_to_string(ret));
            udata = NULL;
            dep_task = op_end_task;
        } /* end else */

        /* Schedule first task */
        assert(first_task);
        if(0 != (ret = tse_task_schedule(first_task, false)))
            D_DONE_ERROR(H5E_LINK, H5E_CANTINIT, ret, "can't schedule initial task for link iteration op: %s", H5_daos_err_to_string(ret));
    } /* end if */
    else
        assert(!first_task);

    /* Handle errors */
    if(ret_value < 0 && req) {
        if(subgroup) {
            assert(req);
            if(H5_daos_group_close(subgroup, req->dxpl_id, NULL) < 0)
                D_GOTO_ERROR(H5E_LINK, H5E_CLOSEERROR, -H5_DAOS_H5_CLOSE_ERROR, "can't close group");
            subgroup = NULL;
        } /* end if */

        /* Handle errors in this function */
        /* Do not place any code that can issue errors after this block, except for
         * H5_daos_req_free_int, which updates req->status if it sees an error */
        if(ret_value != -H5_DAOS_SHORT_CIRCUIT && req->status >= -H5_DAOS_SHORT_CIRCUIT) {
            req->status = ret_value;
            req->failed_task = "link iteration op";
        } /* end if */
    } /* end if */

    /* Complete task and free udata if we still own udata */
    if(udata) {
        /* Replace char */
        if(udata->char_replace_loc)
            *udata->char_replace_loc = udata->char_replace_char;

        /* Complete this task */
        tse_task_complete(task, ret_value);

        /* Free private data */
        udata = DV_free(udata);
    } /* end if */
    else
        assert(ret_value >= 0 || ret_value == -H5_DAOS_DAOS_GET_ERROR);

    /* Make sure we cleaned up */
    assert(!udata);
    assert(!subgroup);

    D_FUNC_LEAVE;
} /* end H5_daos_link_iterate_op_task() */


/*-------------------------------------------------------------------------
 * Function:    H5_daos_link_iter_op_end
 *
 * Purpose:     Completes the link iteration op and frees its udata.
 *
 * Return:      Success:        0
 *              Failure:        Error code
 *
 * Programmer:  Neil Fortner
 *              June, 2020
 *
 *-------------------------------------------------------------------------
 */
static int
H5_daos_link_iter_op_end(tse_task_t *task)
{
    H5_daos_link_iter_op_ud_t *udata;
    int ret_value = 0;

    /* Get private data */
    if(NULL == (udata = tse_task_get_priv(task)))
        D_GOTO_ERROR(H5E_IO, H5E_CANTINIT, -H5_DAOS_DAOS_GET_ERROR, "can't get private data for task");

    /* Replace char */
    if(udata->char_replace_loc)
        *udata->char_replace_loc = udata->char_replace_char;

    /* Check if we need to update the request status due to an operator return
     */
    if(udata->iter_ud->iter_data->async_op
            && udata->iter_ud->iter_data->req->status >= -H5_DAOS_INCOMPLETE) {
        /* Check for failure from operator return */
        if(udata->iter_ud->iter_data->op_ret < 0) {
            udata->iter_ud->iter_data->req->status = -H5_DAOS_CALLBACK_ERROR;
            udata->iter_ud->iter_data->req->failed_task = "link iteration callback operator function";
            D_DONE_ERROR(H5E_LINK, H5E_BADITER, -H5_DAOS_CALLBACK_ERROR, "operator function returned failure");
        } /* end if */
        else if(udata->iter_ud->iter_data->op_ret) {
            /* Short-circuit success */
            udata->iter_ud->iter_data->req->status = -H5_DAOS_SHORT_CIRCUIT;
            udata->iter_ud->iter_data->short_circuit_init = TRUE;
        } /* end if */
    } /* end if */

    /* Complete op task */
    tse_task_complete(udata->op_task, 0);

    /* Free udata */
    DV_free(udata);

done:
    /* Complete this task */
    tse_task_complete(task, ret_value);

    D_FUNC_LEAVE;
} /* end H5_daos_link_iter_op_end() */


/*-------------------------------------------------------------------------
 * Function:    H5_daos_link_iterate_by_name_order
 *
 * Purpose:     Iterates over the links in the specified group according to
 *              their alphabetical order. The supplied iter_data struct
 *              contains the iteration parameters.
 *
 * Return:      Success:        SUCCEED or positive
 *              Failure:        FAIL
 *
 *-------------------------------------------------------------------------
 */
static herr_t
H5_daos_link_iterate_by_name_order(H5_daos_group_t *target_grp, H5_daos_iter_data_t *iter_data,
    tse_task_t **first_task, tse_task_t **dep_task)
{
    int ret;
    herr_t ret_value = SUCCEED;

    assert(target_grp);
    assert(iter_data);
    assert(H5_INDEX_NAME == iter_data->index_type);
    assert(H5_ITER_NATIVE == iter_data->iter_order || H5_ITER_INC == iter_data->iter_order
            || H5_ITER_DEC == iter_data->iter_order);

    /* Native iteration order is currently associated with increasing order; decreasing order iteration is not currently supported */
    if(iter_data->iter_order == H5_ITER_DEC)
        D_GOTO_ERROR(H5E_LINK, H5E_UNSUPPORTED, FAIL, "decreasing iteration order not supported (order must be H5_ITER_NATIVE or H5_ITER_INC)");

    /* Increment reference count on root obj id */
    if(H5Iinc_ref(iter_data->iter_root_obj) < 0)
        D_GOTO_ERROR(H5E_LINK, H5E_CANTINC, FAIL, "can't increment reference count on iteration base object");

    /*
     * If iteration is recursive, setup a hash table to keep track of visited
     * group links so that cyclic links don't result in infinite looping.
     *
     * Also setup the recursive link path buffer, which keeps track of the full
     * path to the current link and is passed to the operator callback function.
     */
    if(iter_data->is_recursive && (iter_data->u.link_iter_data.recurse_depth == 0)) {
        if(NULL == (iter_data->u.link_iter_data.visited_link_table = dv_hash_table_new(H5_daos_hash_obj_id, H5_daos_cmp_obj_id)))
            D_GOTO_ERROR(H5E_RESOURCE, H5E_CANTALLOC, FAIL, "failed to allocate visited links table");

        /*
         * Since the table key values are DV_malloc()ed, register the callback function to
         * call DV_free() on the keys when necessary.
         */
        dv_hash_table_register_free_functions(iter_data->u.link_iter_data.visited_link_table, H5_daos_free_visited_link_hash_table_key, NULL);

        /* Allocate the link path buffer for recursive iteration */
        if(NULL == (iter_data->u.link_iter_data.recursive_link_path = DV_malloc(H5_DAOS_RECURSE_LINK_PATH_BUF_INIT)))
            D_GOTO_ERROR(H5E_RESOURCE, H5E_CANTALLOC, FAIL, "failed to allocate link path buffer");
        iter_data->u.link_iter_data.recursive_link_path_nalloc = H5_DAOS_RECURSE_LINK_PATH_BUF_INIT;
        *iter_data->u.link_iter_data.recursive_link_path = '\0';
    } /* end if */

    /* Start iteration */
    if(0 != (ret = H5_daos_list_key_init(iter_data, &target_grp->obj,
            NULL, DAOS_OPC_OBJ_LIST_DKEY, H5_daos_link_iterate_list_comp_cb, TRUE,
            first_task, dep_task)))
        D_GOTO_ERROR(H5E_VOL, H5E_CANTINIT, FAIL, "can't start link iteration: %s", H5_daos_err_to_string(ret));

done:
    /* Cleanup on error */
    if(ret_value < 0) {
        iter_data->u.link_iter_data.recursive_link_path = DV_free(iter_data->u.link_iter_data.recursive_link_path);

        if(iter_data->u.link_iter_data.visited_link_table) {
            dv_hash_table_free(iter_data->u.link_iter_data.visited_link_table);
            iter_data->u.link_iter_data.visited_link_table = NULL;
        } /* end if */
    } /* end if */

    D_FUNC_LEAVE;
} /* end H5_daos_link_iterate_by_name_order() */


/*-------------------------------------------------------------------------
 * Function:    H5_daos_link_ibco_end_task
 *
 * Purpose:     Finishes iteration at a single level of recursion for
 *              H5_daos_link_iterate_by_crt_order().  Performs some
 *              bookkeeping and frees data.
 *
 * Return:      Success:        0
 *              Failure:        Negative error code
 *
 *-------------------------------------------------------------------------
 */
static int
H5_daos_link_ibco_end_task(tse_task_t *task)
{
    H5_daos_link_ibco_ud_t *udata = NULL;
    H5_daos_req_t *req = NULL;
    int ret_value = 0;

    /* Get private data */
    if(NULL == (udata = tse_task_get_priv(task)))
        D_GOTO_ERROR(H5E_LINK, H5E_CANTINIT, -H5_DAOS_DAOS_GET_ERROR, "can't get private data for iteration operation task");

    assert(task == udata->ibco_metatask);

    /* Assign req convenience pointer.  We do this so we can still handle errors
     * after freeing.  This should be safe since we don't decrease the ref count
     * on req until we're done with it. */
    req = udata->iter_data->req;

    assert(req);
    assert(req->file);

    /* Replace char */
    if(udata->null_replace_loc)
        *udata->null_replace_loc = '\0';

    /* Check if we need to update the request status due to an operator return
     */
    if(udata->iter_data->async_op
            && udata->iter_data->req->status >= -H5_DAOS_INCOMPLETE) {
        /* Check for failure from operator return */
        if(udata->iter_data->op_ret < 0) {
            udata->iter_data->req->status = -H5_DAOS_CALLBACK_ERROR;
            udata->iter_data->req->failed_task = "link iteration callback operator function";
            D_DONE_ERROR(H5E_LINK, H5E_BADITER, -H5_DAOS_CALLBACK_ERROR, "operator function returned failure");
        } /* end if */
        else if(udata->iter_data->op_ret) {
            /* Short-circuit success */
            udata->iter_data->req->status = -H5_DAOS_SHORT_CIRCUIT;
            udata->iter_data->short_circuit_init = TRUE;
        } /* end if */
    } /* end if */

    /* Finalize iter_data if this is the base of iteration */
    if(udata->base_iter) {
        /* Iteration is complete, we are no longer short-circuiting (if this
         * iteration caused the short circuit) */
        if(udata->iter_data->short_circuit_init) {
            if(udata->iter_data->req->status == -H5_DAOS_SHORT_CIRCUIT)
                udata->iter_data->req->status = -H5_DAOS_INCOMPLETE;
            udata->iter_data->short_circuit_init = FALSE;
        } /* end if */

        /* Decrement reference count on root obj id */
        if(H5Idec_ref(udata->iter_data->iter_root_obj) < 0)
            D_GOTO_ERROR(H5E_LINK, H5E_CANTDEC, -H5_DAOS_H5_CLOSE_ERROR, "can't decrement reference count on iteration base object");
        udata->iter_data->iter_root_obj = H5I_INVALID_HID;

        /* Set *op_ret_p if present */
        if(udata->iter_data->op_ret_p)
            *udata->iter_data->op_ret_p = udata->iter_data->op_ret;

        /* Free hash table */
        udata->iter_data->u.link_iter_data.recursive_link_path = DV_free(udata->iter_data->u.link_iter_data.recursive_link_path);

        if(udata->iter_data->u.link_iter_data.visited_link_table) {
            dv_hash_table_free(udata->iter_data->u.link_iter_data.visited_link_table);
            udata->iter_data->u.link_iter_data.visited_link_table = NULL;
        } /* end if */

        /* Free iter data */
        udata->iter_data = DV_free(udata->iter_data);
    } /* end if */
    else
        assert(udata->iter_data->is_recursive);

    /* Close target_grp */
    if(H5_daos_group_close(udata->target_grp, H5I_INVALID_HID, NULL) < 0)
        D_DONE_ERROR(H5E_LINK, H5E_CLOSEERROR, -H5_DAOS_H5_CLOSE_ERROR, "can't close object");

    /* Free name buffer */
    udata->name_buf = DV_free(udata->name_buf);

    /* Free udata */
    udata = DV_free(udata);

    /* Handle errors */
    /* Do not place any code that can issue errors after this block, except for
     * H5_daos_req_free_int, which updates req->status if it sees an error */
    if(ret_value < -H5_DAOS_SHORT_CIRCUIT && req->status >= -H5_DAOS_SHORT_CIRCUIT) {
        req->status = ret_value;
        req->failed_task = "link iterate by creation order finish";
    } /* end if */

    /* Release req */
    if(H5_daos_req_free_int(req) < 0)
        D_DONE_ERROR(H5E_LINK, H5E_CLOSEERROR, -H5_DAOS_FREE_ERROR, "can't free request");

done:
    /* Mark task as complete */
    tse_task_complete(task, ret_value);

    D_FUNC_LEAVE;
} /* end H5_daos_link_ibco_end_task() */


/*-------------------------------------------------------------------------
 * Function:    H5_daos_link_ibco_op_task
 *
 * Purpose:     Perform operation on a link during iteration by creation
 *              order.
 *
 * Return:      Success:        0
 *              Failure:        Error code
 *
 * Programmer:  Neil Fortner
 *              June, 2020
 *
 *-------------------------------------------------------------------------
 */
static int
H5_daos_link_ibco_op_task(tse_task_t *task)
{
    H5_daos_link_ibco_ud_t *udata = NULL;
    H5VL_loc_params_t sub_loc_params;
    H5_daos_group_t *subgroup = NULL;
    H5_daos_req_t *req = NULL;
    const char *link_path;
    tse_task_t *first_task = NULL;
    tse_task_t *dep_task = NULL;
    int ret;
    int ret_value = 0;

    /* Get private data */
    if(NULL == (udata = tse_task_get_priv(task)))
        D_GOTO_ERROR(H5E_LINK, H5E_CANTINIT, -H5_DAOS_DAOS_GET_ERROR, "can't get private data for iteration operation task");

    /* Assign req convenience pointer and take a reference to it */
    req = udata->iter_data->req;
    req->rc++;

    /* Free soft link value if necessary */
    if(H5L_TYPE_SOFT == udata->link_val.type)
        udata->link_val.target.soft = (char *)DV_free(udata->link_val.target.soft);

    /* Handle errors in previous tasks */
    if(req->status < -H5_DAOS_SHORT_CIRCUIT) {
        tse_task_complete(task, -H5_DAOS_PRE_ERROR);
        D_GOTO_DONE(-H5_DAOS_PRE_ERROR);
    } /* end if */
    else if(req->status == -H5_DAOS_SHORT_CIRCUIT) {
        tse_task_complete(task, -H5_DAOS_SHORT_CIRCUIT);
        D_GOTO_DONE(-H5_DAOS_SHORT_CIRCUIT);
    } /* end if */

    /* If doing recursive iteration, add the current link name to the end of the recursive link path */
    if(udata->iter_data->is_recursive) {
        size_t cur_link_path_len = strlen(udata->iter_data->u.link_iter_data.recursive_link_path);

        /*
         * Save a pointer to the current end of the recursive link path string. This will
         * be used later to strip the added link name back off of the path string once
         * processing is done.
         */
        udata->null_replace_loc = &udata->iter_data->u.link_iter_data.recursive_link_path[cur_link_path_len];

        /*
         * Reallocate the link path buffer if the current link path + the current
         * link name and null terminator is larger than what's currently allocated.
         */
        while(cur_link_path_len + udata->link_name_len + 1 > udata->iter_data->u.link_iter_data.recursive_link_path_nalloc) {
            char *tmp_realloc;

            udata->iter_data->u.link_iter_data.recursive_link_path_nalloc *= 2;
            if(NULL == (tmp_realloc = DV_realloc(udata->iter_data->u.link_iter_data.recursive_link_path,
                    udata->iter_data->u.link_iter_data.recursive_link_path_nalloc)))
                D_GOTO_ERROR(H5E_RESOURCE, H5E_CANTALLOC, -H5_DAOS_ALLOC_ERROR, "can't reallocate link path buffer");

            udata->iter_data->u.link_iter_data.recursive_link_path = tmp_realloc;
        } /* end if */

        /* Append the current link name to the current link path */
        memcpy(&udata->iter_data->u.link_iter_data.recursive_link_path[cur_link_path_len],
                udata->link_name, udata->link_name_len + 1);
        udata->iter_data->u.link_iter_data.recursive_link_path[cur_link_path_len + udata->link_name_len] = '\0';

        link_path = udata->iter_data->u.link_iter_data.recursive_link_path;
    } /* end if */
    else
        /* Non-recursive, just use udata->link_name */
        link_path = udata->link_name;

    /* Call the link iteration callback operator function on the current link */
    if(udata->iter_data->async_op) {
        if(udata->iter_data->u.link_iter_data.u.link_iter_op_async(
                udata->iter_data->iter_root_obj, link_path,
                &udata->linfo, udata->iter_data->op_data,
                &udata->iter_data->op_ret, &first_task, &dep_task) < 0)
            D_GOTO_ERROR(H5E_LINK, H5E_BADITER, -H5_DAOS_CALLBACK_ERROR, "operator function returned failure");
    } /* end if */
    else
        udata->iter_data->op_ret = udata->iter_data->u.link_iter_data.u.link_iter_op(
                udata->iter_data->iter_root_obj, link_path,
                &udata->linfo, udata->iter_data->op_data);

    /* Check for failure from operator return */
    if(udata->iter_data->op_ret < 0)
        D_GOTO_ERROR(H5E_LINK, H5E_BADITER, -H5_DAOS_CALLBACK_ERROR, "operator function returned failure");

    /* Check for short-circuit success */
    if(udata->iter_data->op_ret) {
        udata->iter_data->req->status = -H5_DAOS_SHORT_CIRCUIT;
        udata->iter_data->short_circuit_init = TRUE;

        D_GOTO_DONE(-H5_DAOS_SHORT_CIRCUIT);
    } /* end if */

    if(udata->iter_data->is_recursive) {
        assert(udata->iter_data->u.link_iter_data.visited_link_table);

        /* If the current link points to a group that hasn't been visited yet, iterate over its links as well. */
        if((H5L_TYPE_HARD == udata->link_val.type) && (H5I_GROUP == H5_daos_oid_to_type(udata->link_val.target.hard))
                && (DV_HASH_TABLE_NULL == dv_hash_table_lookup(udata->iter_data->u.link_iter_data.visited_link_table, &udata->link_val.target.hard.lo))) {
            uint64_t *oid_lo_copy;
            size_t cur_link_path_len;

            if(NULL == (oid_lo_copy = DV_malloc(sizeof(*oid_lo_copy))))
                D_GOTO_ERROR(H5E_RESOURCE, H5E_CANTALLOC, -H5_DAOS_ALLOC_ERROR, "failed to allocate entry for visited link table");
            *oid_lo_copy = udata->link_val.target.hard.lo;

            /*
             * The value chosen for the hash table entry doesn't really matter, as long
             * as it doesn't match DV_HASH_TABLE_NULL. Later, it only needs to be known
             * if we inserted the key into the table or not, so the value will not be checked.
             */
            ret = dv_hash_table_insert(udata->iter_data->u.link_iter_data.visited_link_table, oid_lo_copy, oid_lo_copy);
            if(!ret) {
                DV_free(oid_lo_copy);
                D_GOTO_ERROR(H5E_LINK, H5E_CANTINSERT, ret, "failed to insert link into visited link table");
            } /* end if */

            sub_loc_params.type = H5VL_OBJECT_BY_SELF;
            sub_loc_params.obj_type = H5I_GROUP;
            if(NULL == (subgroup = H5_daos_group_open_int(&udata->target_grp->obj.item, &sub_loc_params,
                    udata->link_name, H5P_GROUP_ACCESS_DEFAULT, req, FALSE, &first_task, &dep_task)))
                D_GOTO_ERROR(H5E_LINK, H5E_CANTOPENOBJ, -H5_DAOS_H5_OPEN_ERROR, "failed to open group");

            /* Add a trailing slash to the link path buffer to denote that this link points to a group */
            cur_link_path_len = strlen(udata->iter_data->u.link_iter_data.recursive_link_path);
            while(cur_link_path_len + 2 > udata->iter_data->u.link_iter_data.recursive_link_path_nalloc) {
                char *tmp_realloc;

                udata->iter_data->u.link_iter_data.recursive_link_path_nalloc *= 2;
                if(NULL == (tmp_realloc = DV_realloc(udata->iter_data->u.link_iter_data.recursive_link_path,
                        udata->iter_data->u.link_iter_data.recursive_link_path_nalloc)))
                    D_GOTO_ERROR(H5E_RESOURCE, H5E_CANTALLOC, -H5_DAOS_ALLOC_ERROR, "failed to reallocate link path buffer");

                udata->iter_data->u.link_iter_data.recursive_link_path = tmp_realloc;
            } /* end while */

            udata->iter_data->u.link_iter_data.recursive_link_path[cur_link_path_len] = '/';
            udata->iter_data->u.link_iter_data.recursive_link_path[cur_link_path_len + 1] = '\0';

            /* Recurse on this group */
            if(0 != (ret = H5_daos_link_ibco_helper(subgroup, udata->iter_data,
                    FALSE, &first_task, &dep_task)))
                D_GOTO_ERROR(H5E_LINK, H5E_CANTINIT, ret, "can't start link iteration: %s", H5_daos_err_to_string(ret));

            if(H5_daos_group_close(subgroup, req->dxpl_id, NULL) < 0)
                D_GOTO_ERROR(H5E_LINK, H5E_CLOSEERROR, -H5_DAOS_H5_CLOSE_ERROR, "can't close group");
            subgroup = NULL;
        } /* end if */
    } /* end if */

    /* Check if we should schedule another iteration */
    if(++udata->crt_idx < udata->grp_nlinks) {
        tse_task_t *next_task = NULL;

        /* Create task to continue this operation */
        if(0 !=  (ret = tse_task_create(H5_daos_link_ibco_task, &udata->target_grp->obj.item.file->sched, udata, &next_task)))
            D_GOTO_ERROR(H5E_LINK, H5E_CANTINIT, ret, "can't create task for link iterate by creation order: %s", H5_daos_err_to_string(ret));

        /* Register task dependency */
        if(dep_task && 0 != (ret = tse_task_register_deps(next_task, 1, &dep_task)))
            D_GOTO_ERROR(H5E_LINK, H5E_CANTINIT, ret, "can't create dependencies for link iterate by creation order task: %s", H5_daos_err_to_string(ret));

        /* Schedule ibco task (or save it to be scheduled later) and transfer
         * ownershiop of udata */
        if(first_task) {
            if(0 != (ret = tse_task_schedule(next_task, false)))
                D_GOTO_ERROR(H5E_LINK, H5E_CANTINIT, ret, "can't schedule task for link iterate by creation order: %s", H5_daos_err_to_string(ret));
        } /* end if */
        else
            first_task = next_task;
        dep_task = next_task;
        udata = NULL;
    } /* end if */

done:
    if(udata) {
        /* If we still own udata then the iteration is complete, schedule
         * metatask */
        /* Register task dependency */
        if(dep_task && 0 != (ret = tse_task_register_deps(udata->ibco_metatask, 1, &dep_task)))
            D_DONE_ERROR(H5E_LINK, H5E_CANTINIT, ret, "can't create dependencies for link iterate by creation order metatask: %s", H5_daos_err_to_string(ret));

        /* Schedule metatsk (or save it to be scheduled later) and transfer
         * ownershiop of udata */
        if(first_task) {
            if(0 != (ret = tse_task_schedule(udata->ibco_metatask, false)))
                D_DONE_ERROR(H5E_LINK, H5E_CANTINIT, ret, "can't schedule metatask for link iterate by creation order: %s", H5_daos_err_to_string(ret));
        } /* end if */
        else
            first_task = udata->ibco_metatask;
        dep_task = udata->ibco_metatask;
        udata = NULL;
    } /* end if */
    else
        assert(ret_value >= 0 || ret_value == -H5_DAOS_DAOS_GET_ERROR);

    /* Schedule first task */
    if(first_task && 0 != (ret = tse_task_schedule(first_task, false)))
        D_DONE_ERROR(H5E_LINK, H5E_CANTINIT, ret, "can't schedule initial task for link iteration op: %s", H5_daos_err_to_string(ret));

    /* Handle errors */
    if(ret_value < 0 && req) {
        if(subgroup) {
            if(H5_daos_group_close(subgroup, req->dxpl_id, NULL) < 0)
                D_DONE_ERROR(H5E_LINK, H5E_CLOSEERROR, -H5_DAOS_H5_CLOSE_ERROR, "can't close group");
            subgroup = NULL;
        } /* end if */

        /* Handle errors in this function */
        /* Do not place any code that can issue errors after this block, except for
         * H5_daos_req_free_int, which updates req->status if it sees an error */
        if(ret_value != -H5_DAOS_SHORT_CIRCUIT && req->status >= -H5_DAOS_SHORT_CIRCUIT) {
            req->status = ret_value;
            req->failed_task = "link iteration op";
        } /* end if */
    } /* end if */

    /* Release req */
    if(req && H5_daos_req_free_int(req) < 0)
        D_DONE_ERROR(H5E_LINK, H5E_CLOSEERROR, -H5_DAOS_FREE_ERROR, "can't free request");

    /* Complete this task */
    tse_task_complete(task, ret_value);

    /* Make sure we cleaned up */
    assert(!udata);
    assert(!subgroup);

    D_FUNC_LEAVE;
} /* end H5_daos_link_ibco_op_task() */


/*-------------------------------------------------------------------------
 * Function:    H5_daos_link_ibco_task2
 *
 * Purpose:     Second asynchronous task routine for
 *              H5_daos_link_iterate_by_crt_order().  Starts a task to get
 *              the link value and info then queues up the operator task).
 *
 * Return:      Success:        0
 *              Failure:        Negative error code
 *
 *-------------------------------------------------------------------------
 */
static int
H5_daos_link_ibco_task2(tse_task_t *task)
{
    H5_daos_link_ibco_ud_t *udata = NULL;
    H5VL_loc_params_t sub_loc_params;
    H5_daos_req_t *req = NULL;
    tse_task_t *op_task = NULL;
    tse_task_t *first_task = NULL;
    tse_task_t *dep_task = NULL;
    int ret;
    int ret_value = 0;

    /* Get private data */
    if(NULL == (udata = tse_task_get_priv(task)))
        D_GOTO_ERROR(H5E_LINK, H5E_CANTINIT, -H5_DAOS_DAOS_GET_ERROR, "can't get private data for link iterate by creation order task 2");

    /* Assign req convenience pointer and take a reference to it */
    req = udata->iter_data->req;
    req->rc++;

    /* Handle errors in previous tasks */
    if(req->status < -H5_DAOS_SHORT_CIRCUIT) {
        tse_task_complete(task, -H5_DAOS_PRE_ERROR);
        D_GOTO_DONE(-H5_DAOS_PRE_ERROR);
    } /* end if */
    else if(req->status == -H5_DAOS_SHORT_CIRCUIT) {
        tse_task_complete(task, -H5_DAOS_SHORT_CIRCUIT);
        D_GOTO_DONE(-H5_DAOS_SHORT_CIRCUIT);
    } /* end if */

    /* Retrieve link's info and value */
    sub_loc_params.obj_type = H5I_GROUP;
    sub_loc_params.type = H5VL_OBJECT_BY_NAME;
    sub_loc_params.loc_data.loc_by_name.lapl_id = H5P_LINK_ACCESS_DEFAULT;
    sub_loc_params.loc_data.loc_by_name.name = udata->link_name;
    if(0 != (ret = H5_daos_link_get_info(&udata->target_grp->obj.item, &sub_loc_params,
            &udata->linfo, &udata->link_val, req, &first_task, &dep_task)))
        D_GOTO_ERROR(H5E_LINK, H5E_CANTGET, ret, "can't get link info: %s", H5_daos_err_to_string(ret));

    /* Create task for iter op */
    if(0 !=  (ret = tse_task_create(H5_daos_link_ibco_op_task, &udata->target_grp->obj.item.file->sched, udata, &op_task)))
        D_GOTO_ERROR(H5E_LINK, H5E_CANTINIT, ret, "can't create task for iteration op: %s", H5_daos_err_to_string(ret));

    /* Register task dependency */
    if(dep_task && 0 != (ret = tse_task_register_deps(op_task, 1, &dep_task)))
        D_GOTO_ERROR(H5E_LINK, H5E_CANTINIT, ret, "can't create dependencies for iteration op task: %s", H5_daos_err_to_string(ret));

    /* Schedule iter op (or save it to be scheduled later) and
     * transfer ownership of udata */
    if(first_task) {
        if(0 != (ret = tse_task_schedule(op_task, false)))
            D_GOTO_ERROR(H5E_LINK, H5E_CANTINIT, ret, "can't schedule task for iteration op: %s", H5_daos_err_to_string(ret));
    } /* end if */
    else
        first_task = op_task;
    dep_task = op_task;
    udata = NULL;

done:
    if(udata) {
        /* If we still own udata then the iteration is complete, schedule
         * metatask */
        /* Register task dependency */
        if(dep_task && 0 != (ret = tse_task_register_deps(udata->ibco_metatask, 1, &dep_task)))
            D_DONE_ERROR(H5E_LINK, H5E_CANTINIT, ret, "can't create dependencies for link iterate by creation order metatask: %s", H5_daos_err_to_string(ret));

        /* Schedule metatsk (or save it to be scheduled later) and transfer
         * ownershiop of udata */
        if(first_task) {
            if(0 != (ret = tse_task_schedule(udata->ibco_metatask, false)))
                D_DONE_ERROR(H5E_LINK, H5E_CANTINIT, ret, "can't schedule metatask for link iterate by creation order: %s", H5_daos_err_to_string(ret));
        } /* end if */
        else
            first_task = udata->ibco_metatask;
        dep_task = udata->ibco_metatask;
        udata = NULL;
    } /* end if */

    /* Schedule first task */
    if(first_task && 0 != (ret = tse_task_schedule(first_task, false)))
        D_DONE_ERROR(H5E_LINK, H5E_CANTINIT, ret, "can't schedule initial task for link iteration op: %s", H5_daos_err_to_string(ret));

    /* Handle errors in this function */
    /* Do not place any code that can issue errors after this block, except for
     * H5_daos_req_free_int, which updates req->status if it sees an error */
    if(ret_value < -H5_DAOS_SHORT_CIRCUIT && req && req->status >= -H5_DAOS_SHORT_CIRCUIT) {
        req->status = ret_value;
        req->failed_task = "link iteration by creation order task 2";
    } /* end if */

    /* Release req */
    if(req && H5_daos_req_free_int(req) < 0)
        D_DONE_ERROR(H5E_LINK, H5E_CLOSEERROR, -H5_DAOS_FREE_ERROR, "can't free request");

    /* Complete this task */
    tse_task_complete(task, ret_value);

    /* Make sure we cleaned up */
    assert(!udata);

    D_FUNC_LEAVE;
} /* end H5_daos_link_ibco_task2() */


/*-------------------------------------------------------------------------
 * Function:    H5_daos_link_ibco_task
 *
 * Purpose:     First asynchronous task routine for
 *              H5_daos_link_iterate_by_crt_order().  Performs some
 *              bookkeeping, starts a task to get the link name, then
 *              queues up the next task for this operation (task 2).
 *
 * Return:      Success:        0
 *              Failure:        Negative error code
 *
 *-------------------------------------------------------------------------
 */
static int
H5_daos_link_ibco_task(tse_task_t *task)
{
    H5_daos_link_ibco_ud_t *udata = NULL;
    H5_daos_req_t *req = NULL;
    tse_task_t *first_task = NULL;
    tse_task_t *dep_task = NULL;
    int ret;
    int ret_value = 0;

    /* Get private data */
    if(NULL == (udata = tse_task_get_priv(task)))
        D_GOTO_ERROR(H5E_LINK, H5E_CANTINIT, -H5_DAOS_DAOS_GET_ERROR, "can't get private data for link iterate by creation order task");

    /* Assign req convenience pointer and take a reference to it */
    req = udata->iter_data->req;
    req->rc++;

    /* Handle errors in previous tasks */
    if(req->status < -H5_DAOS_SHORT_CIRCUIT) {
        tse_task_complete(task, -H5_DAOS_PRE_ERROR);
        D_GOTO_DONE(-H5_DAOS_PRE_ERROR);
    } /* end if */
    else if(req->status == -H5_DAOS_SHORT_CIRCUIT) {
        tse_task_complete(task, -H5_DAOS_SHORT_CIRCUIT);
        D_GOTO_DONE(-H5_DAOS_SHORT_CIRCUIT);
    } /* end if */

    /* Check if we need to update the request status due to an operator return
     */
    if(udata->iter_data->async_op
            && req->status >= -H5_DAOS_INCOMPLETE) {
        /* Check for failure from operator return */
        if(udata->iter_data->op_ret < 0) {
            req->status = -H5_DAOS_CALLBACK_ERROR;
            req->failed_task = "link iteration callback operator function";
            D_DONE_ERROR(H5E_LINK, H5E_BADITER, -H5_DAOS_CALLBACK_ERROR, "operator function returned failure");
        } /* end if */
        else if(udata->iter_data->op_ret) {
            /* Short-circuit success */
            req->status = -H5_DAOS_SHORT_CIRCUIT;
            udata->iter_data->short_circuit_init = TRUE;
            D_GOTO_DONE(-H5_DAOS_SHORT_CIRCUIT);
        } /* end if */
    } /* end if */

    /* Replace null character if requested */
    if(udata->null_replace_loc)
        *udata->null_replace_loc = '\0';

    /* Check that creation order is tracked for target group */
    if(!udata->target_grp->gcpl_cache.track_corder) {
        assert(udata->crt_idx == 0);

        if(udata->iter_data->is_recursive) {
            /*
             * For calls to H5Lvisit ONLY, the index type setting is a "best effort"
             * setting, meaning that we fall back to name order if link creation order
             * is not tracked for the target group.
             */
            /* Initiate iteration by name order.  No need to change the
             * index_type field in iter_data since the internal functions for
             * iteration by name order don't check this field */
            if(0 != (ret = H5_daos_list_key_init(udata->iter_data, &udata->target_grp->obj,
                    NULL, DAOS_OPC_OBJ_LIST_DKEY, H5_daos_link_iterate_list_comp_cb, TRUE,
                    &first_task, &dep_task)))
                D_GOTO_ERROR(H5E_LINK, H5E_CANTINIT, ret, "can't fall back to iteration by name order: %s", H5_daos_err_to_string(ret));

            /* Schedule metatask to clean up */
            /* Register task dependency */
            if(dep_task && 0 != (ret = tse_task_register_deps(udata->ibco_metatask, 1, &dep_task)))
                D_DONE_ERROR(H5E_LINK, H5E_CANTINIT, ret, "can't create dependencies for link iterate by creation order metatask: %s", H5_daos_err_to_string(ret));

            /* Schedule metatsk (or save it to be scheduled later) and transfer
             * ownershiop of udata */
            if(first_task) {
                if(0 != (ret = tse_task_schedule(udata->ibco_metatask, false)))
                    D_DONE_ERROR(H5E_LINK, H5E_CANTINIT, ret, "can't schedule metatask for link iterate by creation order: %s", H5_daos_err_to_string(ret));
            } /* end if */
            else
                first_task = udata->ibco_metatask;
            dep_task = udata->ibco_metatask;
            udata = NULL;

            D_GOTO_DONE(SUCCEED);
        } /* end if */
        else
            D_GOTO_ERROR(H5E_SYM, H5E_BADVALUE, -H5_DAOS_BAD_VALUE, "creation order is not tracked for group");
    } /* end if */

    /* Make sure this index is within the bounds */
    if(udata->crt_idx < udata->grp_nlinks) {
        tse_task_t *task2_task = NULL;

        /* Get link name */
        if(H5_daos_link_get_name_by_idx_alloc(udata->target_grp, H5_INDEX_CRT_ORDER,
                udata->iter_data->iter_order, (uint64_t)udata->crt_idx,
                &udata->link_name, &udata->link_name_len, &udata->name_buf,
                &udata->name_buf_size, udata->iter_data->req, &first_task, &dep_task) < 0)
            D_GOTO_ERROR(H5E_LINK, H5E_CANTGET, -H5_DAOS_H5_GET_ERROR, "can't get link name");

        /* Create task to continue this operation */
        if(0 !=  (ret = tse_task_create(H5_daos_link_ibco_task2, &udata->target_grp->obj.item.file->sched, udata, &task2_task)))
            D_GOTO_ERROR(H5E_LINK, H5E_CANTINIT, ret, "can't create task 2 for link iterate by creation order: %s", H5_daos_err_to_string(ret));

        /* Register task dependency */
        if(dep_task && 0 != (ret = tse_task_register_deps(task2_task, 1, &dep_task)))
            D_GOTO_ERROR(H5E_LINK, H5E_CANTINIT, ret, "can't create dependencies for link iterate by creation order task 2: %s", H5_daos_err_to_string(ret));

        /* Schedule ibco task 2 (or save it to be scheduled later) and give it a
         * reference to req and udata */
        if(first_task) {
            if(0 != (ret = tse_task_schedule(task2_task, false)))
                D_GOTO_ERROR(H5E_LINK, H5E_CANTINIT, ret, "can't schedule task 2 for link get name by name order: %s", H5_daos_err_to_string(ret));
        } /* end if */
        else
            first_task = task2_task;
        dep_task = task2_task;
        udata = NULL;
    } /* end if */
    else
        assert(udata->grp_nlinks == 0);

done:
    if(udata) {
        /* If we still own udata then the iteration is complete, schedule
         * metatask */
        /* Register task dependency */
        if(dep_task && 0 != (ret = tse_task_register_deps(udata->ibco_metatask, 1, &dep_task)))
            D_DONE_ERROR(H5E_LINK, H5E_CANTINIT, ret, "can't create dependencies for link iterate by creation order metatask: %s", H5_daos_err_to_string(ret));

        /* Schedule metatsk (or save it to be scheduled later) and transfer
         * ownershiop of udata */
        if(first_task) {
            if(0 != (ret = tse_task_schedule(udata->ibco_metatask, false)))
                D_DONE_ERROR(H5E_LINK, H5E_CANTINIT, ret, "can't schedule metatask for link iterate by creation order: %s", H5_daos_err_to_string(ret));
        } /* end if */
        else
            first_task = udata->ibco_metatask;
        dep_task = udata->ibco_metatask;
        udata = NULL;
    } /* end if */

    /* Schedule first task */
    if(first_task && 0 != (ret = tse_task_schedule(first_task, false)))
        D_DONE_ERROR(H5E_LINK, H5E_CANTINIT, ret, "can't schedule initial task for link iteration op: %s", H5_daos_err_to_string(ret));

    /* Handle errors in this function */
    /* Do not place any code that can issue errors after this block, except for
     * H5_daos_req_free_int, which updates req->status if it sees an error */
    if(ret_value < -H5_DAOS_SHORT_CIRCUIT && req && req->status >= -H5_DAOS_SHORT_CIRCUIT) {
        req->status = ret_value;
        req->failed_task = "link iteration by creation order task";
    } /* end if */

    /* Release req */
    if(req && H5_daos_req_free_int(req) < 0)
        D_DONE_ERROR(H5E_LINK, H5E_CLOSEERROR, -H5_DAOS_FREE_ERROR, "can't free request");

    /* Complete this task */
    tse_task_complete(task, ret_value);

    /* Make sure we cleaned up */
    assert(!udata);

    D_FUNC_LEAVE;
} /* end H5_daos_link_ibco_task() */


/*-------------------------------------------------------------------------
 * Function:    H5_daos_link_ibco_helper
 *
 * Purpose:     Helper routine for H5_daos_link_iterate_by_crt_order().
 *              Starts iteration at a single level of recursion.
 *
 * Return:      Success:        0
 *              Failure:        Negative error code
 *
 *-------------------------------------------------------------------------
 */
static int
H5_daos_link_ibco_helper(H5_daos_group_t *target_grp,
    H5_daos_iter_data_t *iter_data, hbool_t base_iter,
    tse_task_t **first_task, tse_task_t **dep_task)
{
    H5_daos_link_ibco_ud_t *ibco_udata = NULL;
    tse_task_t *ibco_task;
    int ret;
    int ret_value = SUCCEED;

    /* Allocate user data for iteration by creation order */
    if(NULL == (ibco_udata = DV_calloc(sizeof(H5_daos_link_ibco_ud_t))))
        D_GOTO_ERROR(H5E_RESOURCE, H5E_CANTALLOC, -H5_DAOS_ALLOC_ERROR, "can't allocate udata struct");
    ibco_udata->target_grp = target_grp;
    ibco_udata->base_iter = base_iter;

    /* Copy iter_data if this is the base of iteration, otherwise point to
     * existing iter_data */
    if(base_iter) {
        if(NULL == (ibco_udata->iter_data = (H5_daos_iter_data_t *)DV_malloc(sizeof(H5_daos_iter_data_t))))
            D_GOTO_ERROR(H5E_RESOURCE, H5E_CANTALLOC, -H5_DAOS_ALLOC_ERROR, "can't allocate iteration data");
        memcpy(ibco_udata->iter_data, iter_data, sizeof(*iter_data));
    } /* end if */
    else
        ibco_udata->iter_data = iter_data;

    /* Retrieve the number of links in the group */
    if(H5_daos_group_get_num_links(target_grp, &ibco_udata->grp_nlinks,
            iter_data->req, first_task, dep_task) < 0)
        D_GOTO_ERROR(H5E_LINK, H5E_CANTGET, -H5_DAOS_DAOS_GET_ERROR, "can't get number of links in group");

    /* Create metatask for this iteration - body function will free udata.  Will
     * be scheduled later when iteration is complete. */
    if(0 != (ret = tse_task_create(H5_daos_link_ibco_end_task, &target_grp->obj.item.file->sched, ibco_udata, &ibco_udata->ibco_metatask)))
        D_GOTO_ERROR(H5E_LINK, H5E_CANTINIT, ret, "can't create task for link iterate by creation order: %s", H5_daos_err_to_string(ret));

    /* Create task to continue this operation */
    if(0 !=  (ret = tse_task_create(H5_daos_link_ibco_task, &target_grp->obj.item.file->sched, ibco_udata, &ibco_task)))
        D_GOTO_ERROR(H5E_LINK, H5E_CANTINIT, ret, "can't create task for link iterate by creation order: %s", H5_daos_err_to_string(ret));

    /* Register task dependency */
    if(*dep_task && 0 != (ret = tse_task_register_deps(ibco_task, 1, dep_task)))
        D_GOTO_ERROR(H5E_LINK, H5E_CANTINIT, ret, "can't create dependencies for link iterate by creation order task: %s", H5_daos_err_to_string(ret));

    /* Schedule ibco task (or save it to be scheduled later) and give it a
     * reference to req, udata, and target_grp */
    if(*first_task) {
        if(0 != (ret = tse_task_schedule(ibco_task, false)))
            D_GOTO_ERROR(H5E_LINK, H5E_CANTINIT, ret, "can't schedule task for link get name by name order: %s", H5_daos_err_to_string(ret));
    } /* end if */
    else
        *first_task = ibco_task;
    *dep_task = ibco_udata->ibco_metatask;
    iter_data->req->rc++;
    target_grp->obj.item.rc++;
    ibco_udata = NULL;

done:
    /* Cleanup on error */
    if(ibco_udata) {
        assert(ret_value < 0);

        if(base_iter)
            DV_free(ibco_udata->iter_data);
        if(ibco_udata->ibco_metatask)
            tse_task_complete(ibco_udata->ibco_metatask, ret_value);
        ibco_udata = DV_free(ibco_udata);
    } /* end if */

    D_FUNC_LEAVE;
} /* end H5_daos_link_ibco_helper() */


/*-------------------------------------------------------------------------
 * Function:    H5_daos_link_iterate_by_crt_order
 *
 * Purpose:     Iterates over the links in the specified group according to
 *              their link creation order values. The supplied iter_data
 *              struct contains the iteration parameters.
 *
 * Return:      Success:        SUCCEED or positive
 *              Failure:        FAIL
 *
 *-------------------------------------------------------------------------
 */
static herr_t
H5_daos_link_iterate_by_crt_order(H5_daos_group_t *target_grp,
    H5_daos_iter_data_t *iter_data, tse_task_t **first_task,
    tse_task_t **dep_task)
{
    int ret;
    herr_t ret_value = SUCCEED;

    assert(target_grp);
    assert(iter_data);
    assert(H5_INDEX_CRT_ORDER == iter_data->index_type);
    assert(H5_ITER_NATIVE == iter_data->iter_order || H5_ITER_INC == iter_data->iter_order
            || H5_ITER_DEC == iter_data->iter_order);

    /* Increment reference count on root obj id */
    if(H5Iinc_ref(iter_data->iter_root_obj) < 0)
        D_GOTO_ERROR(H5E_LINK, H5E_CANTINC, FAIL, "can't increment reference count on iteration base object");

    /*
     * If iteration is recursive, setup a hash table to keep track of visited
     * group links so that cyclic links don't result in infinite looping.
     *
     * Also setup the recursive link path buffer, which keeps track of the full
     * path to the current link and is passed to the operator callback function.
     */
    assert(iter_data->u.link_iter_data.recurse_depth == 0);
    if(iter_data->is_recursive) {
        if(NULL == (iter_data->u.link_iter_data.visited_link_table = dv_hash_table_new(H5_daos_hash_obj_id, H5_daos_cmp_obj_id)))
            D_GOTO_ERROR(H5E_RESOURCE, H5E_CANTALLOC, FAIL, "failed to allocate visited links table");

        /*
         * Since the table key values are DV_malloc()ed, register the callback function to
         * call DV_free() on the keys when necessary.
         */
        dv_hash_table_register_free_functions(iter_data->u.link_iter_data.visited_link_table, H5_daos_free_visited_link_hash_table_key, NULL);

        /* Allocate the link path buffer for recursive iteration */
        if(NULL == (iter_data->u.link_iter_data.recursive_link_path = DV_malloc(H5_DAOS_RECURSE_LINK_PATH_BUF_INIT)))
            D_GOTO_ERROR(H5E_RESOURCE, H5E_CANTALLOC, FAIL, "failed to allocate link path buffer");
        iter_data->u.link_iter_data.recursive_link_path_nalloc = H5_DAOS_RECURSE_LINK_PATH_BUF_INIT;
        *iter_data->u.link_iter_data.recursive_link_path = '\0';
    } /* end if */

    /* Call helper function */
    if(0 != (ret = H5_daos_link_ibco_helper(target_grp, iter_data, TRUE, first_task, dep_task)))
        D_GOTO_ERROR(H5E_LINK, H5E_CANTINIT, FAIL, "failed to iterate over links: %s", H5_daos_err_to_string(ret));

done:
    /* Cleanup on error */
    if(ret_value < 0) {
        iter_data->u.link_iter_data.recursive_link_path = DV_free(iter_data->u.link_iter_data.recursive_link_path);

        if(iter_data->u.link_iter_data.visited_link_table) {
            dv_hash_table_free(iter_data->u.link_iter_data.visited_link_table);
            iter_data->u.link_iter_data.visited_link_table = NULL;
        } /* end if */

        if(H5Idec_ref(iter_data->iter_root_obj) < 0)
            D_DONE_ERROR(H5E_LINK, H5E_CANTDEC, -H5_DAOS_H5_CLOSE_ERROR, "can't decrement reference count on iteration base object");
    } /* end if */

    D_FUNC_LEAVE;
} /* end H5_daos_link_iterate_by_crt_order() */


/*-------------------------------------------------------------------------
 * Function:    H5_daos_link_iterate_count_links_callback
 *
 * Purpose:     A callback for H5_daos_link_iterate() that simply counts
 *              the number of links in the given group.
 *
 * Return:      0 (can't fail)
 *
 * Programmer:  Jordan Henderson
 *              February, 2019
 *
 *-------------------------------------------------------------------------
 */
herr_t
H5_daos_link_iterate_count_links_callback(hid_t H5VL_DAOS_UNUSED group, const char H5VL_DAOS_UNUSED *name,
    const H5L_info2_t H5VL_DAOS_UNUSED *info, void *op_data)
{
    (*((hsize_t *) op_data))++;
    return 0;
} /* end H5_daos_link_iterate_count_links_callback() */


/*-------------------------------------------------------------------------
 * Function:    H5_daos_link_delete
 *
 * Purpose:     Creates an asynchronous task to delete a link from the
 *              specified group according to either the given link pathname
 *              or the given index into the group's link name/link creation
 *              order index.
 *
 * Return:      Success:        SUCCEED or positive
 *              Failure:        FAIL
 *
 *-------------------------------------------------------------------------
 */
static herr_t
H5_daos_link_delete(H5_daos_item_t *item, const H5VL_loc_params_t *loc_params,
<<<<<<< HEAD
    hbool_t collective, H5_daos_req_t *req, tse_task_t **first_task, tse_task_t **dep_task)
{
    H5_daos_link_delete_ud_t *delete_udata = NULL;
=======
    hbool_t collective, hbool_t dec_rc, H5_daos_req_t *req,
    tse_task_t **first_task, tse_task_t **dep_task)
{
    H5_daos_link_delete_ud_t *delete_udata = NULL;
    H5_daos_link_delete_rc_ud_t *rc_udata = NULL;
>>>>>>> 3f236408
    tse_task_t *delete_task;
    tse_task_t *delete_pretask = NULL;
    int ret;
    herr_t ret_value = SUCCEED;

    assert(item);
    assert(loc_params);
    assert(req);
    assert(first_task);
    assert(dep_task);
    assert(H5VL_OBJECT_BY_NAME == loc_params->type || H5VL_OBJECT_BY_IDX == loc_params->type);

    /* Allocate argument struct for deletion task */
    if(NULL == (delete_udata = (H5_daos_link_delete_ud_t *)DV_calloc(sizeof(H5_daos_link_delete_ud_t))))
        D_GOTO_ERROR(H5E_RESOURCE, H5E_CANTALLOC, FAIL, "can't allocate buffer for link deletion task callback arguments");
    delete_udata->req = req;
    delete_udata->target_obj = NULL;
    delete_udata->loc_params = *loc_params;
    delete_udata->target_link_name = NULL;
    delete_udata->target_link_name_len = 0;
    delete_udata->path_buf = NULL;

    if(H5VL_OBJECT_BY_NAME == loc_params->type) {
        /* Traverse the path */
        if(NULL == (delete_udata->target_obj = H5_daos_group_traverse(item, loc_params->loc_data.loc_by_name.name,
                H5P_LINK_CREATE_DEFAULT, req, collective, &delete_udata->path_buf, &delete_udata->target_link_name,
                &delete_udata->target_link_name_len, first_task, dep_task)))
            D_GOTO_ERROR(H5E_SYM, H5E_TRAVERSE, FAIL, "can't traverse path");
    }
    else {
        H5VL_loc_params_t sub_loc_params;

        assert(H5VL_OBJECT_BY_IDX == loc_params->type);

        sub_loc_params.type = H5VL_OBJECT_BY_SELF;
        sub_loc_params.obj_type = H5I_GROUP;
        if(NULL == (delete_udata->target_obj = (H5_daos_obj_t *)H5_daos_group_open_int(item,
                &sub_loc_params, loc_params->loc_data.loc_by_idx.name, H5P_GROUP_ACCESS_DEFAULT,
                req, collective, first_task, dep_task)))
            D_GOTO_ERROR(H5E_SYM, H5E_TRAVERSE, FAIL, "can't open group");

        /* Retrieve the name of the link at the given index */
        assert(delete_udata->target_obj->item.type == H5I_GROUP);
        if(H5_daos_link_get_name_by_idx_alloc((H5_daos_group_t *)delete_udata->target_obj,
                loc_params->loc_data.loc_by_idx.idx_type, loc_params->loc_data.loc_by_idx.order,
                (uint64_t)loc_params->loc_data.loc_by_idx.n, &delete_udata->target_link_name,
                &delete_udata->target_link_name_len, &delete_udata->path_buf, NULL,
                req, first_task, dep_task) < 0)
            D_GOTO_ERROR(H5E_LINK, H5E_CANTGET, FAIL, "can't get link name");
    }

    if(!collective || (item->file->my_rank == 0)) {
        /* Create task to determine if the target group has link creation
         * order tracked once it has been opened. If it does, that group's
         * link creation order index must be updated before removing the
         * link's dkey and akeys.
         */
        if(0 != (ret = tse_task_create(H5_daos_link_delete_corder_pretask, &item->file->sched,
                delete_udata, &delete_pretask)))
            D_GOTO_ERROR(H5E_LINK, H5E_CANTINIT, FAIL, "can't create link deletion creation order pretask: %s", H5_daos_err_to_string(ret));

        /* Register dependency on dep_task if present */
        if(*dep_task && 0 != (ret = tse_task_register_deps(delete_pretask, 1, dep_task)))
            D_GOTO_ERROR(H5E_LINK, H5E_CANTINIT, FAIL, "can't create dependencies for link deletion creation order pretask: %s", H5_daos_err_to_string(ret));

        /* Schedule pre-task */
        if(*first_task) {
            if(0 != (ret = tse_task_schedule(delete_pretask, false)))
                D_GOTO_ERROR(H5E_LINK, H5E_CANTINIT, FAIL, "can't schedule link deletion creation order pretask: %s", H5_daos_err_to_string(ret));
        } /* end if */
        else
            *first_task = delete_pretask;
        delete_udata->target_obj->item.rc++;
        req->rc++;
        *dep_task = delete_pretask;

<<<<<<< HEAD
        /* Create task to punch link's dkey, along with all of its akeys */
        if(0 != (ret = daos_task_create(DAOS_OPC_OBJ_PUNCH_DKEYS, &item->file->sched,
                *dep_task ? 1 : 0, *dep_task ? dep_task : NULL, &delete_task)))
            D_GOTO_ERROR(H5E_LINK, H5E_CANTINIT, FAIL, "can't create task to delete link: %s", H5_daos_err_to_string(ret));

        /* Set callback functions for task to delete link */
        if(0 != (ret = tse_task_register_cbs(delete_task, H5_daos_link_delete_prep_cb, NULL, 0,
                H5_daos_link_delete_comp_cb, NULL, 0)))
            D_GOTO_ERROR(H5E_LINK, H5E_CANTINIT, FAIL, "can't register callbacks for link deletion task: %s", H5_daos_err_to_string(ret));

        /* Set private data for link deletion task */
        (void)tse_task_set_priv(delete_task, delete_udata);

        /* Schedule task to delete link (or save it to be scheduled later)
         * and give it a reference to req.
         */
        if(*first_task) {
            if(0 != (ret = tse_task_schedule(delete_task, false)))
                D_GOTO_ERROR(H5E_LINK, H5E_CANTINIT, FAIL, "can't schedule task to delete link: %s", H5_daos_err_to_string(ret));
        } /* end if */
        else
            *first_task = delete_task;
        req->rc++;
        *dep_task = delete_task;

        /* TODO: If no more hard links point to the object in question, it should be
         * removed from the file, or at least marked to be removed.
         */
    } /* end if */
    else {
        /* Create empty task that will call the link deletion
         * completion callback and free private data.
         */
        if(0 != (ret = tse_task_create(H5_daos_metatask_autocomplete, &item->file->sched, delete_udata, &delete_task)))
            D_GOTO_ERROR(H5E_LINK, H5E_CANTINIT, FAIL, "can't create task to free private data: %s", H5_daos_err_to_string(ret));

        /* Register dependency on dep_task if present */
        if(*dep_task && 0 != (ret = tse_task_register_deps(delete_task, 1, dep_task)))
            D_GOTO_ERROR(H5E_LINK, H5E_CANTINIT, FAIL, "can't create dependencies for task to free private data: %s", H5_daos_err_to_string(ret));

        /* Set callback functions for task */
        if(0 != (ret = tse_task_register_cbs(delete_task, NULL, NULL, 0,
                H5_daos_link_delete_comp_cb, NULL, 0)))
            D_GOTO_ERROR(H5E_LINK, H5E_CANTINIT, FAIL, "can't register callbacks for task to free private data: %s", H5_daos_err_to_string(ret));

        /* Schedule task */
        if(*first_task) {
            if(0 != (ret = tse_task_schedule(delete_task, false)))
                D_GOTO_ERROR(H5E_LINK, H5E_CANTINIT, FAIL, "can't schedule task to free private data: %s", H5_daos_err_to_string(ret));
        } /* end if */
        else
            *first_task = delete_task;
        req->rc++;
        *dep_task = delete_task;
    } /* end else */

=======
        /* If we're decrementing the ref count we must read the link's value
         * before we delete it */
        if(dec_rc) {
            /* Allocate argument struct for rc task */
            if(NULL == (rc_udata = (H5_daos_link_delete_rc_ud_t *)DV_calloc(sizeof(H5_daos_link_delete_rc_ud_t))))
                D_GOTO_ERROR(H5E_RESOURCE, H5E_CANTALLOC, FAIL, "can't allocate buffer for link deletion task callback arguments");
            rc_udata->req = req;
            rc_udata->target_obj = delete_udata->target_obj;

            /* Retrieve the link's value so we can adjust the target object's rc */
            if(H5_daos_link_read_late_name((H5_daos_group_t *)delete_udata->target_obj,
                    &delete_udata->target_link_name, &delete_udata->target_link_name_len,
                    req, &rc_udata->link_val, NULL, first_task, dep_task) < 0)
                D_GOTO_ERROR(H5E_LINK, H5E_READERROR, FAIL, "can't read link value");
        } /* end if */

        /* Create task to punch link's dkey, along with all of its akeys */
        if(0 != (ret = daos_task_create(DAOS_OPC_OBJ_PUNCH_DKEYS, &item->file->sched,
                *dep_task ? 1 : 0, *dep_task ? dep_task : NULL, &delete_task)))
            D_GOTO_ERROR(H5E_LINK, H5E_CANTINIT, FAIL, "can't create task to delete link: %s", H5_daos_err_to_string(ret));

        /* Set callback functions for task to delete link */
        if(0 != (ret = tse_task_register_cbs(delete_task, H5_daos_link_delete_prep_cb, NULL, 0,
                H5_daos_link_delete_comp_cb, NULL, 0)))
            D_GOTO_ERROR(H5E_LINK, H5E_CANTINIT, FAIL, "can't register callbacks for link deletion task: %s", H5_daos_err_to_string(ret));

        /* Set private data for link deletion task */
        (void)tse_task_set_priv(delete_task, delete_udata);

        /* Schedule task to delete link (or save it to be scheduled later)
         * and give it a reference to req.
         */
        if(*first_task) {
            if(0 != (ret = tse_task_schedule(delete_task, false)))
                D_GOTO_ERROR(H5E_LINK, H5E_CANTINIT, FAIL, "can't schedule task to delete link: %s", H5_daos_err_to_string(ret));
        } /* end if */
        else
            *first_task = delete_task;
        req->rc++;
        *dep_task = delete_task;

        /* Decrement ref count */
        if(dec_rc) {
            /* Create task to decrement ref count */
            if(0 != (ret = tse_task_create(H5_daos_link_delete_rc_task, &item->file->sched,
                    rc_udata, &rc_udata->rc_task)))
                D_GOTO_ERROR(H5E_LINK, H5E_CANTINIT, FAIL, "can't create task to decrement rc: %s", H5_daos_err_to_string(ret));

            /* Register dependency on dep_task if present */
            if(*dep_task && 0 != (ret = tse_task_register_deps(rc_udata->rc_task, 1, dep_task)))
                D_GOTO_ERROR(H5E_LINK, H5E_CANTINIT, FAIL, "can't create dependencies for task to decrement rc: %s", H5_daos_err_to_string(ret));

            /* Schedule rc task (or save it to be scheduled later) and give it
             * a reference to req */
            if(*first_task) {
                if(0 != (ret = tse_task_schedule(rc_udata->rc_task, false)))
                    D_GOTO_ERROR(H5E_LINK, H5E_CANTINIT, FAIL, "can't schedule task to decrement rc: %s", H5_daos_err_to_string(ret));
            } /* end if */
            else
                *first_task = rc_udata->rc_task;
            req->rc++;
            rc_udata->target_obj->item.rc++;
            *dep_task = rc_udata->rc_task;
            rc_udata = NULL;
        } /* end if */
    } /* end if */
    else {
        /* Create empty task that will call the link deletion
         * completion callback and free private data.
         */
        if(0 != (ret = tse_task_create(H5_daos_metatask_autocomplete, &item->file->sched, delete_udata, &delete_task)))
            D_GOTO_ERROR(H5E_LINK, H5E_CANTINIT, FAIL, "can't create task to free private data: %s", H5_daos_err_to_string(ret));

        /* Register dependency on dep_task if present */
        if(*dep_task && 0 != (ret = tse_task_register_deps(delete_task, 1, dep_task)))
            D_GOTO_ERROR(H5E_LINK, H5E_CANTINIT, FAIL, "can't create dependencies for task to free private data: %s", H5_daos_err_to_string(ret));

        /* Set callback functions for task */
        if(0 != (ret = tse_task_register_cbs(delete_task, NULL, NULL, 0,
                H5_daos_link_delete_comp_cb, NULL, 0)))
            D_GOTO_ERROR(H5E_LINK, H5E_CANTINIT, FAIL, "can't register callbacks for task to free private data: %s", H5_daos_err_to_string(ret));

        /* Schedule task */
        if(*first_task) {
            if(0 != (ret = tse_task_schedule(delete_task, false)))
                D_GOTO_ERROR(H5E_LINK, H5E_CANTINIT, FAIL, "can't schedule task to free private data: %s", H5_daos_err_to_string(ret));
        } /* end if */
        else
            *first_task = delete_task;
        req->rc++;
        *dep_task = delete_task;
    } /* end else */

>>>>>>> 3f236408
    /* Relinquish control of link deletion udata to deletion task */
    delete_udata = NULL;

done:
    if(ret_value < 0) {
        if(delete_udata && delete_udata->target_obj)
            if(H5_daos_object_close(delete_udata->target_obj, req->dxpl_id, NULL) < 0)
                D_DONE_ERROR(H5E_OBJECT, H5E_CLOSEERROR, FAIL, "can't close object");

        delete_udata = DV_free(delete_udata);
    } /* end if */

    D_FUNC_LEAVE;
} /* end H5_daos_link_delete() */


/*-------------------------------------------------------------------------
 * Function:    H5_daos_link_delete_corder_pretask
 *
 * Purpose:     Asynchronous task to check if a target group has link
 *              creation order tracked once the group has been opened. If
 *              link creation order is tracked for the group, more tasks
 *              are created to update the group's link creation order index
 *              before a link is deleted.
 *
 * Return:      Success:        0
 *              Failure:        -1
 *
 *-------------------------------------------------------------------------
 */
static int
H5_daos_link_delete_corder_pretask(tse_task_t *task)
{
    H5_daos_link_delete_ud_t *udata = NULL;
    tse_task_t *metatask = NULL;
    tse_task_t *first_task = NULL;
    tse_task_t *dep_task = NULL;
    int ret;
    int ret_value = 0;

    /* Get private data */
    if(NULL == (udata = tse_task_get_priv(task)))
        D_GOTO_ERROR(H5E_LINK, H5E_CANTINIT, -H5_DAOS_DAOS_GET_ERROR, "can't get private data for link deletion pretask");

    /* Handle errors in previous tasks */
    if(udata->req->status < -H5_DAOS_SHORT_CIRCUIT) {
        D_GOTO_DONE(-H5_DAOS_PRE_ERROR);
    } /* end if */
    else if(udata->req->status == -H5_DAOS_SHORT_CIRCUIT) {
        D_GOTO_DONE(-H5_DAOS_SHORT_CIRCUIT);
    } /* end if */
<<<<<<< HEAD

    /* Remove the link from the group's creation order index if creation order is tracked */
    if(((H5_daos_group_t *)udata->target_obj)->gcpl_cache.track_corder)
        if(H5_daos_link_delete_corder((H5_daos_group_t *)udata->target_obj, &udata->loc_params,
                &udata->target_obj->item.file->sched, udata->req, &first_task, &dep_task) < 0)
            D_GOTO_ERROR(H5E_LINK, H5E_CANTREMOVE, -H5_DAOS_SETUP_ERROR, "failed to remove link from creation order index");

done:
    if(udata) {
        /* Create metatask to complete this task after dep_task if necessary */
        if(dep_task) {
            /* Create metatask */
            if(0 != (ret = tse_task_create(H5_daos_metatask_autocomp_other, &udata->target_obj->item.file->sched, task, &metatask))) {
                D_DONE_ERROR(H5E_LINK, H5E_CANTINIT, ret, "can't create metatask for link corder info delete task: %s", H5_daos_err_to_string(ret));
            } /* end if */
            else {
                /* Register task dependency */
                if(0 != (ret = tse_task_register_deps(metatask, 1, &dep_task)))
                    D_GOTO_ERROR(H5E_LINK, H5E_CANTINIT, ret, "can't create dependencies for link corder info delete metatask: %s", H5_daos_err_to_string(ret));

                /* Schedule metatask */
                assert(first_task);
                if(0 != (ret = tse_task_schedule(metatask, false)))
                    D_DONE_ERROR(H5E_LINK, H5E_CANTINIT, ret, "can't schedule metatask for link corder info delete task: %s", H5_daos_err_to_string(ret));
            } /* end else */
        } /* end if */

        /* Schedule first task */
        if(first_task && 0 != (ret = tse_task_schedule(first_task, false)))
            D_DONE_ERROR(H5E_LINK, H5E_CANTINIT, ret, "can't schedule initial task for link corder info delete task: %s", H5_daos_err_to_string(ret));

        /* Close group */
        if(H5_daos_group_close(udata->target_obj, udata->req->dxpl_id, NULL) < 0)
            D_DONE_ERROR(H5E_LINK, H5E_CLOSEERROR, -H5_DAOS_H5_CLOSE_ERROR, "can't close group");

        /* Handle errors in this function */
        /* Do not place any code that can issue errors after this block, except for
         * H5_daos_req_free_int, which updates req->status if it sees an error */
        if(ret_value < -H5_DAOS_SHORT_CIRCUIT && udata->req->status >= -H5_DAOS_SHORT_CIRCUIT) {
            udata->req->status = ret_value;
            udata->req->failed_task = "link creation order info delete task";
        } /* end if */

        /* Release our reference to req */
        if(H5_daos_req_free_int(udata->req) < 0)
            D_DONE_ERROR(H5E_VOL, H5E_CLOSEERROR, -H5_DAOS_FREE_ERROR, "can't free request");
    } /* end if */
    else
        assert(ret_value == -H5_DAOS_DAOS_GET_ERROR);

    /* Complete task if necessary */
    if(!metatask)
        tse_task_complete(task, ret_value);
=======

    /* Remove the link from the group's creation order index if creation order is tracked */
    if(((H5_daos_group_t *)udata->target_obj)->gcpl_cache.track_corder)
        if(H5_daos_link_delete_corder((H5_daos_group_t *)udata->target_obj, &udata->loc_params,
                &udata->target_obj->item.file->sched, udata->req, &first_task, &dep_task) < 0)
            D_GOTO_ERROR(H5E_LINK, H5E_CANTREMOVE, -H5_DAOS_SETUP_ERROR, "failed to remove link from creation order index");

done:
    if(udata) {
        /* Create metatask to complete this task after dep_task if necessary */
        if(dep_task) {
            /* Create metatask */
            if(0 != (ret = tse_task_create(H5_daos_metatask_autocomp_other, &udata->target_obj->item.file->sched, task, &metatask))) {
                D_DONE_ERROR(H5E_LINK, H5E_CANTINIT, ret, "can't create metatask for link corder info delete task: %s", H5_daos_err_to_string(ret));
            } /* end if */
            else {
                /* Register task dependency */
                if(0 != (ret = tse_task_register_deps(metatask, 1, &dep_task)))
                    D_GOTO_ERROR(H5E_LINK, H5E_CANTINIT, ret, "can't create dependencies for link corder info delete metatask: %s", H5_daos_err_to_string(ret));

                /* Schedule metatask */
                assert(first_task);
                if(0 != (ret = tse_task_schedule(metatask, false)))
                    D_DONE_ERROR(H5E_LINK, H5E_CANTINIT, ret, "can't schedule metatask for link corder info delete task: %s", H5_daos_err_to_string(ret));
            } /* end else */
        } /* end if */

        /* Schedule first task */
        if(first_task && 0 != (ret = tse_task_schedule(first_task, false)))
            D_DONE_ERROR(H5E_LINK, H5E_CANTINIT, ret, "can't schedule initial task for link corder info delete task: %s", H5_daos_err_to_string(ret));

        /* Close group */
        if(H5_daos_group_close(udata->target_obj, udata->req->dxpl_id, NULL) < 0)
            D_DONE_ERROR(H5E_LINK, H5E_CLOSEERROR, -H5_DAOS_H5_CLOSE_ERROR, "can't close group");

        /* Handle errors in this function */
        /* Do not place any code that can issue errors after this block, except for
         * H5_daos_req_free_int, which updates req->status if it sees an error */
        if(ret_value < -H5_DAOS_SHORT_CIRCUIT && udata->req->status >= -H5_DAOS_SHORT_CIRCUIT) {
            udata->req->status = ret_value;
            udata->req->failed_task = "link creation order info delete task";
        } /* end if */

        /* Release our reference to req */
        if(H5_daos_req_free_int(udata->req) < 0)
            D_DONE_ERROR(H5E_VOL, H5E_CLOSEERROR, -H5_DAOS_FREE_ERROR, "can't free request");
    } /* end if */
    else
        assert(ret_value == -H5_DAOS_DAOS_GET_ERROR);

    /* Complete task if necessary */
    if(!metatask)
        tse_task_complete(task, ret_value);

    D_FUNC_LEAVE;
} /* end H5_daos_link_delete_corder_pretask() */


/*-------------------------------------------------------------------------
 * Function:    H5_daos_link_delete_prep_cb
 *
 * Purpose:     Prepare callback for asynchronous daos_punch_dkeys to
 *              delete a link from a group. Currently checks for errors
 *              from previous tasks and then sets arguments for the DAOS
 *              operation.
 *
 * Return:      Success:        0
 *              Failure:        Error code
 *
 *-------------------------------------------------------------------------
 */
static int
H5_daos_link_delete_prep_cb(tse_task_t *task, void H5VL_DAOS_UNUSED *args)
{
    H5_daos_link_delete_ud_t *udata;
    daos_obj_punch_t *punch_args;
    int ret_value = 0;

    /* Get private data */
    if(NULL == (udata = tse_task_get_priv(task)))
        D_GOTO_ERROR(H5E_LINK, H5E_CANTINIT, -H5_DAOS_DAOS_GET_ERROR, "can't get private data for link deletion task");

    assert(udata->req);
    assert(udata->target_obj);

    /* Handle errors */
    if(udata->req->status < -H5_DAOS_SHORT_CIRCUIT) {
        udata = NULL;
        D_GOTO_DONE(-H5_DAOS_PRE_ERROR);
    } /* end if */
    else if(udata->req->status == -H5_DAOS_SHORT_CIRCUIT) {
        udata = NULL;
        D_GOTO_DONE(-H5_DAOS_SHORT_CIRCUIT);
    } /* end if */

    /* Setup dkey now that target link name should be valid */
    daos_iov_set(&udata->dkey, (void *)udata->target_link_name, udata->target_link_name_len);

    /* Set deletion task arguments */
    if(NULL == (punch_args = daos_task_get_args(task)))
        D_GOTO_ERROR(H5E_LINK, H5E_CANTINIT, -H5_DAOS_DAOS_GET_ERROR, "can't get arguments for link deletion task");
    punch_args->oh = udata->target_obj->obj_oh;
    punch_args->th = DAOS_TX_NONE;
    punch_args->dkey = &udata->dkey;
    punch_args->akeys = NULL;
    punch_args->flags = 0;
    punch_args->akey_nr = 0;

done:
    D_FUNC_LEAVE;
} /* end H5_daos_link_delete_prep_cb() */


/*-------------------------------------------------------------------------
 * Function:    H5_daos_link_delete_comp_cb
 *
 * Purpose:     Complete callback for asynchronous daos_punch_dkeys to
 *              delete a link from a group. Currently checks for a failed
 *              task then frees private data.
 *
 * Return:      Success:        0
 *              Failure:        Error code
 *
 *-------------------------------------------------------------------------
 */
static int
H5_daos_link_delete_comp_cb(tse_task_t *task, void H5VL_DAOS_UNUSED *args)
{
    H5_daos_link_delete_ud_t *udata;
    int ret_value = 0;

    /* Get private data */
    if(NULL == (udata = tse_task_get_priv(task)))
        D_GOTO_ERROR(H5E_LINK, H5E_CANTINIT, -H5_DAOS_DAOS_GET_ERROR, "can't get private data for link deletion task");

    assert(!udata->req->file->closed);

    /* Handle errors in deletion task.  Only record error in udata->req_status if
     * it does not already contain an error (it could contain an error if
     * another task this task is not dependent on also failed). */
    if(task->dt_result < -H5_DAOS_PRE_ERROR
            && udata->req->status >= -H5_DAOS_SHORT_CIRCUIT) {
        udata->req->status = task->dt_result;
        udata->req->failed_task = "link deletion task";
    } /* end if */

done:
    if(udata) {
        if(H5_daos_object_close(udata->target_obj, H5I_INVALID_HID, NULL) < 0)
            D_DONE_ERROR(H5E_LINK, H5E_CLOSEERROR, -H5_DAOS_H5_CLOSE_ERROR, "can't close object");

        /* Handle errors in this function */
        /* Do not place any code that can issue errors after this block, except
         * for H5_daos_req_free_int, which updates req->status if it sees an
         * error */
        if(ret_value < -H5_DAOS_SHORT_CIRCUIT && udata->req->status >= -H5_DAOS_SHORT_CIRCUIT) {
            udata->req->status = ret_value;
            udata->req->failed_task = "link deletion task completion callback";
        } /* end if */

        /* Release our reference to req */
        if(H5_daos_req_free_int(udata->req) < 0)
            D_DONE_ERROR(H5E_LINK, H5E_CLOSEERROR, -H5_DAOS_FREE_ERROR, "can't free request");

        /* Free private data */
        if(udata->path_buf)
            DV_free(udata->path_buf);
        DV_free(udata);
    }
    else
        assert(ret_value >= 0 || ret_value == -H5_DAOS_DAOS_GET_ERROR);

    D_FUNC_LEAVE;
} /* end H5_daos_link_delete_comp_cb() */


/*-------------------------------------------------------------------------
 * Function:    H5_daos_link_delete_corder
 *
 * Purpose:     Removes the target link from the target group's link
 *              creation order index by locating the relevant akeys and
 *              then removing them.
 *
 * Return:      Non-negative on success/Negative on failure
 *
 *-------------------------------------------------------------------------
 */
static herr_t
H5_daos_link_delete_corder(H5_daos_group_t *target_grp, const H5VL_loc_params_t *loc_params,
    tse_sched_t *sched, H5_daos_req_t *req, tse_task_t **first_task, tse_task_t **dep_task)
{
    H5_daos_link_delete_corder_ud_t *corder_delete_ud = NULL;
    tse_task_t *update_task = NULL;
    tse_task_t *delete_task = NULL;
    tse_task_t *bookkeep_task = NULL;
    tse_task_t *finish_task = NULL;
    hid_t target_grp_id = H5I_INVALID_HID;
    int ret;
    herr_t ret_value = SUCCEED;

    assert(target_grp);
    assert(loc_params);
    assert(H5VL_OBJECT_BY_NAME == loc_params->type || H5VL_OBJECT_BY_IDX == loc_params->type);
    H5daos_compile_assert(H5_DAOS_ENCODED_CRT_ORDER_SIZE == 8);

    /* Allocate argument struct for creation order info bookkeeping task */
    if(NULL == (corder_delete_ud = (H5_daos_link_delete_corder_ud_t *)DV_calloc(sizeof(H5_daos_link_delete_corder_ud_t))))
        D_GOTO_ERROR(H5E_RESOURCE, H5E_CANTALLOC, FAIL, "can't allocate buffer for link creation order info update callback arguments");
    corder_delete_ud->req = req;
    corder_delete_ud->target_grp = target_grp;
    corder_delete_ud->loc_params = loc_params;
    corder_delete_ud->delete_idx = 0;
    corder_delete_ud->grp_nlinks = 0;
    corder_delete_ud->index_data.sgls = NULL;
    corder_delete_ud->index_data.iods = NULL;
    corder_delete_ud->index_data.sg_iovs = NULL;

    /* Retrieve the current number of links in the group */
    if(H5_daos_group_get_num_links(target_grp, &corder_delete_ud->grp_nlinks,
            req, first_task, dep_task) < 0)
        D_GOTO_ERROR(H5E_LINK, H5E_CANTGET, FAIL, "can't get number of links in group");

    /* Create task to update the "number of links" key for the group, accounting for the removed link */
    if(0 != (ret = daos_task_create(DAOS_OPC_OBJ_UPDATE, &target_grp->obj.item.file->sched,
            *dep_task ? 1 : 0, *dep_task ? dep_task : NULL, &update_task)))
        D_GOTO_ERROR(H5E_LINK, H5E_CANTINIT, FAIL, "can't create task to update number of links in group: %s", H5_daos_err_to_string(ret));

    /* Set callback functions for task to update number of links */
    if(0 != (ret = tse_task_register_cbs(update_task, H5_daos_link_delete_corder_unl_prep_cb, NULL, 0,
            NULL, NULL, 0)))
        D_GOTO_ERROR(H5E_LINK, H5E_CANTINIT, FAIL, "can't register callbacks for task to update number of links in group: %s", H5_daos_err_to_string(ret));

    /* Set private data for task to update number of links */
    (void)tse_task_set_priv(update_task, corder_delete_ud);

    /* Schedule task to update number of links in group */
    if(*first_task) {
        if(0 != (ret = tse_task_schedule(update_task, false)))
            D_GOTO_ERROR(H5E_LINK, H5E_CANTINIT, FAIL, "can't schedule task to update number of links in group: %s", H5_daos_err_to_string(ret));
    } /* end if */
    else
        *first_task = update_task;

    *dep_task = update_task;

    /* If originally iterating by name order, create a task to iterate over links
     * by creation order and match the target link name to a creation order index
     * value.
     */
    if(H5VL_OBJECT_BY_NAME == loc_params->type) {
        H5_daos_iter_data_t iter_data;

        /* Register ID for group for link iteration */
        if((target_grp_id = H5VLwrap_register(target_grp, H5I_GROUP)) < 0)
            D_GOTO_ERROR(H5E_ATOM, H5E_CANTREGISTER, FAIL, "unable to atomize object handle");
        target_grp->obj.item.rc++;

        /* Initialize iteration data */
        corder_delete_ud->name_order_iter_cb_ud.target_link_name = loc_params->loc_data.loc_by_name.name;
        corder_delete_ud->name_order_iter_cb_ud.link_idx_out = &corder_delete_ud->delete_idx;
        H5_DAOS_ITER_DATA_INIT(iter_data, H5_DAOS_ITER_TYPE_LINK, H5_INDEX_CRT_ORDER, H5_ITER_INC,
                FALSE, NULL, target_grp_id, &corder_delete_ud->name_order_iter_cb_ud, NULL, req);
        iter_data.u.link_iter_data.u.link_iter_op = H5_daos_link_delete_corder_name_cb;

        /*
         * TODO: Currently, deleting a link by name means that we need to iterate through
         *       the link creation order index until we find the value corresponding to
         *       the link being deleted. This is especially important because the deletion
         *       of links might cause the target link's index value to shift downwards.
         *
         *       Once iteration restart is supported for link iteration, performance can
         *       be improved here by first looking up the original, permanent creation order
         *       value of the link using the 'link name -> creation order' mapping and then
         *       using that value as the starting point for iteration. In this case, the
         *       iteration order MUST be switched to H5_ITER_DEC or the key will not be
         *       found by the iteration.
         */
        if(H5_daos_link_iterate(target_grp, &iter_data, first_task, dep_task) < 0)
            D_GOTO_ERROR(H5E_SYM, H5E_BADITER, FAIL, "link iteration failed");
    } /* end if */


    /* Set up dkey */
    daos_iov_set(&corder_delete_ud->dkey, (void *)H5_daos_link_corder_key_g, H5_daos_link_corder_key_size_g);

    /* Create task to remove link creation order akeys from group */
    if(0 != (ret = daos_task_create(DAOS_OPC_OBJ_PUNCH_AKEYS, sched,
            *dep_task ? 1 : 0, *dep_task ? dep_task : NULL, &delete_task)))
        D_GOTO_ERROR(H5E_LINK, H5E_CANTINIT, FAIL, "can't create task to delete link creation order keys: %s", H5_daos_err_to_string(ret));

    /* Set callback functions for task to delete akeys */
    if(0 != (ret = tse_task_register_cbs(delete_task, H5_daos_link_delete_corder_prep_cb, NULL, 0,
            NULL, NULL, 0)))
        D_GOTO_ERROR(H5E_LINK, H5E_CANTINIT, FAIL, "can't register callbacks for link creation order key deletion task: %s", H5_daos_err_to_string(ret));

    /* Set private data for link creation order akey deletion task */
    (void)tse_task_set_priv(delete_task, corder_delete_ud);

    /* Schedule task to delete link creation order akeys (or save
     * it to be scheduled later) and give it a reference to req.
     */
    if(*first_task) {
        if(0 != (ret = tse_task_schedule(delete_task, false)))
            D_GOTO_ERROR(H5E_LINK, H5E_CANTINIT, FAIL, "can't schedule task to delete link creation order keys: %s", H5_daos_err_to_string(ret));
    } /* end if */
    else
        *first_task = delete_task;
    req->rc++;
    target_grp->obj.item.rc++;
    *dep_task = delete_task;

    /* Create task to perform bookkeeping on group's link creation
     * order index if necessary.
     */
    if(0 != (ret = tse_task_create(H5_daos_link_delete_corder_bookkeep_task, sched, corder_delete_ud, &bookkeep_task)))
        D_GOTO_ERROR(H5E_LINK, H5E_CANTINIT, FAIL, "can't create task to update group's link creation order index: %s", H5_daos_err_to_string(ret));

    /* Register dependency on dep_task if present */
    if(*dep_task && 0 != (ret = tse_task_register_deps(bookkeep_task, 1, dep_task)))
        D_GOTO_ERROR(H5E_LINK, H5E_CANTINIT, FAIL, "can't create dependencies for task to update group's link creation order index: %s", H5_daos_err_to_string(ret));

    /* Schedule group link creation order index update task */
    if(*first_task) {
        if(0 != (ret = tse_task_schedule(bookkeep_task, false)))
            D_GOTO_ERROR(H5E_LINK, H5E_CANTINIT, FAIL, "can't schedule task to update group's link creation order index: %s", H5_daos_err_to_string(ret));
    } /* end if */
    else
        *first_task = bookkeep_task;
    req->rc++;
    target_grp->obj.item.rc++;
    *dep_task = bookkeep_task;

    /* Create final task to free udata */
    if(0 != (ret = tse_task_create(H5_daos_link_delete_corder_finish, sched, corder_delete_ud, &finish_task)))
        D_GOTO_ERROR(H5E_LINK, H5E_CANTINIT, FAIL, "can't create task to finish link creation order info deletion: %s", H5_daos_err_to_string(ret));

    /* Register dependency on dep_task if present */
    if(*dep_task && 0 != (ret = tse_task_register_deps(finish_task, 1, dep_task)))
        D_GOTO_ERROR(H5E_LINK, H5E_CANTINIT, FAIL, "can't create dependencies for link creation order info deletion task: %s", H5_daos_err_to_string(ret));

    /* Schedule link creation order info deletion finish task */
    if(*first_task) {
        if(0 != (ret = tse_task_schedule(finish_task, false)))
            D_GOTO_ERROR(H5E_LINK, H5E_CANTINIT, FAIL, "can't schedule task to finish link creation order info deletion: %s", H5_daos_err_to_string(ret));
    } /* end if */
    else
        *first_task = finish_task;

    *dep_task = finish_task;

    /* Relinquish control of udata to task's function body */
    corder_delete_ud = NULL;

done:
    /* Close group since iteration task will now own it */
    if((target_grp_id >= 0) && (H5Idec_ref(target_grp_id) < 0))
        D_DONE_ERROR(H5E_SYM, H5E_CLOSEERROR, FAIL, "can't close group ID");
>>>>>>> 3f236408

    if(corder_delete_ud) {
        assert(ret_value < 0);
        corder_delete_ud = DV_free(corder_delete_ud);
    }

    D_FUNC_LEAVE;
<<<<<<< HEAD
} /* end H5_daos_link_delete_corder_pretask() */


/*-------------------------------------------------------------------------
 * Function:    H5_daos_link_delete_prep_cb
 *
 * Purpose:     Prepare callback for asynchronous daos_punch_dkeys to
 *              delete a link from a group. Currently checks for errors
 *              from previous tasks and then sets arguments for the DAOS
 *              operation.
=======
} /* end H5_daos_link_delete_corder() */


/*-------------------------------------------------------------------------
 * Function:    H5_daos_link_delete_corder_name_cb
 *
 * Purpose:     Link iteration callback which iterates through links by
 *              creation order until the current link name matches the
 *              target link name, at which point the creation order index
 *              value for the target link has been found.
>>>>>>> 3f236408
 *
 * Return:      Success:        0
 *              Failure:        Error code
 *
 *-------------------------------------------------------------------------
 */
<<<<<<< HEAD
static int
H5_daos_link_delete_prep_cb(tse_task_t *task, void H5VL_DAOS_UNUSED *args)
=======
static herr_t
H5_daos_link_delete_corder_name_cb(hid_t H5VL_DAOS_UNUSED group, const char *name,
    const H5L_info2_t H5VL_DAOS_UNUSED *info, void *op_data)
>>>>>>> 3f236408
{
    H5_daos_link_delete_ud_t *udata;
    daos_obj_punch_t *punch_args;
    int ret_value = 0;

    /* Get private data */
    if(NULL == (udata = tse_task_get_priv(task)))
        D_GOTO_ERROR(H5E_LINK, H5E_CANTINIT, -H5_DAOS_DAOS_GET_ERROR, "can't get private data for link deletion task");

<<<<<<< HEAD
    assert(udata->req);
    assert(udata->target_obj);

    /* Handle errors */
    if(udata->req->status < -H5_DAOS_SHORT_CIRCUIT) {
        udata = NULL;
        D_GOTO_DONE(-H5_DAOS_PRE_ERROR);
    } /* end if */
    else if(udata->req->status == -H5_DAOS_SHORT_CIRCUIT) {
        udata = NULL;
        D_GOTO_DONE(-H5_DAOS_SHORT_CIRCUIT);
    } /* end if */

    /* Setup dkey now that target link name should be valid */
    daos_iov_set(&udata->dkey, (void *)udata->target_link_name, udata->target_link_name_len);

    /* Set deletion task arguments */
    if(NULL == (punch_args = daos_task_get_args(task)))
        D_GOTO_ERROR(H5E_LINK, H5E_CANTINIT, -H5_DAOS_DAOS_GET_ERROR, "can't get arguments for link deletion task");
    punch_args->oh = udata->target_obj->obj_oh;
    punch_args->th = DAOS_TX_NONE;
    punch_args->dkey = &udata->dkey;
    punch_args->akeys = NULL;
    punch_args->flags = 0;
    punch_args->akey_nr = 0;

done:
    D_FUNC_LEAVE;
} /* end H5_daos_link_delete_prep_cb() */


/*-------------------------------------------------------------------------
 * Function:    H5_daos_link_delete_comp_cb
 *
 * Purpose:     Complete callback for asynchronous daos_punch_dkeys to
 *              delete a link from a group. Currently checks for a failed
 *              task then frees private data.
=======
    (*cb_ud->link_idx_out)++;
    return 0;
} /* end H5_daos_link_delete_corder_name_cb() */


/*-------------------------------------------------------------------------
 * Function:    H5_daos_link_delete_corder_unl_prep_cb
 *
 * Purpose:     Prepare callback for asynchronous task to update the
 *              "number of links" key for a group after accounting for a
 *              link having been deleted.
>>>>>>> 3f236408
 *
 * Return:      Success:        0
 *              Failure:        Error code
 *
 *-------------------------------------------------------------------------
 */
static int
<<<<<<< HEAD
H5_daos_link_delete_comp_cb(tse_task_t *task, void H5VL_DAOS_UNUSED *args)
{
    H5_daos_link_delete_ud_t *udata;
    int ret_value = 0;

    /* Get private data */
    if(NULL == (udata = tse_task_get_priv(task)))
        D_GOTO_ERROR(H5E_LINK, H5E_CANTINIT, -H5_DAOS_DAOS_GET_ERROR, "can't get private data for link deletion task");

    assert(!udata->req->file->closed);

    /* Handle errors in deletion task.  Only record error in udata->req_status if
     * it does not already contain an error (it could contain an error if
     * another task this task is not dependent on also failed). */
    if(task->dt_result < -H5_DAOS_PRE_ERROR
            && udata->req->status >= -H5_DAOS_SHORT_CIRCUIT) {
        udata->req->status = task->dt_result;
        udata->req->failed_task = "link deletion task";
    } /* end if */

done:
    if(udata) {
        if(H5_daos_object_close(udata->target_obj, H5I_INVALID_HID, NULL) < 0)
            D_DONE_ERROR(H5E_LINK, H5E_CLOSEERROR, -H5_DAOS_H5_CLOSE_ERROR, "can't close object");

        /* Handle errors in this function */
        /* Do not place any code that can issue errors after this block, except
         * for H5_daos_req_free_int, which updates req->status if it sees an
         * error */
        if(ret_value < -H5_DAOS_SHORT_CIRCUIT && udata->req->status >= -H5_DAOS_SHORT_CIRCUIT) {
            udata->req->status = ret_value;
            udata->req->failed_task = "link deletion task completion callback";
        } /* end if */

        /* Release our reference to req */
        if(H5_daos_req_free_int(udata->req) < 0)
            D_DONE_ERROR(H5E_LINK, H5E_CLOSEERROR, -H5_DAOS_FREE_ERROR, "can't free request");

        /* Free private data */
        if(udata->path_buf)
            DV_free(udata->path_buf);
        DV_free(udata);
    }
    else
        assert(ret_value >= 0 || ret_value == -H5_DAOS_DAOS_GET_ERROR);

    D_FUNC_LEAVE;
} /* end H5_daos_link_delete_comp_cb() */


/*-------------------------------------------------------------------------
 * Function:    H5_daos_link_delete_corder
 *
 * Purpose:     Removes the target link from the target group's link
 *              creation order index by locating the relevant akeys and
 *              then removing them.
 *
 * Return:      Non-negative on success/Negative on failure
 *
 *-------------------------------------------------------------------------
 */
static herr_t
H5_daos_link_delete_corder(H5_daos_group_t *target_grp, const H5VL_loc_params_t *loc_params,
    tse_sched_t *sched, H5_daos_req_t *req, tse_task_t **first_task, tse_task_t **dep_task)
{
    H5_daos_link_delete_corder_ud_t *corder_delete_ud = NULL;
    tse_task_t *update_task = NULL;
    tse_task_t *delete_task = NULL;
    tse_task_t *bookkeep_task = NULL;
    tse_task_t *finish_task = NULL;
    hid_t target_grp_id = H5I_INVALID_HID;
    int ret;
    herr_t ret_value = SUCCEED;

    assert(target_grp);
    assert(loc_params);
    assert(H5VL_OBJECT_BY_NAME == loc_params->type || H5VL_OBJECT_BY_IDX == loc_params->type);
    H5daos_compile_assert(H5_DAOS_ENCODED_CRT_ORDER_SIZE == 8);

    /* Allocate argument struct for creation order info bookkeeping task */
    if(NULL == (corder_delete_ud = (H5_daos_link_delete_corder_ud_t *)DV_calloc(sizeof(H5_daos_link_delete_corder_ud_t))))
        D_GOTO_ERROR(H5E_RESOURCE, H5E_CANTALLOC, FAIL, "can't allocate buffer for link creation order info update callback arguments");
    corder_delete_ud->req = req;
    corder_delete_ud->target_grp = target_grp;
    corder_delete_ud->loc_params = loc_params;
    corder_delete_ud->delete_idx = 0;
    corder_delete_ud->grp_nlinks = 0;
    corder_delete_ud->index_data.sgls = NULL;
    corder_delete_ud->index_data.iods = NULL;
    corder_delete_ud->index_data.sg_iovs = NULL;

    /* Retrieve the current number of links in the group */
    if(H5_daos_group_get_num_links(target_grp, &corder_delete_ud->grp_nlinks,
            req, first_task, dep_task) < 0)
        D_GOTO_ERROR(H5E_LINK, H5E_CANTGET, FAIL, "can't get number of links in group");

    /* Create task to update the "number of links" key for the group, accounting for the removed link */
    if(0 != (ret = daos_task_create(DAOS_OPC_OBJ_UPDATE, &target_grp->obj.item.file->sched,
            *dep_task ? 1 : 0, *dep_task ? dep_task : NULL, &update_task)))
        D_GOTO_ERROR(H5E_LINK, H5E_CANTINIT, FAIL, "can't create task to update number of links in group: %s", H5_daos_err_to_string(ret));

    /* Set callback functions for task to update number of links */
    if(0 != (ret = tse_task_register_cbs(update_task, H5_daos_link_delete_corder_unl_prep_cb, NULL, 0,
            NULL, NULL, 0)))
        D_GOTO_ERROR(H5E_LINK, H5E_CANTINIT, FAIL, "can't register callbacks for task to update number of links in group: %s", H5_daos_err_to_string(ret));

    /* Set private data for task to update number of links */
    (void)tse_task_set_priv(update_task, corder_delete_ud);

    /* Schedule task to update number of links in group */
    if(*first_task) {
        if(0 != (ret = tse_task_schedule(update_task, false)))
            D_GOTO_ERROR(H5E_LINK, H5E_CANTINIT, FAIL, "can't schedule task to update number of links in group: %s", H5_daos_err_to_string(ret));
    } /* end if */
    else
        *first_task = update_task;

    *dep_task = update_task;

    /* If originally iterating by name order, create a task to iterate over links
     * by creation order and match the target link name to a creation order index
     * value.
     */
    if(H5VL_OBJECT_BY_NAME == loc_params->type) {
        H5_daos_iter_data_t iter_data;

        /* Register ID for group for link iteration */
        if((target_grp_id = H5VLwrap_register(target_grp, H5I_GROUP)) < 0)
            D_GOTO_ERROR(H5E_ATOM, H5E_CANTREGISTER, FAIL, "unable to atomize object handle");
        target_grp->obj.item.rc++;

        /* Initialize iteration data */
        corder_delete_ud->name_order_iter_cb_ud.target_link_name = loc_params->loc_data.loc_by_name.name;
        corder_delete_ud->name_order_iter_cb_ud.link_idx_out = &corder_delete_ud->delete_idx;
        H5_DAOS_ITER_DATA_INIT(iter_data, H5_DAOS_ITER_TYPE_LINK, H5_INDEX_CRT_ORDER, H5_ITER_INC,
                FALSE, NULL, target_grp_id, &corder_delete_ud->name_order_iter_cb_ud, NULL, req);
        iter_data.u.link_iter_data.u.link_iter_op = H5_daos_link_delete_corder_name_cb;

        /*
         * TODO: Currently, deleting a link by name means that we need to iterate through
         *       the link creation order index until we find the value corresponding to
         *       the link being deleted. This is especially important because the deletion
         *       of links might cause the target link's index value to shift downwards.
         *
         *       Once iteration restart is supported for link iteration, performance can
         *       be improved here by first looking up the original, permanent creation order
         *       value of the link using the 'link name -> creation order' mapping and then
         *       using that value as the starting point for iteration. In this case, the
         *       iteration order MUST be switched to H5_ITER_DEC or the key will not be
         *       found by the iteration.
         */
        if(H5_daos_link_iterate(target_grp, &iter_data, first_task, dep_task) < 0)
            D_GOTO_ERROR(H5E_SYM, H5E_BADITER, FAIL, "link iteration failed");
    } /* end if */


    /* Set up dkey */
    daos_iov_set(&corder_delete_ud->dkey, (void *)H5_daos_link_corder_key_g, H5_daos_link_corder_key_size_g);

    /* Create task to remove link creation order akeys from group */
    if(0 != (ret = daos_task_create(DAOS_OPC_OBJ_PUNCH_AKEYS, sched,
            *dep_task ? 1 : 0, *dep_task ? dep_task : NULL, &delete_task)))
        D_GOTO_ERROR(H5E_LINK, H5E_CANTINIT, FAIL, "can't create task to delete link creation order keys: %s", H5_daos_err_to_string(ret));

    /* Set callback functions for task to delete akeys */
    if(0 != (ret = tse_task_register_cbs(delete_task, H5_daos_link_delete_corder_prep_cb, NULL, 0,
            NULL, NULL, 0)))
        D_GOTO_ERROR(H5E_LINK, H5E_CANTINIT, FAIL, "can't register callbacks for link creation order key deletion task: %s", H5_daos_err_to_string(ret));

    /* Set private data for link creation order akey deletion task */
    (void)tse_task_set_priv(delete_task, corder_delete_ud);

    /* Schedule task to delete link creation order akeys (or save
     * it to be scheduled later) and give it a reference to req.
     */
    if(*first_task) {
        if(0 != (ret = tse_task_schedule(delete_task, false)))
            D_GOTO_ERROR(H5E_LINK, H5E_CANTINIT, FAIL, "can't schedule task to delete link creation order keys: %s", H5_daos_err_to_string(ret));
    } /* end if */
    else
        *first_task = delete_task;
    req->rc++;
    target_grp->obj.item.rc++;
    *dep_task = delete_task;

    /* Create task to perform bookkeeping on group's link creation
     * order index if necessary.
     */
    if(0 != (ret = tse_task_create(H5_daos_link_delete_corder_bookkeep_task, sched, corder_delete_ud, &bookkeep_task)))
        D_GOTO_ERROR(H5E_LINK, H5E_CANTINIT, FAIL, "can't create task to update group's link creation order index: %s", H5_daos_err_to_string(ret));

    /* Register dependency on dep_task if present */
    if(*dep_task && 0 != (ret = tse_task_register_deps(bookkeep_task, 1, dep_task)))
        D_GOTO_ERROR(H5E_LINK, H5E_CANTINIT, FAIL, "can't create dependencies for task to update group's link creation order index: %s", H5_daos_err_to_string(ret));

    /* Schedule group link creation order index update task */
    if(*first_task) {
        if(0 != (ret = tse_task_schedule(bookkeep_task, false)))
            D_GOTO_ERROR(H5E_LINK, H5E_CANTINIT, FAIL, "can't schedule task to update group's link creation order index: %s", H5_daos_err_to_string(ret));
    } /* end if */
    else
        *first_task = bookkeep_task;
    req->rc++;
    target_grp->obj.item.rc++;
    *dep_task = bookkeep_task;

    /* Create final task to free udata */
    if(0 != (ret = tse_task_create(H5_daos_link_delete_corder_finish, sched, corder_delete_ud, &finish_task)))
        D_GOTO_ERROR(H5E_LINK, H5E_CANTINIT, FAIL, "can't create task to finish link creation order info deletion: %s", H5_daos_err_to_string(ret));

    /* Register dependency on dep_task if present */
    if(*dep_task && 0 != (ret = tse_task_register_deps(finish_task, 1, dep_task)))
        D_GOTO_ERROR(H5E_LINK, H5E_CANTINIT, FAIL, "can't create dependencies for link creation order info deletion task: %s", H5_daos_err_to_string(ret));

    /* Schedule link creation order info deletion finish task */
    if(*first_task) {
        if(0 != (ret = tse_task_schedule(finish_task, false)))
            D_GOTO_ERROR(H5E_LINK, H5E_CANTINIT, FAIL, "can't schedule task to finish link creation order info deletion: %s", H5_daos_err_to_string(ret));
    } /* end if */
    else
        *first_task = finish_task;

    *dep_task = finish_task;

    /* Relinquish control of udata to task's function body */
    corder_delete_ud = NULL;

done:
    /* Close group since iteration task will now own it */
    if((target_grp_id >= 0) && (H5Idec_ref(target_grp_id) < 0))
        D_DONE_ERROR(H5E_SYM, H5E_CLOSEERROR, FAIL, "can't close group ID");

    if(corder_delete_ud) {
        assert(ret_value < 0);
        corder_delete_ud = DV_free(corder_delete_ud);
    }

    D_FUNC_LEAVE;
} /* end H5_daos_link_delete_corder() */


/*-------------------------------------------------------------------------
 * Function:    H5_daos_link_delete_corder_name_cb
 *
 * Purpose:     Link iteration callback which iterates through links by
 *              creation order until the current link name matches the
 *              target link name, at which point the creation order index
 *              value for the target link has been found.
 *
 * Return:      Non-negative (can't fail)
 *
 *-------------------------------------------------------------------------
 */
static herr_t
H5_daos_link_delete_corder_name_cb(hid_t H5VL_DAOS_UNUSED group, const char *name,
    const H5L_info2_t H5VL_DAOS_UNUSED *info, void *op_data)
{
    H5_daos_link_crt_idx_iter_ud_t *cb_ud = (H5_daos_link_crt_idx_iter_ud_t *) op_data;

    if(!strcmp(name, cb_ud->target_link_name))
        return 1;

    (*cb_ud->link_idx_out)++;
    return 0;
} /* end H5_daos_link_delete_corder_name_cb() */


/*-------------------------------------------------------------------------
 * Function:    H5_daos_link_delete_corder_unl_prep_cb
 *
 * Purpose:     Prepare callback for asynchronous task to update the
 *              "number of links" key for a group after accounting for a
 *              link having been deleted.
 *
 * Return:      Success:        0
 *              Failure:        Error code
 *
 *-------------------------------------------------------------------------
 */
static int
H5_daos_link_delete_corder_unl_prep_cb(tse_task_t *task, void H5VL_DAOS_UNUSED *args)
{
    H5_daos_link_delete_corder_ud_t *udata;
    daos_obj_rw_t *update_args;
    uint8_t *p;
    int ret_value = 0;

    /* Get private data */
    if(NULL == (udata = tse_task_get_priv(task)))
        D_GOTO_ERROR(H5E_IO, H5E_CANTINIT, -H5_DAOS_DAOS_GET_ERROR, "can't get private data for metadata I/O task");

=======
H5_daos_link_delete_corder_unl_prep_cb(tse_task_t *task, void H5VL_DAOS_UNUSED *args)
{
    H5_daos_link_delete_corder_ud_t *udata;
    daos_obj_rw_t *update_args;
    uint8_t *p;
    int ret_value = 0;

    /* Get private data */
    if(NULL == (udata = tse_task_get_priv(task)))
        D_GOTO_ERROR(H5E_IO, H5E_CANTINIT, -H5_DAOS_DAOS_GET_ERROR, "can't get private data for metadata I/O task");

>>>>>>> 3f236408
    assert(udata->req);
    assert(udata->req->file);
    assert(!udata->req->file->closed);
    assert(udata->target_grp);
<<<<<<< HEAD

    /* Handle errors */
    if(udata->req->status < -H5_DAOS_SHORT_CIRCUIT) {
        tse_task_complete(task, -H5_DAOS_PRE_ERROR);
        udata = NULL;
        D_GOTO_DONE(-H5_DAOS_PRE_ERROR);
    } /* end if */
    else if(udata->req->status == -H5_DAOS_SHORT_CIRCUIT) {
        tse_task_complete(task, -H5_DAOS_SHORT_CIRCUIT);
        udata = NULL;
        D_GOTO_DONE(-H5_DAOS_SHORT_CIRCUIT);
    } /* end if */

    /* Decrement number of links to account for removed link */
    udata->grp_nlinks--;

    /* Encode buffer */
    p = udata->unl_data.nlinks_new_buf;
    UINT64ENCODE(p, ((uint64_t)udata->grp_nlinks));

    udata->unl_data.unl_ud.req = udata->req;
    udata->unl_data.unl_ud.obj = (H5_daos_obj_t *)udata->target_grp;

    /* Set up dkey */
    daos_iov_set(&udata->unl_data.unl_ud.dkey, (void *)H5_daos_link_corder_key_g, H5_daos_link_corder_key_size_g);
    udata->unl_data.unl_ud.free_dkey = FALSE;

    /* Set up iod */
    daos_iov_set(&udata->unl_data.unl_ud.iod[0].iod_name, (void *)H5_daos_nlinks_key_g, H5_daos_nlinks_key_size_g);
    udata->unl_data.unl_ud.iod[0].iod_nr = 1u;
    udata->unl_data.unl_ud.iod[0].iod_size = (daos_size_t)H5_DAOS_ENCODED_NUM_LINKS_SIZE;
    udata->unl_data.unl_ud.iod[0].iod_type = DAOS_IOD_SINGLE;

    udata->unl_data.unl_ud.free_akeys = FALSE;

    /* Set up sgl */
    daos_iov_set(&udata->unl_data.unl_ud.sg_iov[0], udata->unl_data.nlinks_new_buf, (daos_size_t)H5_DAOS_ENCODED_NUM_LINKS_SIZE);
    udata->unl_data.unl_ud.sgl[0].sg_nr = 1;
    udata->unl_data.unl_ud.sgl[0].sg_nr_out = 0;
    udata->unl_data.unl_ud.sgl[0].sg_iovs = &udata->unl_data.unl_ud.sg_iov[0];

    udata->unl_data.unl_ud.nr = 1u;

    udata->unl_data.unl_ud.task_name = "group number of links update task";

    /* Set update task arguments */
    if(NULL == (update_args = daos_task_get_args(task))) {
        tse_task_complete(task, -H5_DAOS_DAOS_GET_ERROR);
        D_GOTO_ERROR(H5E_IO, H5E_CANTINIT, -H5_DAOS_DAOS_GET_ERROR, "can't get arguments for metadata I/O task");
    } /* end if */
    update_args->oh = udata->unl_data.unl_ud.obj->obj_oh;
    update_args->th = udata->req->th;
    update_args->flags = 0;
    update_args->dkey = &udata->unl_data.unl_ud.dkey;
    update_args->nr = udata->unl_data.unl_ud.nr;
    update_args->iods = udata->unl_data.unl_ud.iod;
    update_args->sgls = udata->unl_data.unl_ud.sgl;

done:
    D_FUNC_LEAVE;
} /* end H5_daos_link_delete_corder_unl_prep_cb() */


/*-------------------------------------------------------------------------
 * Function:    H5_daos_link_delete_corder_prep_cb
 *
 * Purpose:     Prepare callback for asynchronous daos_obj_punch_akeys to
 *              remove link creation order-related akeys from a group after
 *              deleting a link from it. Currently checks for errors from
 *              previous tasks and then sets arguments for the DAOS
 *              operation.
 *
 * Return:      Success:        0
 *              Failure:        Error code
 *
 *-------------------------------------------------------------------------
 */
static int
H5_daos_link_delete_corder_prep_cb(tse_task_t *task, void H5VL_DAOS_UNUSED *args)
{
    H5_daos_link_delete_corder_ud_t *udata;
    daos_obj_punch_t *punch_args;
    uint8_t *p;
    int ret_value = 0;

    /* Get private data */
    if(NULL == (udata = tse_task_get_priv(task)))
        D_GOTO_ERROR(H5E_LINK, H5E_CANTINIT, -H5_DAOS_DAOS_GET_ERROR, "can't get private data for link creation order info deletion task");

    assert(udata->req);
    assert(udata->target_grp);

    /* Handle errors */
    if(udata->req->status < -H5_DAOS_SHORT_CIRCUIT) {
        udata = NULL;
        D_GOTO_DONE(-H5_DAOS_PRE_ERROR);
    } /* end if */
    else if(udata->req->status == -H5_DAOS_SHORT_CIRCUIT) {
        udata = NULL;
        D_GOTO_DONE(-H5_DAOS_SHORT_CIRCUIT);
    } /* end if */

    /* If iteration was done by creation order, determine the
     * index of the link to delete creation order info for now.
     * If iteration was done by name order, the index will have
     * been setup by a previous task. */
    if(H5VL_OBJECT_BY_IDX == udata->loc_params->type) {
        /* DSINC - no check for safe cast here */
        udata->delete_idx = (H5_ITER_DEC == udata->loc_params->loc_data.loc_by_idx.order) ?
                (uint64_t)udata->grp_nlinks - (uint64_t)udata->loc_params->loc_data.loc_by_idx.n :
                (uint64_t)udata->loc_params->loc_data.loc_by_idx.n;
    } /* end if */

    /* Set up akey buffers now that the index for the
     * link to delete will have been resolved.
     */

    /* Remove the akey which maps creation order -> link name */
    p = udata->idx_buf;
    UINT64ENCODE(p, udata->delete_idx);
    daos_iov_set(&udata->akeys[0], (void *)udata->idx_buf, H5_DAOS_ENCODED_CRT_ORDER_SIZE);

    /* Remove the akey which maps creation order -> link target */
    p = udata->crt_order_target_buf;
    UINT64ENCODE(p, udata->delete_idx);
    udata->crt_order_target_buf[H5_DAOS_CRT_ORDER_TO_LINK_TRGT_BUF_SIZE - 1] = 0;
    daos_iov_set(&udata->akeys[1], (void *)udata->crt_order_target_buf, H5_DAOS_CRT_ORDER_TO_LINK_TRGT_BUF_SIZE);

    /* Set deletion task arguments */
    if(NULL == (punch_args = daos_task_get_args(task)))
        D_GOTO_ERROR(H5E_LINK, H5E_CANTINIT, -H5_DAOS_DAOS_GET_ERROR, "can't get arguments for link creation order info deletion task");
    punch_args->oh = udata->target_grp->obj.obj_oh;
    punch_args->th = DAOS_TX_NONE;
    punch_args->dkey = &udata->dkey;
    punch_args->akeys = udata->akeys;
    punch_args->flags = 0;
    punch_args->akey_nr = 2;

done:
    D_FUNC_LEAVE;
} /* end H5_daos_link_delete_corder_prep_cb() */


/*-------------------------------------------------------------------------
 * Function:    H5_daos_link_delete_corder_bookkeep_task
 *
 * Purpose:     Asynchronous task to update a group's link creation order
 *              index after a link has been deleted. If links are left in
 *              the group and the link deleted wasn't at the "end" of the
 *              index, shifts the indices of all akeys past the removed
 *              link's akeys down by one. This maintains the ability to
 *              directly index into the group's link creation order index
 *              by removing any potential holes.
 *
 * Return:      Success:        0
 *              Failure:        Error code
 *
 *-------------------------------------------------------------------------
 */
static int
H5_daos_link_delete_corder_bookkeep_task(tse_task_t *task)
{
    H5_daos_link_delete_corder_ud_t *udata;
    tse_task_t *metatask = NULL;
    tse_task_t *first_task = NULL;
    tse_task_t *dep_task = NULL;
    tse_task_t *bookkeeping_tasks[4];
    int ret;
    int ret_value = 0;

    /* Get private data */
    if(NULL == (udata = tse_task_get_priv(task)))
        D_GOTO_ERROR(H5E_LINK, H5E_CANTINIT, -H5_DAOS_DAOS_GET_ERROR, "can't get private data for task to update group's link creation order index");

    assert(udata->req);
    H5daos_compile_assert(H5_DAOS_ENCODED_CRT_ORDER_SIZE == 8);

    /* Check for previous errors */
    if(udata->req->status < -H5_DAOS_SHORT_CIRCUIT)
        D_GOTO_DONE(-H5_DAOS_PRE_ERROR);
    else if(udata->req->status == -H5_DAOS_SHORT_CIRCUIT)
        D_GOTO_DONE(-H5_DAOS_SHORT_CIRCUIT);

    /* Bookkeeping can be skipped if the last link in the group was
     * deleted or if the link at the "end" of the index was deleted.
     */
    if((udata->grp_nlinks == 0) || (udata->delete_idx >= (uint64_t)udata->grp_nlinks))
        D_GOTO_DONE(0);

    /* Determine number of link akeys to rewrite and allocate sgl/iod buffers */
    udata->index_data.nlinks_shift = (uint64_t)udata->grp_nlinks - udata->delete_idx;

    /*
     * Allocate space for the 2 akeys per link, one akey that maps the link's
     * creation order value to the link's name and one akey that maps the link's
     * creation order value to the link's target.
     */
    if(NULL == (udata->index_data.iods = DV_malloc(2 * udata->index_data.nlinks_shift * sizeof(daos_iod_t))))
        D_GOTO_ERROR(H5E_RESOURCE, H5E_CANTALLOC, -H5_DAOS_ALLOC_ERROR, "can't allocate IOD buffer");
    if(NULL == (udata->index_data.sgls = DV_malloc(2 * udata->index_data.nlinks_shift * sizeof(daos_sg_list_t))))
        D_GOTO_ERROR(H5E_RESOURCE, H5E_CANTALLOC, -H5_DAOS_ALLOC_ERROR, "can't allocate SGL buffer");
    if(NULL == (udata->index_data.sg_iovs = DV_calloc(2 * udata->index_data.nlinks_shift * sizeof(daos_iov_t))))
        D_GOTO_ERROR(H5E_RESOURCE, H5E_CANTALLOC, -H5_DAOS_ALLOC_ERROR, "can't allocate IOV buffer");
    if(NULL == (udata->index_data.crt_order_link_name_buf = DV_malloc(udata->index_data.nlinks_shift * H5_DAOS_ENCODED_CRT_ORDER_SIZE)))
        D_GOTO_ERROR(H5E_RESOURCE, H5E_CANTALLOC, -H5_DAOS_ALLOC_ERROR, "can't allocate akey data buffer");
    if(NULL == (udata->index_data.crt_order_link_trgt_buf = DV_malloc(udata->index_data.nlinks_shift * (H5_DAOS_ENCODED_CRT_ORDER_SIZE + 1))))
        D_GOTO_ERROR(H5E_RESOURCE, H5E_CANTALLOC, -H5_DAOS_ALLOC_ERROR, "can't allocate akey data buffer");

    /* Set up dkey */
    daos_iov_set(&udata->index_data.dkey, (void *)H5_daos_link_corder_key_g, H5_daos_link_corder_key_size_g);

    /* Create task to fetch data size for each akey */
    if(0 != (ret = daos_task_create(DAOS_OPC_OBJ_FETCH, &udata->target_grp->obj.item.file->sched,
            0, NULL, &bookkeeping_tasks[0])))
        D_GOTO_ERROR(H5E_LINK, H5E_CANTINIT, -H5_DAOS_SETUP_ERROR, "can't create task to fetch sizes of link creation order index akeys: %s", H5_daos_err_to_string(ret));

    /* Set callback functions for task to fetch sizes of akeys */
    if(0 != (ret = tse_task_register_cbs(bookkeeping_tasks[0], H5_daos_link_bookkeep_phase1_prep_cb, NULL, 0,
            NULL, NULL, 0)))
        D_GOTO_ERROR(H5E_LINK, H5E_CANTINIT, -H5_DAOS_SETUP_ERROR, "can't register callbacks for task to fetch sizes of link creation order index akeys: %s", H5_daos_err_to_string(ret));

    /* Set private data for task to fetch sizes of akeys */
    (void)tse_task_set_priv(bookkeeping_tasks[0], udata);

    /* Save task to fetch sizes of akeys so that it can be scheduled later */
    assert(!first_task);
    first_task = bookkeeping_tasks[0];
    dep_task = bookkeeping_tasks[0];

    /* Create task to fetch akey data */
    assert(dep_task);
    if(0 != (ret = daos_task_create(DAOS_OPC_OBJ_FETCH, &udata->target_grp->obj.item.file->sched,
            1, &dep_task, &bookkeeping_tasks[1])))
        D_GOTO_ERROR(H5E_LINK, H5E_CANTINIT, -H5_DAOS_SETUP_ERROR, "can't create task to fetch link creation order index akeys: %s", H5_daos_err_to_string(ret));

    /* Set callback functions for task to fetch akeys */
    if(0 != (ret = tse_task_register_cbs(bookkeeping_tasks[1], H5_daos_link_bookkeep_phase2_prep_cb, NULL, 0,
            NULL, NULL, 0)))
        D_GOTO_ERROR(H5E_LINK, H5E_CANTINIT, -H5_DAOS_SETUP_ERROR, "can't register callbacks for task to fetch link creation order index akeys: %s", H5_daos_err_to_string(ret));

    /* Set private data for task to fetch akeys */
    (void)tse_task_set_priv(bookkeeping_tasks[1], udata);

    /* Schedule task to fetch akeys */
    assert(first_task);
    if(0 != (ret = tse_task_schedule(bookkeeping_tasks[1], false)))
        D_GOTO_ERROR(H5E_LINK, H5E_CANTINIT, -H5_DAOS_SETUP_ERROR, "can't schedule task to fetch link creation order index akeys: %s", H5_daos_err_to_string(ret));
    dep_task = bookkeeping_tasks[1];

    /* Create task to update each akey */
    assert(dep_task);
    if(0 != (ret = daos_task_create(DAOS_OPC_OBJ_UPDATE, &udata->target_grp->obj.item.file->sched,
            1, &dep_task, &bookkeeping_tasks[2])))
        D_GOTO_ERROR(H5E_LINK, H5E_CANTINIT, -H5_DAOS_SETUP_ERROR, "can't create task to update link creation order index akeys: %s", H5_daos_err_to_string(ret));

    /* Set callback functions for task to update akeys */
    if(0 != (ret = tse_task_register_cbs(bookkeeping_tasks[2], H5_daos_link_bookkeep_phase3_prep_cb, NULL, 0,
            NULL, NULL, 0)))
        D_GOTO_ERROR(H5E_LINK, H5E_CANTINIT, -H5_DAOS_SETUP_ERROR, "can't register callbacks for task to update link creation order index akeys: %s", H5_daos_err_to_string(ret));

    /* Set private data for task to update akeys */
    (void)tse_task_set_priv(bookkeeping_tasks[2], udata);

    /* Schedule task to update akeys */
    assert(first_task);
    if(0 != (ret = tse_task_schedule(bookkeeping_tasks[2], false)))
        D_GOTO_ERROR(H5E_LINK, H5E_CANTINIT, -H5_DAOS_SETUP_ERROR, "can't schedule task to update link creation order index akeys: %s", H5_daos_err_to_string(ret));
    dep_task = bookkeeping_tasks[2];

    /* Create task to remove the (now invalid) two akeys at the end of the index */
    assert(dep_task);
    if(0 != (ret = daos_task_create(DAOS_OPC_OBJ_PUNCH_AKEYS, &udata->target_grp->obj.item.file->sched,
            1, &dep_task, &bookkeeping_tasks[3])))
        D_GOTO_ERROR(H5E_LINK, H5E_CANTINIT, -H5_DAOS_SETUP_ERROR, "can't create task to remove invalid index akeys: %s", H5_daos_err_to_string(ret));

    /* Set callback functions for task to remove invalid akeys */
    if(0 != (ret = tse_task_register_cbs(bookkeeping_tasks[3], H5_daos_link_bookkeep_phase4_prep_cb, NULL, 0,
            NULL, NULL, 0)))
        D_GOTO_ERROR(H5E_LINK, H5E_CANTINIT, -H5_DAOS_SETUP_ERROR, "can't register callbacks for task to remove invalid index akeys: %s", H5_daos_err_to_string(ret));

    /* Set private data for task to remove invalid akeys */
    (void)tse_task_set_priv(bookkeeping_tasks[3], udata);

    /* Schedule task to remove invalid akeys */
    assert(first_task);
    if(0 != (ret = tse_task_schedule(bookkeeping_tasks[3], false)))
        D_GOTO_ERROR(H5E_LINK, H5E_CANTINIT, -H5_DAOS_SETUP_ERROR, "can't schedule task to remove invalid index akeys: %s", H5_daos_err_to_string(ret));
    dep_task = bookkeeping_tasks[3];

done:
    if(udata) {
        /* Create metatask to complete this task after dep_task if necessary */
        if(dep_task) {
            /* Create metatask */
            if(0 != (ret = tse_task_create(H5_daos_metatask_autocomp_other,
                    &udata->target_grp->obj.item.file->sched, task, &metatask))) {
                D_DONE_ERROR(H5E_LINK, H5E_CANTINIT, ret, "can't create metatask for link creation order index update task: %s", H5_daos_err_to_string(ret));
                tse_task_complete(task, ret_value);
            } /* end if */
            else {
                /* Register task dependency */
                if(0 != (ret = tse_task_register_deps(metatask, 1, &dep_task)))
                    D_GOTO_ERROR(H5E_LINK, H5E_CANTINIT, ret, "can't create dependencies for link creation order index update metatask: %s", H5_daos_err_to_string(ret));

                /* Schedule metatask */
                assert(first_task);
                if(0 != (ret = tse_task_schedule(metatask, false)))
                    D_DONE_ERROR(H5E_LINK, H5E_CANTINIT, ret, "can't schedule metatask for link creation order index update task: %s", H5_daos_err_to_string(ret));
            } /* end else */
        }

        /* Schedule first task */
        if(first_task && 0 != (ret = tse_task_schedule(first_task, false)))
            D_DONE_ERROR(H5E_LINK, H5E_CANTINIT, ret, "can't schedule initial task for link creation order index update task: %s", H5_daos_err_to_string(ret));

        if(H5_daos_group_close(udata->target_grp, H5I_INVALID_HID, NULL) < 0)
            D_DONE_ERROR(H5E_SYM, H5E_CLOSEERROR, -H5_DAOS_H5_CLOSE_ERROR, "can't close group");

        /* Handle errors in this function */
        /* Do not place any code that can issue errors after this block, except
         * for H5_daos_req_free_int, which updates req->status if it sees an
         * error */
        if(ret_value < -H5_DAOS_SHORT_CIRCUIT && udata->req->status >= -H5_DAOS_SHORT_CIRCUIT) {
            udata->req->status = ret_value;
            udata->req->failed_task = "link deletion bookkeeping task";
        } /* end if */

        /* Release our reference to req */
        if(H5_daos_req_free_int(udata->req) < 0)
            D_DONE_ERROR(H5E_LINK, H5E_CLOSEERROR, -H5_DAOS_FREE_ERROR, "can't free request");
    }
    else
        assert(ret_value == -H5_DAOS_DAOS_GET_ERROR);

    /* Complete task if necessary */
    if(!metatask)
        tse_task_complete(task, ret_value);

    D_FUNC_LEAVE;
} /* end H5_daos_link_delete_corder_bookkeep_task() */


/*-------------------------------------------------------------------------
 * Function:    H5_daos_link_bookkeep_phase1_prep_cb
 *
 * Purpose:     Prepare callback for phase 1 of link creation order index
 *              bookkeeping. Currently checks for errors from previous
 *              tasks, sets up IODs and SGLs to read the size of data for
 *              each link's creation order akeys and then sets arguments
 *              for the DAOS operation.
 *
 * Return:      Success:        0
 *              Failure:        Error code
 *
 *-------------------------------------------------------------------------
 */
static int
H5_daos_link_bookkeep_phase1_prep_cb(tse_task_t *task, void H5VL_DAOS_UNUSED *args)
{
    H5_daos_link_delete_corder_ud_t *udata;
    daos_obj_rw_t *fetch_args;
    uint64_t tmp_uint;
    uint8_t *p;
    size_t i;
    int ret_value = 0;

    /* Get private data */
    if(NULL == (udata = tse_task_get_priv(task)))
        D_GOTO_ERROR(H5E_IO, H5E_CANTINIT, -H5_DAOS_DAOS_GET_ERROR, "can't get private data for link creation order index bookkeeping task");

    assert(udata->req);
    assert(udata->target_grp);

    /* Handle errors */
    if(udata->req->status < -H5_DAOS_SHORT_CIRCUIT) {
=======

    /* Handle errors */
    if(udata->req->status < -H5_DAOS_SHORT_CIRCUIT) {
        tse_task_complete(task, -H5_DAOS_PRE_ERROR);
>>>>>>> 3f236408
        udata = NULL;
        D_GOTO_DONE(-H5_DAOS_PRE_ERROR);
    } /* end if */
    else if(udata->req->status == -H5_DAOS_SHORT_CIRCUIT) {
<<<<<<< HEAD
=======
        tse_task_complete(task, -H5_DAOS_SHORT_CIRCUIT);
>>>>>>> 3f236408
        udata = NULL;
        D_GOTO_DONE(-H5_DAOS_SHORT_CIRCUIT);
    } /* end if */

<<<<<<< HEAD
    /* Set up iods */
    for(i = 0; i < udata->index_data.nlinks_shift; i++) {
        tmp_uint = udata->delete_idx + i + 1;

        /* Setup the integer 'name' value for the current 'creation order -> link name' akey */
        p = &udata->index_data.crt_order_link_name_buf[i * H5_DAOS_ENCODED_CRT_ORDER_SIZE];
        UINT64ENCODE(p, tmp_uint);

        /* Set up iods for the current 'creation order -> link name' akey */
        memset(&udata->index_data.iods[2 * i], 0, sizeof(daos_iod_t));
        daos_iov_set(&udata->index_data.iods[2 * i].iod_name,
                &udata->index_data.crt_order_link_name_buf[i * H5_DAOS_ENCODED_CRT_ORDER_SIZE],
                H5_DAOS_ENCODED_CRT_ORDER_SIZE);
        udata->index_data.iods[2 * i].iod_nr = 1u;
        udata->index_data.iods[2 * i].iod_size = DAOS_REC_ANY;
        udata->index_data.iods[2 * i].iod_type = DAOS_IOD_SINGLE;

        /* Setup the integer 'name' value for the current 'creation order -> link target' akey */
        p = &udata->index_data.crt_order_link_trgt_buf[i * (H5_DAOS_ENCODED_CRT_ORDER_SIZE + 1)];
        UINT64ENCODE(p, tmp_uint);
        *p++ = 0;

        /* Set up iods for the current 'creation order -> link target' akey */
        memset(&udata->index_data.iods[(2 * i) + 1], 0, sizeof(daos_iod_t));
        daos_iov_set(&udata->index_data.iods[(2 * i) + 1].iod_name,
                &udata->index_data.crt_order_link_trgt_buf[i * (H5_DAOS_ENCODED_CRT_ORDER_SIZE + 1)],
                H5_DAOS_ENCODED_CRT_ORDER_SIZE + 1);
        udata->index_data.iods[(2 * i) + 1].iod_nr = 1u;
        udata->index_data.iods[(2 * i) + 1].iod_size = DAOS_REC_ANY;
        udata->index_data.iods[(2 * i) + 1].iod_type = DAOS_IOD_SINGLE;
    } /* end for */

    /* Set task arguments */
    if(NULL == (fetch_args = daos_task_get_args(task)))
        D_GOTO_ERROR(H5E_IO, H5E_CANTINIT, -H5_DAOS_DAOS_GET_ERROR, "can't get arguments for link creation order index akey size fetch task");
    fetch_args->oh = udata->target_grp->obj.obj_oh;
    fetch_args->th = DAOS_TX_NONE;
    fetch_args->flags = 0;
    fetch_args->dkey = &udata->index_data.dkey;
    fetch_args->nr = 2 * udata->index_data.nlinks_shift;
    fetch_args->iods = udata->index_data.iods;
    fetch_args->sgls = NULL;

done:
    if(ret_value < 0)
        tse_task_complete(task, ret_value);

    D_FUNC_LEAVE;
} /* end H5_daos_link_bookkeep_phase1_prep_cb() */


/*-------------------------------------------------------------------------
 * Function:    H5_daos_link_bookkeep_phase2_prep_cb
 *
 * Purpose:     Prepare callback for phase 2 of link creation order index
 *              bookkeeping. Currently checks for errors from previous
 *              tasks, allocates buffers for each link's creation order
 *              akeys and then sets arguments for the DAOS operation.
 *
 * Return:      Success:        0
 *              Failure:        Error code
 *
 *-------------------------------------------------------------------------
 */
static int
H5_daos_link_bookkeep_phase2_prep_cb(tse_task_t *task, void H5VL_DAOS_UNUSED *args)
{
    H5_daos_link_delete_corder_ud_t *udata;
    daos_obj_rw_t *fetch_args;
    size_t i;
    size_t link_corder_name_buf_size;
    size_t link_corder_target_buf_size;
    char *link_corder_name_buf = NULL;
    char *link_corder_target_buf = NULL;
    char *name_buf_cur_pos = NULL;
    char *target_buf_cur_pos = NULL;
    int ret_value = 0;

    /* Get private data */
    if(NULL == (udata = tse_task_get_priv(task)))
        D_GOTO_ERROR(H5E_IO, H5E_CANTINIT, -H5_DAOS_DAOS_GET_ERROR, "can't get private data for link creation order index bookkeeping task");

    assert(udata->req);
    assert(udata->target_grp);

    /* Handle errors */
    if(udata->req->status < -H5_DAOS_SHORT_CIRCUIT) {
        udata = NULL;
        D_GOTO_DONE(-H5_DAOS_PRE_ERROR);
    } /* end if */
    else if(udata->req->status == -H5_DAOS_SHORT_CIRCUIT) {
        udata = NULL;
        D_GOTO_DONE(-H5_DAOS_SHORT_CIRCUIT);
    } /* end if */

    /* Determine size of buffers needed for link creation order akeys */
    link_corder_name_buf_size = 0;
    link_corder_target_buf_size = 0;
    for(i = 0; i < udata->index_data.nlinks_shift; i++) {
        /* Determine size for 'creation order -> link name' akey buffer */
        if(udata->index_data.iods[2 * i].iod_size == 0)
            D_GOTO_ERROR(H5E_SYM, H5E_BADSIZE, -H5_DAOS_BAD_VALUE, "invalid iod size - missing metadata");
        link_corder_name_buf_size += udata->index_data.iods[2 * i].iod_size;

        /* Determine size for 'creation order -> link target' akey buffer */
        if(udata->index_data.iods[(2 * i) + 1].iod_size == 0)
            D_GOTO_ERROR(H5E_SYM, H5E_BADSIZE, -H5_DAOS_BAD_VALUE, "invalid iod size - missing metadata");
        link_corder_target_buf_size += udata->index_data.iods[(2 * i) + 1].iod_size;
    } /* end for */

    if(NULL == (link_corder_name_buf = DV_malloc(link_corder_name_buf_size)))
        D_GOTO_ERROR(H5E_RESOURCE, H5E_CANTALLOC, -H5_DAOS_ALLOC_ERROR, "can't allocate buffer for akey data");
    if(NULL == (link_corder_target_buf = DV_malloc(link_corder_target_buf_size)))
        D_GOTO_ERROR(H5E_RESOURCE, H5E_CANTALLOC, -H5_DAOS_ALLOC_ERROR, "can't allocate buffer for akey data");

    /* Setup SGLs for each akey */
    name_buf_cur_pos = link_corder_name_buf;
    target_buf_cur_pos = link_corder_target_buf;
    for(i = 0; i < udata->index_data.nlinks_shift; i++) {
        /* Set up sgls for the current 'creation order -> link name' akey */
        daos_iov_set(&udata->index_data.sg_iovs[2 * i], name_buf_cur_pos,
                udata->index_data.iods[2 * i].iod_size);
        udata->index_data.sgls[2 * i].sg_nr = 1;
        udata->index_data.sgls[2 * i].sg_nr_out = 0;
        udata->index_data.sgls[2 * i].sg_iovs = &udata->index_data.sg_iovs[2 * i];

        name_buf_cur_pos += udata->index_data.iods[2 * i].iod_size;

        /* Set up sgls for the current 'creation order -> link target' akey */
        daos_iov_set(&udata->index_data.sg_iovs[(2 * i) + 1], target_buf_cur_pos,
                udata->index_data.iods[(2 * i) + 1].iod_size);
        udata->index_data.sgls[(2 * i) + 1].sg_nr = 1;
        udata->index_data.sgls[(2 * i) + 1].sg_nr_out = 0;
        udata->index_data.sgls[(2 * i) + 1].sg_iovs = &udata->index_data.sg_iovs[(2 * i) + 1];

        target_buf_cur_pos += udata->index_data.iods[(2 * i) + 1].iod_size;
    } /* end for */

    /* Set task arguments */
    if(NULL == (fetch_args = daos_task_get_args(task)))
        D_GOTO_ERROR(H5E_IO, H5E_CANTINIT, -H5_DAOS_DAOS_GET_ERROR, "can't get arguments for link creation order index akey fetch task");
    fetch_args->oh = udata->target_grp->obj.obj_oh;
    fetch_args->th = DAOS_TX_NONE;
    fetch_args->flags = 0;
    fetch_args->dkey = &udata->index_data.dkey;
    fetch_args->nr = 2 * udata->index_data.nlinks_shift;
    fetch_args->iods = udata->index_data.iods;
    fetch_args->sgls = udata->index_data.sgls;

done:
    if(ret_value < 0) {
        if(link_corder_target_buf)
            link_corder_target_buf = DV_free(link_corder_target_buf);
        if(link_corder_name_buf)
            link_corder_name_buf = DV_free(link_corder_name_buf);

        tse_task_complete(task, ret_value);
    }

    D_FUNC_LEAVE;
} /* end H5_daos_link_bookkeep_phase2_prep_cb() */


/*-------------------------------------------------------------------------
 * Function:    H5_daos_link_bookkeep_phase3_prep_cb
 *
 * Purpose:     Prepare callback for phase 3 of link creation order index
 *              bookkeeping. Currently checks for errors from previous
 *              tasks, adjusts each link's creation order akeys by setting
 *              their integer 'name' values to one less than their original
 *              values and then sets arguments for the DAOS operation.
 *
 * Return:      Success:        0
 *              Failure:        Error code
 *
 *-------------------------------------------------------------------------
 */
static int
H5_daos_link_bookkeep_phase3_prep_cb(tse_task_t *task, void H5VL_DAOS_UNUSED *args)
{
    H5_daos_link_delete_corder_ud_t *udata;
    daos_obj_rw_t *update_args;
    uint64_t tmp_uint;
    uint8_t *p;
    size_t i;
    int ret_value = 0;

    /* Get private data */
    if(NULL == (udata = tse_task_get_priv(task)))
        D_GOTO_ERROR(H5E_IO, H5E_CANTINIT, -H5_DAOS_DAOS_GET_ERROR, "can't get private data for link creation order index bookkeeping task");

    assert(udata->req);
    assert(udata->target_grp);

    /* Handle errors */
    if(udata->req->status < -H5_DAOS_SHORT_CIRCUIT) {
        udata = NULL;
        D_GOTO_DONE(-H5_DAOS_PRE_ERROR);
    } /* end if */
    else if(udata->req->status == -H5_DAOS_SHORT_CIRCUIT) {
        udata = NULL;
        D_GOTO_DONE(-H5_DAOS_SHORT_CIRCUIT);
    } /* end if */

=======
    /* Decrement number of links to account for removed link */
    udata->grp_nlinks--;

    /* Encode buffer */
    p = udata->unl_data.nlinks_new_buf;
    UINT64ENCODE(p, ((uint64_t)udata->grp_nlinks));

    udata->unl_data.unl_ud.req = udata->req;
    udata->unl_data.unl_ud.obj = (H5_daos_obj_t *)udata->target_grp;

    /* Set up dkey */
    daos_iov_set(&udata->unl_data.unl_ud.dkey, (void *)H5_daos_link_corder_key_g, H5_daos_link_corder_key_size_g);
    udata->unl_data.unl_ud.free_dkey = FALSE;

    /* Set up iod */
    daos_iov_set(&udata->unl_data.unl_ud.iod[0].iod_name, (void *)H5_daos_nlinks_key_g, H5_daos_nlinks_key_size_g);
    udata->unl_data.unl_ud.iod[0].iod_nr = 1u;
    udata->unl_data.unl_ud.iod[0].iod_size = (daos_size_t)H5_DAOS_ENCODED_NUM_LINKS_SIZE;
    udata->unl_data.unl_ud.iod[0].iod_type = DAOS_IOD_SINGLE;

    udata->unl_data.unl_ud.free_akeys = FALSE;

    /* Set up sgl */
    daos_iov_set(&udata->unl_data.unl_ud.sg_iov[0], udata->unl_data.nlinks_new_buf, (daos_size_t)H5_DAOS_ENCODED_NUM_LINKS_SIZE);
    udata->unl_data.unl_ud.sgl[0].sg_nr = 1;
    udata->unl_data.unl_ud.sgl[0].sg_nr_out = 0;
    udata->unl_data.unl_ud.sgl[0].sg_iovs = &udata->unl_data.unl_ud.sg_iov[0];

    udata->unl_data.unl_ud.nr = 1u;

    udata->unl_data.unl_ud.task_name = "group number of links update task";

    /* Set update task arguments */
    if(NULL == (update_args = daos_task_get_args(task))) {
        tse_task_complete(task, -H5_DAOS_DAOS_GET_ERROR);
        D_GOTO_ERROR(H5E_IO, H5E_CANTINIT, -H5_DAOS_DAOS_GET_ERROR, "can't get arguments for metadata I/O task");
    } /* end if */
    update_args->oh = udata->unl_data.unl_ud.obj->obj_oh;
    update_args->th = udata->req->th;
    update_args->flags = 0;
    update_args->dkey = &udata->unl_data.unl_ud.dkey;
    update_args->nr = udata->unl_data.unl_ud.nr;
    update_args->iods = udata->unl_data.unl_ud.iod;
    update_args->sgls = udata->unl_data.unl_ud.sgl;

done:
    D_FUNC_LEAVE;
} /* end H5_daos_link_delete_corder_unl_prep_cb() */


/*-------------------------------------------------------------------------
 * Function:    H5_daos_link_delete_corder_prep_cb
 *
 * Purpose:     Prepare callback for asynchronous daos_obj_punch_akeys to
 *              remove link creation order-related akeys from a group after
 *              deleting a link from it. Currently checks for errors from
 *              previous tasks and then sets arguments for the DAOS
 *              operation.
 *
 * Return:      Success:        0
 *              Failure:        Error code
 *
 *-------------------------------------------------------------------------
 */
static int
H5_daos_link_delete_corder_prep_cb(tse_task_t *task, void H5VL_DAOS_UNUSED *args)
{
    H5_daos_link_delete_corder_ud_t *udata;
    daos_obj_punch_t *punch_args;
    uint8_t *p;
    int ret_value = 0;

    /* Get private data */
    if(NULL == (udata = tse_task_get_priv(task)))
        D_GOTO_ERROR(H5E_LINK, H5E_CANTINIT, -H5_DAOS_DAOS_GET_ERROR, "can't get private data for link creation order info deletion task");

    assert(udata->req);
    assert(udata->target_grp);

    /* Handle errors */
    if(udata->req->status < -H5_DAOS_SHORT_CIRCUIT) {
        udata = NULL;
        D_GOTO_DONE(-H5_DAOS_PRE_ERROR);
    } /* end if */
    else if(udata->req->status == -H5_DAOS_SHORT_CIRCUIT) {
        udata = NULL;
        D_GOTO_DONE(-H5_DAOS_SHORT_CIRCUIT);
    } /* end if */

    /* If iteration was done by creation order, determine the
     * index of the link to delete creation order info for now.
     * If iteration was done by name order, the index will have
     * been setup by a previous task. */
    if(H5VL_OBJECT_BY_IDX == udata->loc_params->type) {
        /* DSINC - no check for safe cast here */
        udata->delete_idx = (H5_ITER_DEC == udata->loc_params->loc_data.loc_by_idx.order) ?
                (uint64_t)udata->grp_nlinks - (uint64_t)udata->loc_params->loc_data.loc_by_idx.n :
                (uint64_t)udata->loc_params->loc_data.loc_by_idx.n;
    } /* end if */

    /* Set up akey buffers now that the index for the
     * link to delete will have been resolved.
     */

    /* Remove the akey which maps creation order -> link name */
    p = udata->idx_buf;
    UINT64ENCODE(p, udata->delete_idx);
    daos_iov_set(&udata->akeys[0], (void *)udata->idx_buf, H5_DAOS_ENCODED_CRT_ORDER_SIZE);

    /* Remove the akey which maps creation order -> link target */
    p = udata->crt_order_target_buf;
    UINT64ENCODE(p, udata->delete_idx);
    udata->crt_order_target_buf[H5_DAOS_CRT_ORDER_TO_LINK_TRGT_BUF_SIZE - 1] = 0;
    daos_iov_set(&udata->akeys[1], (void *)udata->crt_order_target_buf, H5_DAOS_CRT_ORDER_TO_LINK_TRGT_BUF_SIZE);

    /* Set deletion task arguments */
    if(NULL == (punch_args = daos_task_get_args(task)))
        D_GOTO_ERROR(H5E_LINK, H5E_CANTINIT, -H5_DAOS_DAOS_GET_ERROR, "can't get arguments for link creation order info deletion task");
    punch_args->oh = udata->target_grp->obj.obj_oh;
    punch_args->th = DAOS_TX_NONE;
    punch_args->dkey = &udata->dkey;
    punch_args->akeys = udata->akeys;
    punch_args->flags = 0;
    punch_args->akey_nr = 2;

done:
    D_FUNC_LEAVE;
} /* end H5_daos_link_delete_corder_prep_cb() */


/*-------------------------------------------------------------------------
 * Function:    H5_daos_link_delete_corder_bookkeep_task
 *
 * Purpose:     Asynchronous task to update a group's link creation order
 *              index after a link has been deleted. If links are left in
 *              the group and the link deleted wasn't at the "end" of the
 *              index, shifts the indices of all akeys past the removed
 *              link's akeys down by one. This maintains the ability to
 *              directly index into the group's link creation order index
 *              by removing any potential holes.
 *
 * Return:      Success:        0
 *              Failure:        Error code
 *
 *-------------------------------------------------------------------------
 */
static int
H5_daos_link_delete_corder_bookkeep_task(tse_task_t *task)
{
    H5_daos_link_delete_corder_ud_t *udata;
    tse_task_t *metatask = NULL;
    tse_task_t *first_task = NULL;
    tse_task_t *dep_task = NULL;
    tse_task_t *bookkeeping_tasks[4];
    int ret;
    int ret_value = 0;

    /* Get private data */
    if(NULL == (udata = tse_task_get_priv(task)))
        D_GOTO_ERROR(H5E_LINK, H5E_CANTINIT, -H5_DAOS_DAOS_GET_ERROR, "can't get private data for task to update group's link creation order index");

    assert(udata->req);
    H5daos_compile_assert(H5_DAOS_ENCODED_CRT_ORDER_SIZE == 8);

    /* Check for previous errors */
    if(udata->req->status < -H5_DAOS_SHORT_CIRCUIT)
        D_GOTO_DONE(-H5_DAOS_PRE_ERROR);
    else if(udata->req->status == -H5_DAOS_SHORT_CIRCUIT)
        D_GOTO_DONE(-H5_DAOS_SHORT_CIRCUIT);

    /* Bookkeeping can be skipped if the last link in the group was
     * deleted or if the link at the "end" of the index was deleted.
     */
    if((udata->grp_nlinks == 0) || (udata->delete_idx >= (uint64_t)udata->grp_nlinks))
        D_GOTO_DONE(0);

    /* Determine number of link akeys to rewrite and allocate sgl/iod buffers */
    udata->index_data.nlinks_shift = (uint64_t)udata->grp_nlinks - udata->delete_idx;

    /*
     * Allocate space for the 2 akeys per link, one akey that maps the link's
     * creation order value to the link's name and one akey that maps the link's
     * creation order value to the link's target.
     */
    if(NULL == (udata->index_data.iods = DV_malloc(2 * udata->index_data.nlinks_shift * sizeof(daos_iod_t))))
        D_GOTO_ERROR(H5E_RESOURCE, H5E_CANTALLOC, -H5_DAOS_ALLOC_ERROR, "can't allocate IOD buffer");
    if(NULL == (udata->index_data.sgls = DV_malloc(2 * udata->index_data.nlinks_shift * sizeof(daos_sg_list_t))))
        D_GOTO_ERROR(H5E_RESOURCE, H5E_CANTALLOC, -H5_DAOS_ALLOC_ERROR, "can't allocate SGL buffer");
    if(NULL == (udata->index_data.sg_iovs = DV_calloc(2 * udata->index_data.nlinks_shift * sizeof(daos_iov_t))))
        D_GOTO_ERROR(H5E_RESOURCE, H5E_CANTALLOC, -H5_DAOS_ALLOC_ERROR, "can't allocate IOV buffer");
    if(NULL == (udata->index_data.crt_order_link_name_buf = DV_malloc(udata->index_data.nlinks_shift * H5_DAOS_ENCODED_CRT_ORDER_SIZE)))
        D_GOTO_ERROR(H5E_RESOURCE, H5E_CANTALLOC, -H5_DAOS_ALLOC_ERROR, "can't allocate akey data buffer");
    if(NULL == (udata->index_data.crt_order_link_trgt_buf = DV_malloc(udata->index_data.nlinks_shift * (H5_DAOS_ENCODED_CRT_ORDER_SIZE + 1))))
        D_GOTO_ERROR(H5E_RESOURCE, H5E_CANTALLOC, -H5_DAOS_ALLOC_ERROR, "can't allocate akey data buffer");

    /* Set up dkey */
    daos_iov_set(&udata->index_data.dkey, (void *)H5_daos_link_corder_key_g, H5_daos_link_corder_key_size_g);

    /* Create task to fetch data size for each akey */
    if(0 != (ret = daos_task_create(DAOS_OPC_OBJ_FETCH, &udata->target_grp->obj.item.file->sched,
            0, NULL, &bookkeeping_tasks[0])))
        D_GOTO_ERROR(H5E_LINK, H5E_CANTINIT, -H5_DAOS_SETUP_ERROR, "can't create task to fetch sizes of link creation order index akeys: %s", H5_daos_err_to_string(ret));

    /* Set callback functions for task to fetch sizes of akeys */
    if(0 != (ret = tse_task_register_cbs(bookkeeping_tasks[0], H5_daos_link_bookkeep_phase1_prep_cb, NULL, 0,
            NULL, NULL, 0)))
        D_GOTO_ERROR(H5E_LINK, H5E_CANTINIT, -H5_DAOS_SETUP_ERROR, "can't register callbacks for task to fetch sizes of link creation order index akeys: %s", H5_daos_err_to_string(ret));

    /* Set private data for task to fetch sizes of akeys */
    (void)tse_task_set_priv(bookkeeping_tasks[0], udata);

    /* Save task to fetch sizes of akeys so that it can be scheduled later */
    assert(!first_task);
    first_task = bookkeeping_tasks[0];
    dep_task = bookkeeping_tasks[0];

    /* Create task to fetch akey data */
    assert(dep_task);
    if(0 != (ret = daos_task_create(DAOS_OPC_OBJ_FETCH, &udata->target_grp->obj.item.file->sched,
            1, &dep_task, &bookkeeping_tasks[1])))
        D_GOTO_ERROR(H5E_LINK, H5E_CANTINIT, -H5_DAOS_SETUP_ERROR, "can't create task to fetch link creation order index akeys: %s", H5_daos_err_to_string(ret));

    /* Set callback functions for task to fetch akeys */
    if(0 != (ret = tse_task_register_cbs(bookkeeping_tasks[1], H5_daos_link_bookkeep_phase2_prep_cb, NULL, 0,
            NULL, NULL, 0)))
        D_GOTO_ERROR(H5E_LINK, H5E_CANTINIT, -H5_DAOS_SETUP_ERROR, "can't register callbacks for task to fetch link creation order index akeys: %s", H5_daos_err_to_string(ret));

    /* Set private data for task to fetch akeys */
    (void)tse_task_set_priv(bookkeeping_tasks[1], udata);

    /* Schedule task to fetch akeys */
    assert(first_task);
    if(0 != (ret = tse_task_schedule(bookkeeping_tasks[1], false)))
        D_GOTO_ERROR(H5E_LINK, H5E_CANTINIT, -H5_DAOS_SETUP_ERROR, "can't schedule task to fetch link creation order index akeys: %s", H5_daos_err_to_string(ret));
    dep_task = bookkeeping_tasks[1];

    /* Create task to update each akey */
    assert(dep_task);
    if(0 != (ret = daos_task_create(DAOS_OPC_OBJ_UPDATE, &udata->target_grp->obj.item.file->sched,
            1, &dep_task, &bookkeeping_tasks[2])))
        D_GOTO_ERROR(H5E_LINK, H5E_CANTINIT, -H5_DAOS_SETUP_ERROR, "can't create task to update link creation order index akeys: %s", H5_daos_err_to_string(ret));

    /* Set callback functions for task to update akeys */
    if(0 != (ret = tse_task_register_cbs(bookkeeping_tasks[2], H5_daos_link_bookkeep_phase3_prep_cb, NULL, 0,
            NULL, NULL, 0)))
        D_GOTO_ERROR(H5E_LINK, H5E_CANTINIT, -H5_DAOS_SETUP_ERROR, "can't register callbacks for task to update link creation order index akeys: %s", H5_daos_err_to_string(ret));

    /* Set private data for task to update akeys */
    (void)tse_task_set_priv(bookkeeping_tasks[2], udata);

    /* Schedule task to update akeys */
    assert(first_task);
    if(0 != (ret = tse_task_schedule(bookkeeping_tasks[2], false)))
        D_GOTO_ERROR(H5E_LINK, H5E_CANTINIT, -H5_DAOS_SETUP_ERROR, "can't schedule task to update link creation order index akeys: %s", H5_daos_err_to_string(ret));
    dep_task = bookkeeping_tasks[2];

    /* Create task to remove the (now invalid) two akeys at the end of the index */
    assert(dep_task);
    if(0 != (ret = daos_task_create(DAOS_OPC_OBJ_PUNCH_AKEYS, &udata->target_grp->obj.item.file->sched,
            1, &dep_task, &bookkeeping_tasks[3])))
        D_GOTO_ERROR(H5E_LINK, H5E_CANTINIT, -H5_DAOS_SETUP_ERROR, "can't create task to remove invalid index akeys: %s", H5_daos_err_to_string(ret));

    /* Set callback functions for task to remove invalid akeys */
    if(0 != (ret = tse_task_register_cbs(bookkeeping_tasks[3], H5_daos_link_bookkeep_phase4_prep_cb, NULL, 0,
            NULL, NULL, 0)))
        D_GOTO_ERROR(H5E_LINK, H5E_CANTINIT, -H5_DAOS_SETUP_ERROR, "can't register callbacks for task to remove invalid index akeys: %s", H5_daos_err_to_string(ret));

    /* Set private data for task to remove invalid akeys */
    (void)tse_task_set_priv(bookkeeping_tasks[3], udata);

    /* Schedule task to remove invalid akeys */
    assert(first_task);
    if(0 != (ret = tse_task_schedule(bookkeeping_tasks[3], false)))
        D_GOTO_ERROR(H5E_LINK, H5E_CANTINIT, -H5_DAOS_SETUP_ERROR, "can't schedule task to remove invalid index akeys: %s", H5_daos_err_to_string(ret));
    dep_task = bookkeeping_tasks[3];

done:
    if(udata) {
        /* Create metatask to complete this task after dep_task if necessary */
        if(dep_task) {
            /* Create metatask */
            if(0 != (ret = tse_task_create(H5_daos_metatask_autocomp_other,
                    &udata->target_grp->obj.item.file->sched, task, &metatask))) {
                D_DONE_ERROR(H5E_LINK, H5E_CANTINIT, ret, "can't create metatask for link creation order index update task: %s", H5_daos_err_to_string(ret));
                tse_task_complete(task, ret_value);
            } /* end if */
            else {
                /* Register task dependency */
                if(0 != (ret = tse_task_register_deps(metatask, 1, &dep_task)))
                    D_GOTO_ERROR(H5E_LINK, H5E_CANTINIT, ret, "can't create dependencies for link creation order index update metatask: %s", H5_daos_err_to_string(ret));

                /* Schedule metatask */
                assert(first_task);
                if(0 != (ret = tse_task_schedule(metatask, false)))
                    D_DONE_ERROR(H5E_LINK, H5E_CANTINIT, ret, "can't schedule metatask for link creation order index update task: %s", H5_daos_err_to_string(ret));
            } /* end else */
        }

        /* Schedule first task */
        if(first_task && 0 != (ret = tse_task_schedule(first_task, false)))
            D_DONE_ERROR(H5E_LINK, H5E_CANTINIT, ret, "can't schedule initial task for link creation order index update task: %s", H5_daos_err_to_string(ret));

        if(H5_daos_group_close(udata->target_grp, H5I_INVALID_HID, NULL) < 0)
            D_DONE_ERROR(H5E_SYM, H5E_CLOSEERROR, -H5_DAOS_H5_CLOSE_ERROR, "can't close group");

        /* Handle errors in this function */
        /* Do not place any code that can issue errors after this block, except
         * for H5_daos_req_free_int, which updates req->status if it sees an
         * error */
        if(ret_value < -H5_DAOS_SHORT_CIRCUIT && udata->req->status >= -H5_DAOS_SHORT_CIRCUIT) {
            udata->req->status = ret_value;
            udata->req->failed_task = "link deletion bookkeeping task";
        } /* end if */

        /* Release our reference to req */
        if(H5_daos_req_free_int(udata->req) < 0)
            D_DONE_ERROR(H5E_LINK, H5E_CLOSEERROR, -H5_DAOS_FREE_ERROR, "can't free request");
    }
    else
        assert(ret_value == -H5_DAOS_DAOS_GET_ERROR);

    /* Complete task if necessary */
    if(!metatask)
        tse_task_complete(task, ret_value);

    D_FUNC_LEAVE;
} /* end H5_daos_link_delete_corder_bookkeep_task() */


/*-------------------------------------------------------------------------
 * Function:    H5_daos_link_bookkeep_phase1_prep_cb
 *
 * Purpose:     Prepare callback for phase 1 of link creation order index
 *              bookkeeping. Currently checks for errors from previous
 *              tasks, sets up IODs and SGLs to read the size of data for
 *              each link's creation order akeys and then sets arguments
 *              for the DAOS operation.
 *
 * Return:      Success:        0
 *              Failure:        Error code
 *
 *-------------------------------------------------------------------------
 */
static int
H5_daos_link_bookkeep_phase1_prep_cb(tse_task_t *task, void H5VL_DAOS_UNUSED *args)
{
    H5_daos_link_delete_corder_ud_t *udata;
    daos_obj_rw_t *fetch_args;
    uint64_t tmp_uint;
    uint8_t *p;
    size_t i;
    int ret_value = 0;

    /* Get private data */
    if(NULL == (udata = tse_task_get_priv(task)))
        D_GOTO_ERROR(H5E_IO, H5E_CANTINIT, -H5_DAOS_DAOS_GET_ERROR, "can't get private data for link creation order index bookkeeping task");

    assert(udata->req);
    assert(udata->target_grp);

    /* Handle errors */
    if(udata->req->status < -H5_DAOS_SHORT_CIRCUIT) {
        udata = NULL;
        D_GOTO_DONE(-H5_DAOS_PRE_ERROR);
    } /* end if */
    else if(udata->req->status == -H5_DAOS_SHORT_CIRCUIT) {
        udata = NULL;
        D_GOTO_DONE(-H5_DAOS_SHORT_CIRCUIT);
    } /* end if */

    /* Set up iods */
    for(i = 0; i < udata->index_data.nlinks_shift; i++) {
        tmp_uint = udata->delete_idx + i + 1;

        /* Setup the integer 'name' value for the current 'creation order -> link name' akey */
        p = &udata->index_data.crt_order_link_name_buf[i * H5_DAOS_ENCODED_CRT_ORDER_SIZE];
        UINT64ENCODE(p, tmp_uint);

        /* Set up iods for the current 'creation order -> link name' akey */
        memset(&udata->index_data.iods[2 * i], 0, sizeof(daos_iod_t));
        daos_iov_set(&udata->index_data.iods[2 * i].iod_name,
                &udata->index_data.crt_order_link_name_buf[i * H5_DAOS_ENCODED_CRT_ORDER_SIZE],
                H5_DAOS_ENCODED_CRT_ORDER_SIZE);
        udata->index_data.iods[2 * i].iod_nr = 1u;
        udata->index_data.iods[2 * i].iod_size = DAOS_REC_ANY;
        udata->index_data.iods[2 * i].iod_type = DAOS_IOD_SINGLE;

        /* Setup the integer 'name' value for the current 'creation order -> link target' akey */
        p = &udata->index_data.crt_order_link_trgt_buf[i * (H5_DAOS_ENCODED_CRT_ORDER_SIZE + 1)];
        UINT64ENCODE(p, tmp_uint);
        *p++ = 0;

        /* Set up iods for the current 'creation order -> link target' akey */
        memset(&udata->index_data.iods[(2 * i) + 1], 0, sizeof(daos_iod_t));
        daos_iov_set(&udata->index_data.iods[(2 * i) + 1].iod_name,
                &udata->index_data.crt_order_link_trgt_buf[i * (H5_DAOS_ENCODED_CRT_ORDER_SIZE + 1)],
                H5_DAOS_ENCODED_CRT_ORDER_SIZE + 1);
        udata->index_data.iods[(2 * i) + 1].iod_nr = 1u;
        udata->index_data.iods[(2 * i) + 1].iod_size = DAOS_REC_ANY;
        udata->index_data.iods[(2 * i) + 1].iod_type = DAOS_IOD_SINGLE;
    } /* end for */

    /* Set task arguments */
    if(NULL == (fetch_args = daos_task_get_args(task)))
        D_GOTO_ERROR(H5E_IO, H5E_CANTINIT, -H5_DAOS_DAOS_GET_ERROR, "can't get arguments for link creation order index akey size fetch task");
    fetch_args->oh = udata->target_grp->obj.obj_oh;
    fetch_args->th = DAOS_TX_NONE;
    fetch_args->flags = 0;
    fetch_args->dkey = &udata->index_data.dkey;
    fetch_args->nr = 2 * udata->index_data.nlinks_shift;
    fetch_args->iods = udata->index_data.iods;
    fetch_args->sgls = NULL;

done:
    if(ret_value < 0)
        tse_task_complete(task, ret_value);

    D_FUNC_LEAVE;
} /* end H5_daos_link_bookkeep_phase1_prep_cb() */


/*-------------------------------------------------------------------------
 * Function:    H5_daos_link_bookkeep_phase2_prep_cb
 *
 * Purpose:     Prepare callback for phase 2 of link creation order index
 *              bookkeeping. Currently checks for errors from previous
 *              tasks, allocates buffers for each link's creation order
 *              akeys and then sets arguments for the DAOS operation.
 *
 * Return:      Success:        0
 *              Failure:        Error code
 *
 *-------------------------------------------------------------------------
 */
static int
H5_daos_link_bookkeep_phase2_prep_cb(tse_task_t *task, void H5VL_DAOS_UNUSED *args)
{
    H5_daos_link_delete_corder_ud_t *udata;
    daos_obj_rw_t *fetch_args;
    size_t i;
    size_t link_corder_name_buf_size;
    size_t link_corder_target_buf_size;
    char *link_corder_name_buf = NULL;
    char *link_corder_target_buf = NULL;
    char *name_buf_cur_pos = NULL;
    char *target_buf_cur_pos = NULL;
    int ret_value = 0;

    /* Get private data */
    if(NULL == (udata = tse_task_get_priv(task)))
        D_GOTO_ERROR(H5E_IO, H5E_CANTINIT, -H5_DAOS_DAOS_GET_ERROR, "can't get private data for link creation order index bookkeeping task");

    assert(udata->req);
    assert(udata->target_grp);

    /* Handle errors */
    if(udata->req->status < -H5_DAOS_SHORT_CIRCUIT) {
        udata = NULL;
        D_GOTO_DONE(-H5_DAOS_PRE_ERROR);
    } /* end if */
    else if(udata->req->status == -H5_DAOS_SHORT_CIRCUIT) {
        udata = NULL;
        D_GOTO_DONE(-H5_DAOS_SHORT_CIRCUIT);
    } /* end if */

    /* Determine size of buffers needed for link creation order akeys */
    link_corder_name_buf_size = 0;
    link_corder_target_buf_size = 0;
    for(i = 0; i < udata->index_data.nlinks_shift; i++) {
        /* Determine size for 'creation order -> link name' akey buffer */
        if(udata->index_data.iods[2 * i].iod_size == 0)
            D_GOTO_ERROR(H5E_SYM, H5E_BADSIZE, -H5_DAOS_BAD_VALUE, "invalid iod size - missing metadata");
        link_corder_name_buf_size += udata->index_data.iods[2 * i].iod_size;

        /* Determine size for 'creation order -> link target' akey buffer */
        if(udata->index_data.iods[(2 * i) + 1].iod_size == 0)
            D_GOTO_ERROR(H5E_SYM, H5E_BADSIZE, -H5_DAOS_BAD_VALUE, "invalid iod size - missing metadata");
        link_corder_target_buf_size += udata->index_data.iods[(2 * i) + 1].iod_size;
    } /* end for */

    if(NULL == (link_corder_name_buf = DV_malloc(link_corder_name_buf_size)))
        D_GOTO_ERROR(H5E_RESOURCE, H5E_CANTALLOC, -H5_DAOS_ALLOC_ERROR, "can't allocate buffer for akey data");
    if(NULL == (link_corder_target_buf = DV_malloc(link_corder_target_buf_size)))
        D_GOTO_ERROR(H5E_RESOURCE, H5E_CANTALLOC, -H5_DAOS_ALLOC_ERROR, "can't allocate buffer for akey data");

    /* Setup SGLs for each akey */
    name_buf_cur_pos = link_corder_name_buf;
    target_buf_cur_pos = link_corder_target_buf;
    for(i = 0; i < udata->index_data.nlinks_shift; i++) {
        /* Set up sgls for the current 'creation order -> link name' akey */
        daos_iov_set(&udata->index_data.sg_iovs[2 * i], name_buf_cur_pos,
                udata->index_data.iods[2 * i].iod_size);
        udata->index_data.sgls[2 * i].sg_nr = 1;
        udata->index_data.sgls[2 * i].sg_nr_out = 0;
        udata->index_data.sgls[2 * i].sg_iovs = &udata->index_data.sg_iovs[2 * i];

        name_buf_cur_pos += udata->index_data.iods[2 * i].iod_size;

        /* Set up sgls for the current 'creation order -> link target' akey */
        daos_iov_set(&udata->index_data.sg_iovs[(2 * i) + 1], target_buf_cur_pos,
                udata->index_data.iods[(2 * i) + 1].iod_size);
        udata->index_data.sgls[(2 * i) + 1].sg_nr = 1;
        udata->index_data.sgls[(2 * i) + 1].sg_nr_out = 0;
        udata->index_data.sgls[(2 * i) + 1].sg_iovs = &udata->index_data.sg_iovs[(2 * i) + 1];

        target_buf_cur_pos += udata->index_data.iods[(2 * i) + 1].iod_size;
    } /* end for */

    /* Set task arguments */
    if(NULL == (fetch_args = daos_task_get_args(task)))
        D_GOTO_ERROR(H5E_IO, H5E_CANTINIT, -H5_DAOS_DAOS_GET_ERROR, "can't get arguments for link creation order index akey fetch task");
    fetch_args->oh = udata->target_grp->obj.obj_oh;
    fetch_args->th = DAOS_TX_NONE;
    fetch_args->flags = 0;
    fetch_args->dkey = &udata->index_data.dkey;
    fetch_args->nr = 2 * udata->index_data.nlinks_shift;
    fetch_args->iods = udata->index_data.iods;
    fetch_args->sgls = udata->index_data.sgls;

done:
    if(ret_value < 0) {
        if(link_corder_target_buf)
            link_corder_target_buf = DV_free(link_corder_target_buf);
        if(link_corder_name_buf)
            link_corder_name_buf = DV_free(link_corder_name_buf);

        tse_task_complete(task, ret_value);
    }

    D_FUNC_LEAVE;
} /* end H5_daos_link_bookkeep_phase2_prep_cb() */


/*-------------------------------------------------------------------------
 * Function:    H5_daos_link_bookkeep_phase3_prep_cb
 *
 * Purpose:     Prepare callback for phase 3 of link creation order index
 *              bookkeeping. Currently checks for errors from previous
 *              tasks, adjusts each link's creation order akeys by setting
 *              their integer 'name' values to one less than their original
 *              values and then sets arguments for the DAOS operation.
 *
 * Return:      Success:        0
 *              Failure:        Error code
 *
 *-------------------------------------------------------------------------
 */
static int
H5_daos_link_bookkeep_phase3_prep_cb(tse_task_t *task, void H5VL_DAOS_UNUSED *args)
{
    H5_daos_link_delete_corder_ud_t *udata;
    daos_obj_rw_t *update_args;
    uint64_t tmp_uint;
    uint8_t *p;
    size_t i;
    int ret_value = 0;

    /* Get private data */
    if(NULL == (udata = tse_task_get_priv(task)))
        D_GOTO_ERROR(H5E_IO, H5E_CANTINIT, -H5_DAOS_DAOS_GET_ERROR, "can't get private data for link creation order index bookkeeping task");

    assert(udata->req);
    assert(udata->target_grp);

    /* Handle errors */
    if(udata->req->status < -H5_DAOS_SHORT_CIRCUIT) {
        udata = NULL;
        D_GOTO_DONE(-H5_DAOS_PRE_ERROR);
    } /* end if */
    else if(udata->req->status == -H5_DAOS_SHORT_CIRCUIT) {
        udata = NULL;
        D_GOTO_DONE(-H5_DAOS_SHORT_CIRCUIT);
    } /* end if */

>>>>>>> 3f236408
    /*
     * Adjust the akeys down by setting their integer 'name' values to
     * one less than their original values.
     */
    for(i = 0; i < udata->index_data.nlinks_shift; i++) {
        /* Setup the integer 'name' value for the current 'creation order -> link name' akey */
        p = &udata->index_data.crt_order_link_name_buf[i * H5_DAOS_ENCODED_CRT_ORDER_SIZE];
        UINT64DECODE(p, tmp_uint);

        tmp_uint--;
        p = &udata->index_data.crt_order_link_name_buf[i * H5_DAOS_ENCODED_CRT_ORDER_SIZE];
        UINT64ENCODE(p, tmp_uint);

        /* Setup the integer 'name' value for the current 'creation order -> link target' akey */
        p = &udata->index_data.crt_order_link_trgt_buf[i * (H5_DAOS_ENCODED_CRT_ORDER_SIZE + 1)];
        UINT64ENCODE(p, tmp_uint);
        *p++ = 0;
    } /* end for */

    /* Set task arguments */
    if(NULL == (update_args = daos_task_get_args(task)))
        D_GOTO_ERROR(H5E_IO, H5E_CANTINIT, -H5_DAOS_DAOS_GET_ERROR, "can't get arguments for link creation order index akey update task");
    update_args->oh = udata->target_grp->obj.obj_oh;
    update_args->th = DAOS_TX_NONE;
    update_args->flags = 0;
    update_args->dkey = &udata->index_data.dkey;
    update_args->nr = 2 * udata->index_data.nlinks_shift;
    update_args->iods = udata->index_data.iods;
    update_args->sgls = udata->index_data.sgls;

done:
    if(ret_value < 0)
        tse_task_complete(task, ret_value);

    D_FUNC_LEAVE;
} /* end H5_daos_link_bookkeep_phase3_prep_cb() */


/*-------------------------------------------------------------------------
 * Function:    H5_daos_link_bookkeep_phase4_prep_cb
 *
 * Purpose:     Prepare callback for phase 4 of link creation order index
 *              bookkeeping. Currently checks for errors from previous
 *              tasks, then sets arguments for the DAOS operation to remove
 *              the two link creation order akeys at the "end" of the index
 *              (which are now invalid after shifting akeys downward in
 *              the index).
 *
 * Return:      Success:        0
 *              Failure:        Error code
 *
 *-------------------------------------------------------------------------
 */
static int
H5_daos_link_bookkeep_phase4_prep_cb(tse_task_t *task, void H5VL_DAOS_UNUSED *args)
{
    H5_daos_link_delete_corder_ud_t *udata;
    daos_obj_punch_t *punch_args;
    uint64_t tmp_uint;
    uint8_t *p;
    int ret_value = 0;

    /* Get private data */
    if(NULL == (udata = tse_task_get_priv(task)))
        D_GOTO_ERROR(H5E_IO, H5E_CANTINIT, -H5_DAOS_DAOS_GET_ERROR, "can't get private data for link creation order index bookkeeping task");

    assert(udata->req);
    assert(udata->target_grp);

    /* Handle errors */
    if(udata->req->status < -H5_DAOS_SHORT_CIRCUIT) {
        udata = NULL;
        D_GOTO_DONE(-H5_DAOS_PRE_ERROR);
    } /* end if */
    else if(udata->req->status == -H5_DAOS_SHORT_CIRCUIT) {
        udata = NULL;
        D_GOTO_DONE(-H5_DAOS_SHORT_CIRCUIT);
    } /* end if */

    /* Encode last (now invalid) index value into akeys */
    tmp_uint = (uint64_t)udata->grp_nlinks;
    p = &udata->index_data.crt_order_link_name_buf[0];
    UINT64ENCODE(p, tmp_uint);
    daos_iov_set(&udata->index_data.tail_akeys[0],
            (void *)udata->index_data.crt_order_link_name_buf, H5_DAOS_ENCODED_CRT_ORDER_SIZE);

    p = &udata->index_data.crt_order_link_trgt_buf[0];
    UINT64ENCODE(p, tmp_uint);
    *p++ = 0;
    daos_iov_set(&udata->index_data.tail_akeys[1],
            (void *)udata->index_data.crt_order_link_trgt_buf, H5_DAOS_ENCODED_CRT_ORDER_SIZE + 1);

    /* Set deletion task arguments */
    if(NULL == (punch_args = daos_task_get_args(task)))
        D_GOTO_ERROR(H5E_LINK, H5E_CANTINIT, -H5_DAOS_DAOS_GET_ERROR, "can't get arguments for link creation order akey deletion task");
    punch_args->oh = udata->target_grp->obj.obj_oh;
    punch_args->th = DAOS_TX_NONE;
    punch_args->dkey = &udata->index_data.dkey;
    punch_args->akeys = udata->index_data.tail_akeys;
    punch_args->flags = 0;
    punch_args->akey_nr = 2;

done:
    if(ret_value < 0)
        tse_task_complete(task, ret_value);

    D_FUNC_LEAVE;
} /* end H5_daos_link_bookkeep_phase4_prep_cb() */


/*-------------------------------------------------------------------------
 * Function:    H5_daos_link_delete_corder_finish
 *
 * Purpose:     Asynchronous task to finish deletion of link creation
 *              order-related info from a group after a link has been
 *              deleted. Currently checks for a failed task then frees
 *              private data.
 *
 * Return:      Success:        0
 *              Failure:        Error code
 *
 *-------------------------------------------------------------------------
 */
static int
H5_daos_link_delete_corder_finish(tse_task_t *task)
{
    H5_daos_link_delete_corder_ud_t *udata;
    int ret_value = 0;

    /* Get private data */
    if(NULL == (udata = tse_task_get_priv(task)))
        D_GOTO_ERROR(H5E_LINK, H5E_CANTINIT, -H5_DAOS_DAOS_GET_ERROR, "can't get private data for link creation order info deletion task");

    assert(udata->req);
<<<<<<< HEAD

    if(H5_daos_group_close(udata->target_grp, H5I_INVALID_HID, NULL) < 0)
        D_DONE_ERROR(H5E_SYM, H5E_CLOSEERROR, -H5_DAOS_H5_CLOSE_ERROR, "can't close group");

    /* Handle errors in this function */
    /* Do not place any code that can issue errors after this block, except
     * for H5_daos_req_free_int, which updates req->status if it sees an
     * error */
    if(ret_value < -H5_DAOS_SHORT_CIRCUIT && udata->req->status >= -H5_DAOS_SHORT_CIRCUIT) {
        udata->req->status = ret_value;
        udata->req->failed_task = "link creation order info deletion finish task";
    } /* end if */

    /* Release our reference to req */
    if(H5_daos_req_free_int(udata->req) < 0)
        D_DONE_ERROR(H5E_LINK, H5E_CLOSEERROR, -H5_DAOS_FREE_ERROR, "can't free request");

=======

    if(H5_daos_group_close(udata->target_grp, H5I_INVALID_HID, NULL) < 0)
        D_DONE_ERROR(H5E_SYM, H5E_CLOSEERROR, -H5_DAOS_H5_CLOSE_ERROR, "can't close group");

    /* Handle errors in this function */
    /* Do not place any code that can issue errors after this block, except
     * for H5_daos_req_free_int, which updates req->status if it sees an
     * error */
    if(ret_value < -H5_DAOS_SHORT_CIRCUIT && udata->req->status >= -H5_DAOS_SHORT_CIRCUIT) {
        udata->req->status = ret_value;
        udata->req->failed_task = "link creation order info deletion finish task";
    } /* end if */

    /* Release our reference to req */
    if(H5_daos_req_free_int(udata->req) < 0)
        D_DONE_ERROR(H5E_LINK, H5E_CLOSEERROR, -H5_DAOS_FREE_ERROR, "can't free request");

>>>>>>> 3f236408
    /* Free private data */
    if(udata->index_data.crt_order_link_trgt_buf) {
        DV_free(udata->index_data.crt_order_link_trgt_buf);
        udata->index_data.crt_order_link_trgt_buf = NULL;
    }
    if(udata->index_data.crt_order_link_name_buf) {
        DV_free(udata->index_data.crt_order_link_name_buf);
        udata->index_data.crt_order_link_name_buf = NULL;
    }
    if(udata->index_data.sg_iovs) {
        if(udata->index_data.sg_iovs[0].iov_buf) {
            DV_free(udata->index_data.sg_iovs[0].iov_buf);
            udata->index_data.sg_iovs[0].iov_buf = NULL;
        }
        if(udata->index_data.sg_iovs[1].iov_buf) {
            DV_free(udata->index_data.sg_iovs[1].iov_buf);
            udata->index_data.sg_iovs[1].iov_buf = NULL;
        }

        DV_free(udata->index_data.sg_iovs);
        udata->index_data.sg_iovs = NULL;
    }
    if(udata->index_data.sgls) {
        DV_free(udata->index_data.sgls);
        udata->index_data.sgls = NULL;
    }
    if(udata->index_data.iods) {
        DV_free(udata->index_data.iods);
        udata->index_data.iods = NULL;
    }

    DV_free(udata);

done:
    /* Complete this task */
    tse_task_complete(task, ret_value);
<<<<<<< HEAD

    D_FUNC_LEAVE;
} /* end H5_daos_link_delete_corder_finish() */
=======

    D_FUNC_LEAVE;
} /* end H5_daos_link_delete_corder_finish() */


/*-------------------------------------------------------------------------
 * Function:    H5_daos_link_delete_rc_task
 *
 * Purpose:     Asynchronous task to decrement the deleted link's target
 *              object's reference count, deleting the object if the ref
 *              count drops to zero.
 *
 * Return:      Success:        0
 *              Failure:        Negative error code
 *
 *-------------------------------------------------------------------------
 */
static int
H5_daos_link_delete_rc_task(tse_task_t *task)
{
    H5_daos_link_delete_rc_ud_t *udata = NULL;
    H5_daos_req_t *req = NULL;;
    tse_task_t *first_task = NULL;
    tse_task_t *dep_task = NULL;
    int ret;
    int ret_value = 0;

    /* Get private data */
    if(NULL == (udata = tse_task_get_priv(task)))
        D_GOTO_ERROR(H5E_LINK, H5E_CANTINIT, -H5_DAOS_DAOS_GET_ERROR, "can't get private data for link deletion rc end task");

    assert(udata->target_obj);
    assert(udata->rc_task == task);

    /* Assign req convenience pointer.  We do this so we can still handle errors
     * after transfering ownership of udata.  This should be safe since we
     * increase the ref count on req when we transfer ownership. */
    req = udata->req;

    /* Handle errors in previous tasks */
    if(req->status < -H5_DAOS_SHORT_CIRCUIT) {
        D_GOTO_DONE(-H5_DAOS_PRE_ERROR);
    } /* end if */
    else if(req->status == -H5_DAOS_SHORT_CIRCUIT) {
        D_GOTO_DONE(-H5_DAOS_SHORT_CIRCUIT);
    } /* end if */

    /* Check for hard link */
    if(udata->link_val.type == H5L_TYPE_HARD) {
        H5VL_loc_params_t link_target_loc_params;
        H5O_token_t token;

        /* Encode loc_params for opening link target object */
        if(H5I_BADID == (link_target_loc_params.obj_type = H5_daos_oid_to_type(udata->link_val.target.hard)))
            D_GOTO_ERROR(H5E_LINK, H5E_CANTINIT, -H5_DAOS_BAD_VALUE, "failed to get link target object's type");
        link_target_loc_params.type = H5VL_OBJECT_BY_TOKEN;
        if(H5_daos_oid_to_token(udata->link_val.target.hard, &token) < 0)
            D_GOTO_ERROR(H5E_LINK, H5E_CANTINIT, -H5_DAOS_H5_ENCODE_ERROR, "failed to encode token");
        link_target_loc_params.loc_data.loc_by_token.token = &token;

        /* Open the link target object */
        if(H5_daos_object_open_helper(&udata->target_obj->item, &link_target_loc_params,
                NULL, FALSE, NULL, &udata->link_target_obj, req, &first_task, &dep_task) < 0)
            D_GOTO_ERROR(H5E_LINK, H5E_CANTOPENOBJ, -H5_DAOS_H5_OPEN_ERROR, "couldn't open link's target object");

        /* Read target object ref count */
        if(0 != (ret = H5_daos_obj_read_rc(&udata->link_target_obj, NULL,
                &udata->obj_rc, NULL, &udata->target_obj->item.file->sched, req,
                &first_task, &dep_task)))
            D_GOTO_ERROR(H5E_LINK, H5E_CANTINIT, ret, "can't get target object ref count: %s", H5_daos_err_to_string(ret));

        /* Decrement and write ref count */
        if(0 != (ret = H5_daos_obj_write_rc(&udata->link_target_obj, NULL,
                &udata->obj_rc, -1, &udata->target_obj->item.file->sched, req,
                &first_task, &dep_task)))
            D_GOTO_ERROR(H5E_LINK, H5E_CANTINC, ret, "can't write updated target object ref count: %s", H5_daos_err_to_string(ret));
    } /* end if */

done:
    /* Clean up */
    if(udata) {
        tse_task_t *end_task;

        assert(req);

        /* Create task to free udata */
        if(0 != (ret = tse_task_create(H5_daos_link_delete_rc_end_task, &udata->target_obj->item.file->sched,
                udata, &end_task))) {
            D_GOTO_ERROR(H5E_LINK, H5E_CANTINIT, ret, "can't create task to decrement rc: %s", H5_daos_err_to_string(ret));
            tse_task_complete(task, ret_value);
        } /* end if */
        else {
            /* Register dependency on dep_task if present */
            if(dep_task && 0 != (ret = tse_task_register_deps(end_task, 1, &dep_task)))
                D_GOTO_ERROR(H5E_LINK, H5E_CANTINIT, ret, "can't create dependencies for task to decrement rc: %s", H5_daos_err_to_string(ret));

            /* Schedule rc end task (or save it to be scheduled later) and give
             * it ownership of udata, while keeping a reference to req for
             * ourselves */
            req->rc++;
            if(first_task) {
                if(0 != (ret = tse_task_schedule(end_task, false)))
                    D_GOTO_ERROR(H5E_LINK, H5E_CANTINIT, ret, "can't schedule task to decrement rc: %s", H5_daos_err_to_string(ret));
            } /* end if */
            else
                first_task = end_task;
            udata = NULL;
            dep_task = end_task;
        } /* end else */

        /* Schedule first task */
        if(first_task && 0 != (ret = tse_task_schedule(first_task, false)))
            D_DONE_ERROR(H5E_LINK, H5E_CANTINIT, ret, "can't schedule initial task for link copy/move: %s", H5_daos_err_to_string(ret));

        /* Handle errors in this function */
        /* Do not place any code that can issue errors after this block, except for
         * H5_daos_req_free_int, which updates req->status if it sees an error */
        if(ret_value < -H5_DAOS_SHORT_CIRCUIT && req->status >= -H5_DAOS_SHORT_CIRCUIT) {
            req->status = ret_value;
            req->failed_task = "link delete dec rc task";
        } /* end if */

        /* Release our reference to req */
        if(H5_daos_req_free_int(req) < 0)
            D_DONE_ERROR(H5E_LINK, H5E_CLOSEERROR, -H5_DAOS_FREE_ERROR, "can't free request");
    } /* end if */
    else {
        assert(ret_value == -H5_DAOS_DAOS_GET_ERROR);
        tse_task_complete(task, ret_value);
    } /* end else */

    D_FUNC_LEAVE;
} /* end H5_daos_link_delete_rc_task() */


/*-------------------------------------------------------------------------
 * Function:    H5_daos_link_delete_rc_end_task
 *
 * Purpose:     Asynchronous task to release resources used by
 *              H5_daos_link_delete_rc_task() and its sub tasks.
 *
 * Return:      Success:        0
 *              Failure:        Negative error code
 *
 *-------------------------------------------------------------------------
 */
static int
H5_daos_link_delete_rc_end_task(tse_task_t *task)
{
    H5_daos_link_delete_rc_ud_t *udata = NULL;
    int ret_value = 0;

    /* Get private data */
    if(NULL == (udata = tse_task_get_priv(task)))
        D_GOTO_ERROR(H5E_LINK, H5E_CANTINIT, -H5_DAOS_DAOS_GET_ERROR, "can't get private data for link deletion rc end task");

    /* Handle errors in previous tasks */
    if(udata->req->status < -H5_DAOS_SHORT_CIRCUIT)
        ret_value = -H5_DAOS_PRE_ERROR;
    else if(udata->req->status == -H5_DAOS_SHORT_CIRCUIT)
        ret_value = -H5_DAOS_SHORT_CIRCUIT;

    /* Complete main task */
    tse_task_complete(udata->rc_task, ret_value);

    /* Close link group */
    if(udata->target_obj && H5_daos_object_close(udata->target_obj, udata->req->dxpl_id, NULL) < 0)
        D_DONE_ERROR(H5E_SYM, H5E_CLOSEERROR, -H5_DAOS_H5_CLOSE_ERROR, "can't close link group");

    /* Close link target object */
    if(udata->link_target_obj && H5_daos_object_close(udata->link_target_obj, udata->req->dxpl_id, NULL) < 0)
        D_DONE_ERROR(H5E_SYM, H5E_CLOSEERROR, -H5_DAOS_H5_CLOSE_ERROR, "can't close link destination object");

    /* Handle errors in this function */
    /* Do not place any code that can issue errors after this block, except for
     * H5_daos_req_free_int, which updates req->status if it sees an error */
    if(ret_value < -H5_DAOS_SHORT_CIRCUIT && udata->req->status >= -H5_DAOS_SHORT_CIRCUIT) {
        udata->req->status = ret_value;
        udata->req->failed_task = "link delete decr ref count end task";
    } /* end if */

    /* Release our reference to req */
    if(H5_daos_req_free_int(udata->req) < 0)
        D_DONE_ERROR(H5E_SYM, H5E_CLOSEERROR, -H5_DAOS_FREE_ERROR, "can't free request");

    /* Free udata */
    udata = DV_free(udata);

done:
    /* Complete this task */
    tse_task_complete(task, ret_value);

    D_FUNC_LEAVE;
} /* end H5_daos_link_delete_rc_end_task() */
>>>>>>> 3f236408


/*-------------------------------------------------------------------------
 * Function:    H5_daos_link_gnbi_alloc_task
 *
 * Purpose:     Asynchronous task for
 *              H5_daos_link_get_name_by_idx_alloc().  Executes once all
 *              parameters are valid.
 *
 * Return:      Success:        0
 *              Failure:        Negative
 *
 *-------------------------------------------------------------------------
 */
static int
H5_daos_link_gnbi_alloc_task(tse_task_t *task)
{
    H5_daos_link_gnbi_alloc_ud_t *udata = NULL;
    tse_task_t *first_task = NULL;
    tse_task_t *dep_task = NULL;
    int ret_value = 0;

    /* Get private data */
    if(NULL == (udata = tse_task_get_priv(task)))
        D_GOTO_ERROR(H5E_LINK, H5E_CANTINIT, -H5_DAOS_DAOS_GET_ERROR, "can't get private data for link get name by creation order task");

    /* Handle errors in previous tasks */
    if(udata->req->status < -H5_DAOS_SHORT_CIRCUIT) {
        D_GOTO_DONE(-H5_DAOS_PRE_ERROR);
    } /* end if */
    else if(udata->req->status == -H5_DAOS_SHORT_CIRCUIT) {
        D_GOTO_DONE(-H5_DAOS_SHORT_CIRCUIT);
    } /* end if */

    /* Check if we need to issue another get operation */
    if(*udata->link_name_size > udata->cur_link_name_size - 1) {
        /* Reallocate buffer */
        DV_free(*udata->link_name_buf);
        if(NULL == (*udata->link_name_buf = DV_malloc(*udata->link_name_size + 1)))
            D_GOTO_ERROR(H5E_RESOURCE, H5E_CANTALLOC, -H5_DAOS_ALLOC_ERROR, "can't allocate link name buffer");
        udata->cur_link_name_size = *udata->link_name_size + 1;

        /* Reissue call with larger buffer and transfer ownership of udata */
        if(H5_daos_link_get_name_by_idx(udata->target_grp, udata->index_type,
                udata->iter_order, udata->idx, udata->link_name_size,
                *udata->link_name_buf, udata->cur_link_name_size, udata->req,
                &first_task, &dep_task) < 0)
            D_GOTO_ERROR(H5E_LINK, H5E_CANTGET, -H5_DAOS_H5_GET_ERROR, "can't get link name by index");
        udata = NULL;
    } /* end if */

done:
    /* Finish task if we still own udata */
    if(udata) {
        /* Assign link_name */
        *udata->link_name = *udata->link_name_buf;

        /* Return link_name_buf_size */
        if(udata->link_name_buf_size)
            *udata->link_name_buf_size = udata->cur_link_name_size;

        /* Close target_grp */
        if(H5_daos_group_close(udata->target_grp, H5I_INVALID_HID, NULL) < 0)
            D_DONE_ERROR(H5E_LINK, H5E_CLOSEERROR, -H5_DAOS_H5_CLOSE_ERROR, "can't close group");
        udata->target_grp = NULL;

        /* Handle errors in this function */
        /* Do not place any code that can issue errors after this block, except for
         * H5_daos_req_free_int, which updates req->status if it sees an error */
        if(ret_value < -H5_DAOS_SHORT_CIRCUIT && udata->req->status >= -H5_DAOS_SHORT_CIRCUIT) {
            udata->req->status = ret_value;
            udata->req->failed_task = "link get name by index end task";
        } /* end if */

        /* Release our reference to req */
        if(H5_daos_req_free_int(udata->req) < 0)
            D_DONE_ERROR(H5E_LINK, H5E_CLOSEERROR, -H5_DAOS_FREE_ERROR, "can't free request");

        /* Complete main task if different from this task */
        if(udata->gnbi_task != task)
            tse_task_complete(udata->gnbi_task, ret_value);

        /* Complete this task */
        tse_task_complete(task, ret_value);

        /* Free udata */
        udata = DV_free(udata);
    } /* end if */

    D_FUNC_LEAVE;
} /* end H5_daos_link_gnbi_alloc_task() */
    

/*-------------------------------------------------------------------------
 * Function:    H5_daos_link_get_name_by_idx_alloc
 *
 * Purpose:     Like H5_daos_link_get_name_by_idx, but automatically
 *              allocates the link_name buffer.
 *
 * Return:      Success:        SUCCEED (0)
 *              Failure:        FAIL (Negative)
 *
 *-------------------------------------------------------------------------
 */
herr_t
H5_daos_link_get_name_by_idx_alloc(H5_daos_group_t *target_grp,
    H5_index_t index_type, H5_iter_order_t iter_order, uint64_t idx,
    const char **link_name, size_t *link_name_size, char **link_name_buf,
    size_t *link_name_buf_size, H5_daos_req_t *req, tse_task_t **first_task,
    tse_task_t **dep_task)
{
    H5_daos_link_gnbi_alloc_ud_t *gnbi_udata = NULL;
    int ret;
    herr_t ret_value = SUCCEED;

    /* Allocate task udata struct */
     if(NULL == (gnbi_udata = (H5_daos_link_gnbi_alloc_ud_t *)DV_calloc(sizeof(H5_daos_link_gnbi_alloc_ud_t))))
        D_GOTO_ERROR(H5E_RESOURCE, H5E_CANTALLOC, FAIL, "can't allocate get name by index user data");
    gnbi_udata->req = req;
    gnbi_udata->target_grp = target_grp;
    gnbi_udata->index_type = index_type;
    gnbi_udata->iter_order = iter_order;
    gnbi_udata->idx = idx;
    gnbi_udata->link_name = link_name;
    gnbi_udata->link_name_size = link_name_size;
    gnbi_udata->link_name_buf = link_name_buf;
    gnbi_udata->link_name_buf_size = link_name_buf_size;

    /* Check for preexisting name buffer */
    if(*link_name_buf) {
        assert(link_name_buf_size);
        assert(*link_name_buf_size);
        gnbi_udata->cur_link_name_size = *link_name_buf_size;
    } /* end if */
    else {
        /* Allocate initial name buffer */
        if(NULL == (*gnbi_udata->link_name_buf = DV_malloc(H5_DAOS_LINK_NAME_BUF_SIZE)))
            D_GOTO_ERROR(H5E_RESOURCE, H5E_CANTALLOC, FAIL, "can't allocate link name buffer");
        gnbi_udata->cur_link_name_size = H5_DAOS_LINK_NAME_BUF_SIZE;
    } /* end else */

    /* Call underlying function */
    if(H5_daos_link_get_name_by_idx(target_grp, index_type, iter_order, idx,
            gnbi_udata->link_name_size, *gnbi_udata->link_name_buf,
            gnbi_udata->cur_link_name_size, req, first_task, dep_task) < 0)
        D_GOTO_ERROR(H5E_LINK, H5E_CANTGET, FAIL, "can't get link name by index");

    /* Create task to finish this operation */
    if(0 !=  (ret = tse_task_create(H5_daos_link_gnbi_alloc_task, &target_grp->obj.item.file->sched, gnbi_udata, &gnbi_udata->gnbi_task)))
        D_GOTO_ERROR(H5E_LINK, H5E_CANTINIT, FAIL, "can't create task for link get name by index: %s", H5_daos_err_to_string(ret));

    /* Register task dependency */
    if(*dep_task && 0 != (ret = tse_task_register_deps(gnbi_udata->gnbi_task, 1, dep_task)))
        D_GOTO_ERROR(H5E_LINK, H5E_CANTINIT, FAIL, "can't create dependencies for link get name by index task: %s", H5_daos_err_to_string(ret));

    /* Schedule gnbc task (or save it to be scheduled later) and give it a
     * reference to the group, req and udata */
    if(*first_task) {
        if(0 != (ret = tse_task_schedule(gnbi_udata->gnbi_task, false)))
            D_GOTO_ERROR(H5E_LINK, H5E_CANTINIT, FAIL, "can't schedule task for link get name by index: %s", H5_daos_err_to_string(ret));
    } /* end if */
    else
        *first_task = gnbi_udata->gnbi_task;
    *dep_task = gnbi_udata->gnbi_task;
    target_grp->obj.item.rc++;
    req->rc++;
    gnbi_udata = NULL;

done:
    /* Clean up */
    if(gnbi_udata) {
        assert(ret_value < 0);
        gnbi_udata = DV_free(gnbi_udata);
    } /* end if */

    D_FUNC_LEAVE;
} /* end H5_daos_link_get_name_by_idx_alloc() */


/*-------------------------------------------------------------------------
 * Function:    H5_daos_link_get_name_by_idx
 *
 * Purpose:     Given an index type, index iteration order and index value,
 *              retrieves the name of the nth link (as specified by the
 *              index value) within the given index (name index or creation
 *              order index) according to the given order (increasing,
 *              decreasing or native order).
 *
 *              The link_name_out parameter may be NULL, in which case the
 *              length of the link's name is simply returned. If non-NULL,
 *              the link's name is stored in link_name_out.
 *
 * Return:      Success:        SUCCEED (0)
 *              Failure:        FAIL (Negative)
 *
 *-------------------------------------------------------------------------
 */
herr_t
H5_daos_link_get_name_by_idx(H5_daos_group_t *target_grp, H5_index_t index_type,
    H5_iter_order_t iter_order, uint64_t idx, size_t *link_name_size,
    char *link_name_out, size_t link_name_out_size, H5_daos_req_t *req,
    tse_task_t **first_task, tse_task_t **dep_task)
{
    herr_t ret_value = SUCCEED;

    assert(target_grp);

    if(H5_INDEX_CRT_ORDER == index_type) {
        if(H5_daos_link_get_name_by_crt_order(target_grp, iter_order, idx,
                link_name_size, link_name_out, link_name_out_size, req,
                first_task, dep_task) < 0)
            D_GOTO_ERROR(H5E_LINK, H5E_CANTGET, FAIL, "can't retrieve link name from creation order index");
    } /* end if */
    else if(H5_INDEX_NAME == index_type) {
        if(H5_daos_link_get_name_by_name_order(target_grp, iter_order, idx,
                link_name_size, link_name_out, link_name_out_size, req,
                first_task, dep_task) < 0)
            D_GOTO_ERROR(H5E_LINK, H5E_CANTGET, FAIL, "can't retrieve link name from name order index");
    } /* end else */
    else
        D_GOTO_ERROR(H5E_LINK, H5E_BADVALUE, FAIL, "invalid or unsupported index type");

done:
    D_FUNC_LEAVE;
} /* end H5_daos_link_get_name_by_idx() */


/*-------------------------------------------------------------------------
 * Function:    H5_daos_link_gnbc_task
 *
 * Purpose:     Asynchronous task for
 *              H5_daos_link_get_name_by_crt_order().  Executes once
 *              target_grp is valid.
 *
 * Return:      Success:        0
 *              Failure:        Negative
 *
 *-------------------------------------------------------------------------
 */
static int
H5_daos_link_gnbc_task(tse_task_t *task)
{
    H5_daos_link_gnbc_ud_t *udata = NULL;
    uint64_t fetch_idx = 0;
    tse_task_t *fetch_task = NULL;
    tse_task_t *first_task = NULL;
    uint8_t *p;
    int ret;
    int ret_value = 0;

    /* Get private data */
    if(NULL == (udata = tse_task_get_priv(task)))
        D_GOTO_ERROR(H5E_LINK, H5E_CANTINIT, -H5_DAOS_DAOS_GET_ERROR, "can't get private data for link get name by creation order task");

    assert(udata->md_rw_cb_ud.obj->item.type == H5I_GROUP);

    /* Handle errors in previous tasks */
    if(udata->md_rw_cb_ud.req->status < -H5_DAOS_SHORT_CIRCUIT) {
        D_GOTO_DONE(-H5_DAOS_PRE_ERROR);
    } /* end if */
    else if(udata->md_rw_cb_ud.req->status == -H5_DAOS_SHORT_CIRCUIT) {
        D_GOTO_DONE(-H5_DAOS_SHORT_CIRCUIT);
    } /* end if */

    /* Check that creation order is tracked for target group */
    if(!((H5_daos_group_t *)(udata->md_rw_cb_ud.obj))->gcpl_cache.track_corder)
        D_GOTO_ERROR(H5E_SYM, H5E_BADVALUE, (-1), "creation order is not tracked for group");

    /* Ensure the index is within range */
    if(udata->index >= (uint64_t)udata->grp_nlinks)
        D_GOTO_ERROR(H5E_LINK, H5E_BADVALUE, -H5_DAOS_BAD_VALUE, "index value out of range");

    /* Calculate the correct index of the link, based upon the iteration order */
    if(H5_ITER_DEC == udata->iter_order)
        fetch_idx = (uint64_t)udata->grp_nlinks - udata->index - 1;
    else
        fetch_idx = udata->index;

    p = udata->idx_buf;
    UINT64ENCODE(p, fetch_idx);

    /* Set up dkey */
    daos_iov_set(&udata->md_rw_cb_ud.dkey, (void *)H5_daos_link_corder_key_g, H5_daos_link_corder_key_size_g);

    /* Set nr */
    udata->md_rw_cb_ud.nr = 1;

    /* Set up iod */
    daos_iov_set(&udata->md_rw_cb_ud.iod[0].iod_name, (void *)udata->idx_buf, H5_DAOS_ENCODED_CRT_ORDER_SIZE);
    udata->md_rw_cb_ud.iod[0].iod_nr = 1u;
    udata->md_rw_cb_ud.iod[0].iod_size = DAOS_REC_ANY;
    udata->md_rw_cb_ud.iod[0].iod_type = DAOS_IOD_SINGLE;

    /* Set up sgl if link_name_out buffer is supplied */
    if(udata->link_name_out && udata->link_name_out_size > 0) {
        daos_iov_set(&udata->md_rw_cb_ud.sg_iov[0], udata->link_name_out, udata->link_name_out_size - 1);
        udata->md_rw_cb_ud.sgl[0].sg_nr = 1;
        udata->md_rw_cb_ud.sgl[0].sg_nr_out = 0;
        udata->md_rw_cb_ud.sgl[0].sg_iovs = &udata->md_rw_cb_ud.sg_iov[0];
    } /* end if */

    /* Do not free buffers */
    udata->md_rw_cb_ud.free_akeys = FALSE;
    udata->md_rw_cb_ud.free_dkey = FALSE;

    /* Set task name */
    udata->md_rw_cb_ud.task_name = "link get name by crt order fetch";

    /* Create task for name fetch */
    if(0 != (ret = daos_task_create(DAOS_OPC_OBJ_FETCH, &udata->md_rw_cb_ud.obj->item.file->sched, 0, NULL, &fetch_task)))
        D_GOTO_ERROR(H5E_LINK, H5E_CANTINIT, ret, "can't create task to read link name by creation order: %s", H5_daos_err_to_string(ret));

    /* Set callback functions for name fetch */
    if(0 != (ret = tse_task_register_cbs(fetch_task, H5_daos_md_rw_prep_cb, NULL, 0, H5_daos_link_gnbc_comp_cb, NULL, 0)))
        D_GOTO_ERROR(H5E_LINK, H5E_CANTINIT, ret, "can't register callbacks for task to get link name by creation order: %s", H5_daos_err_to_string(ret));

    /* Set private data for name fetch */
    (void)tse_task_set_priv(fetch_task, udata);

    /* Save fetch task to be scheduled later and transfer ownership of udata */
    assert(!first_task);
    first_task = fetch_task;
    udata = NULL;

done:
    /* Schedule first task */
    if(first_task && 0 != (ret = tse_task_schedule(first_task, false)))
        D_DONE_ERROR(H5E_LINK, H5E_CANTINIT, ret, "can't schedule initial task for link get name by name: %s", H5_daos_err_to_string(ret));

    /* Cleanup on failure */
    if(udata) {
        assert(ret_value < 0);

        /* Close target_grp */
        if(H5_daos_group_close((H5_daos_group_t *)udata->md_rw_cb_ud.obj, H5I_INVALID_HID, NULL) < 0)
            D_DONE_ERROR(H5E_LINK, H5E_CLOSEERROR, -H5_DAOS_H5_CLOSE_ERROR, "can't close group");
        udata->md_rw_cb_ud.obj = NULL;

        /* Handle errors in this function */
        /* Do not place any code that can issue errors after this block, except for
         * H5_daos_req_free_int, which updates req->status if it sees an error */
        if(ret_value != -H5_DAOS_SHORT_CIRCUIT && udata->md_rw_cb_ud.req->status >= -H5_DAOS_SHORT_CIRCUIT) {
            udata->md_rw_cb_ud.req->status = ret_value;
            udata->md_rw_cb_ud.req->failed_task = "link get name by creation order task";
        } /* end if */

        /* Release our reference to req */
        if(H5_daos_req_free_int(udata->md_rw_cb_ud.req) < 0)
            D_DONE_ERROR(H5E_LINK, H5E_CLOSEERROR, -H5_DAOS_FREE_ERROR, "can't free request");

        /* Complete task */
        tse_task_complete(task, ret_value);

        /* Free udata */
        udata = DV_free(udata);
    } /* end if */

    D_FUNC_LEAVE;
} /* end H5_daos_link_gnbc_task() */


/*-------------------------------------------------------------------------
 * Function:    H5_daos_link_gnbc_comp_cb
 *
 * Purpose:     Completion callback for name fetch by creation order from
 *              H5_daos_link_gnbc_task().
 *
 * Return:      Success:        The length of the link's name
 *              Failure:        Negative
 *
 *-------------------------------------------------------------------------
 */
static int
H5_daos_link_gnbc_comp_cb(tse_task_t *task, void H5VL_DAOS_UNUSED *args)
{
    H5_daos_link_gnbc_ud_t *udata = NULL;
    int ret_value = 0;

    /* Get private data */
    if(NULL == (udata = tse_task_get_priv(task)))
        D_GOTO_ERROR(H5E_LINK, H5E_CANTINIT, -H5_DAOS_DAOS_GET_ERROR, "can't get private data for link get name by creation order task");

    /* Handle errors in fetch task.  Only record error in udata->req_status if
     * it does not already contain an error (it could contain an error if
     * another task this task is not dependent on also failed). */
    if(task->dt_result < -H5_DAOS_PRE_ERROR && task->dt_result != -DER_REC2BIG
            && udata->md_rw_cb_ud.req->status >= -H5_DAOS_SHORT_CIRCUIT) {
        udata->md_rw_cb_ud.req->status = task->dt_result;
        udata->md_rw_cb_ud.req->failed_task = udata->md_rw_cb_ud.task_name;
    } /* end if */
    else if(task->dt_result == 0 || task->dt_result == -DER_REC2BIG) {
        /* Check for link not found */
        if(udata->md_rw_cb_ud.iod[0].iod_size == (daos_size_t)0)
            D_DONE_ERROR(H5E_LINK, H5E_NOTFOUND, -H5_DAOS_DAOS_GET_ERROR, "link name record not found");
        else {
            /* Add null terminator */
            if(udata->link_name_out && udata->link_name_out_size > 0)
                udata->link_name_out[MIN(udata->md_rw_cb_ud.iod[0].iod_size, udata->link_name_out_size - 1)] = '\0';

            /* Set *link_name_size */
            *udata->link_name_size = (size_t)udata->md_rw_cb_ud.iod[0].iod_size;
        } /* end else */
    } /* end if */

    /* Complete main task */
    tse_task_complete(udata->gnbc_task, ret_value);

    /* Close target_grp */
    if(H5_daos_group_close((H5_daos_group_t *)udata->md_rw_cb_ud.obj, H5I_INVALID_HID, NULL) < 0)
        D_DONE_ERROR(H5E_LINK, H5E_CLOSEERROR, -H5_DAOS_H5_CLOSE_ERROR, "can't close group");
    udata->md_rw_cb_ud.obj = NULL;

    /* Handle errors in this function */
    /* Do not place any code that can issue errors after this block, except for
     * H5_daos_req_free_int, which updates req->status if it sees an error */
    if(ret_value < -H5_DAOS_SHORT_CIRCUIT && udata->md_rw_cb_ud.req->status >= -H5_DAOS_SHORT_CIRCUIT) {
        udata->md_rw_cb_ud.req->status = ret_value;
        udata->md_rw_cb_ud.req->failed_task = "get link name by creation order completion callback";
    } /* end if */

    /* Release our reference to req */
    if(H5_daos_req_free_int(udata->md_rw_cb_ud.req) < 0)
        D_DONE_ERROR(H5E_IO, H5E_CLOSEERROR, -H5_DAOS_FREE_ERROR, "can't free request");

    /* Free udata */
    udata = DV_free(udata);

done:
    D_FUNC_LEAVE;
} /* end H5_daos_link_gnbc_comp_cb() */


/*-------------------------------------------------------------------------
 * Function:    H5_daos_link_get_name_by_crt_order
 *
 * Purpose:     Given an index iteration order and index value, retrieves
 *              the name of the nth link (as specified by the index value)
 *              within the specified group's link creation order index,
 *              according to the given order (increasing, decreasing or
 *              native order).
 *
 *              The link_name_out parameter may be NULL, in which case the
 *              length of the link's name is simply returned. If non-NULL,
 *              the link's name is stored in link_name_out.
 *
 * Return:      Success:        Non-negative
 *              Failure:        Negative
 *
 *-------------------------------------------------------------------------
 */
static herr_t
H5_daos_link_get_name_by_crt_order(H5_daos_group_t *target_grp, H5_iter_order_t iter_order,
    uint64_t index, size_t *link_name_size, char *link_name_out, size_t link_name_out_size,
    H5_daos_req_t *req, tse_task_t **first_task, tse_task_t **dep_task)
{
    H5_daos_link_gnbc_ud_t *gnbc_udata = NULL;
    int ret;
    ssize_t ret_value = 0;

    assert(target_grp);
    H5daos_compile_assert(H5_DAOS_ENCODED_CRT_ORDER_SIZE == 8);

    /* Allocate task udata struct */
    if(NULL == (gnbc_udata = (H5_daos_link_gnbc_ud_t *)DV_calloc(sizeof(H5_daos_link_gnbc_ud_t))))
        D_GOTO_ERROR(H5E_RESOURCE, H5E_CANTALLOC, FAIL, "can't allocate get name by creation order user data");
    gnbc_udata->md_rw_cb_ud.req = req;
    gnbc_udata->md_rw_cb_ud.obj = &target_grp->obj;
    gnbc_udata->iter_order = iter_order;
    gnbc_udata->index = index;
    gnbc_udata->link_name_size = link_name_size;
    gnbc_udata->link_name_out = link_name_out;
    gnbc_udata->link_name_out_size = link_name_out_size;

    /* Retrieve the current number of links in the group */
    if(H5_daos_group_get_num_links(target_grp, &gnbc_udata->grp_nlinks, req, first_task, dep_task) < 0)
        D_GOTO_ERROR(H5E_LINK, H5E_CANTGET, (-1), "can't get number of links in group");

    /* Create task to finish this operation */
    if(0 !=  (ret = tse_task_create(H5_daos_link_gnbc_task, &target_grp->obj.item.file->sched, gnbc_udata, &gnbc_udata->gnbc_task)))
        D_GOTO_ERROR(H5E_LINK, H5E_CANTINIT, FAIL, "can't create task for link get name by creation order: %s", H5_daos_err_to_string(ret));

    /* Register task dependency */
    if(*dep_task && 0 != (ret = tse_task_register_deps(gnbc_udata->gnbc_task, 1, dep_task)))
        D_GOTO_ERROR(H5E_LINK, H5E_CANTINIT, FAIL, "can't create dependencies for link get name by creation order task: %s", H5_daos_err_to_string(ret));

    /* Schedule gnbc task (or save it to be scheduled later) and give it a
     * reference to the group, req and udata */
    if(*first_task) {
        if(0 != (ret = tse_task_schedule(gnbc_udata->gnbc_task, false)))
            D_GOTO_ERROR(H5E_LINK, H5E_CANTINIT, FAIL, "can't schedule task for link get name by creation order: %s", H5_daos_err_to_string(ret));
    } /* end if */
    else
        *first_task = gnbc_udata->gnbc_task;
    *dep_task = gnbc_udata->gnbc_task;
    target_grp->obj.item.rc++;
    req->rc++;
    gnbc_udata = NULL;

done:
    /* Clean up */
    if(gnbc_udata) {
        assert(ret_value < 0);
        gnbc_udata = DV_free(gnbc_udata);
    } /* end if */

    D_FUNC_LEAVE;
} /* end H5_daos_link_get_name_by_crt_order() */


/*-------------------------------------------------------------------------
 * Function:    H5_daos_link_gnbn_task
 *
 * Purpose:     Asynchronous task for
 *              H5_daos_link_get_name_by_name_order().  Executes once
 *              target_grp is valid.
 *
 * Return:      Success:        0
 *              Failure:        Negative
 *
 *-------------------------------------------------------------------------
 */
static int
H5_daos_link_gnbn_task(tse_task_t *task)
{
    H5_daos_link_gnbn_ud_t *udata = NULL;
    H5_daos_iter_data_t iter_data;
    tse_task_t *first_task = NULL;
    tse_task_t *dep_task = NULL;
    int ret;
    int ret_value = 0;

    /* Get private data */
    if(NULL == (udata = tse_task_get_priv(task)))
        D_GOTO_ERROR(H5E_LINK, H5E_CANTINIT, -H5_DAOS_DAOS_GET_ERROR, "can't get private data for link get name by name task");

    /* Handle errors in previous tasks */
    if(udata->req->status < -H5_DAOS_SHORT_CIRCUIT) {
        D_GOTO_DONE(-H5_DAOS_PRE_ERROR);
    } /* end if */
    else if(udata->req->status == -H5_DAOS_SHORT_CIRCUIT) {
        D_GOTO_DONE(-H5_DAOS_SHORT_CIRCUIT);
    } /* end if */

    /* Ensure the index is within range */
    if(udata->index >= (uint64_t)udata->grp_nlinks)
        D_GOTO_ERROR(H5E_LINK, H5E_BADVALUE, -H5_DAOS_BAD_VALUE, "index value out of range");

    /* Initialize iteration data */
    udata->iter_cb_ud.target_link_idx = udata->index;
    udata->iter_cb_ud.cur_link_idx = 0;
    udata->iter_cb_ud.link_name_out = udata->link_name_out;
    udata->iter_cb_ud.link_name_out_size = udata->link_name_out_size;
    H5_DAOS_ITER_DATA_INIT(iter_data, H5_DAOS_ITER_TYPE_LINK, H5_INDEX_NAME, udata->iter_order,
            FALSE, NULL, udata->target_grp_id, &udata->iter_cb_ud, NULL, udata->req);
    iter_data.u.link_iter_data.u.link_iter_op = H5_daos_link_get_name_by_name_order_cb;

    /* Perform iteration */
    if(H5_daos_link_iterate(udata->target_grp, &iter_data, &first_task, &dep_task) < 0)
        D_GOTO_ERROR(H5E_LINK, H5E_BADITER, -H5_DAOS_H5_GET_ERROR, "link iteration failed");

done:
    if(udata) {
        tse_task_t *end_task = NULL;

        /* Create task to finalize gnbn task */
        if(0 !=  (ret = tse_task_create(H5_daos_link_gnbn_end_task, &udata->target_grp->obj.item.file->sched, udata, &end_task)))
            D_DONE_ERROR(H5E_LINK, H5E_CANTINIT, ret, "can't create task for link get name by name order end: %s", H5_daos_err_to_string(ret));
        else {
            /* Register task dependency */
            if(dep_task && 0 != (ret = tse_task_register_deps(end_task, 1, &dep_task)))
                D_DONE_ERROR(H5E_LINK, H5E_CANTINIT, ret, "can't create dependencies for link get name by name order end task: %s", H5_daos_err_to_string(ret));

            /* Schedule gnbn end task (or save it to be scheduled later) */
            if(first_task) {
                if(0 != (ret = tse_task_schedule(end_task, false)))
                    D_DONE_ERROR(H5E_LINK, H5E_CANTINIT, ret, "can't schedule task for link get name by name order end: %s", H5_daos_err_to_string(ret));
            } /* end if */
            else
                first_task = end_task;
            dep_task = end_task;
        } /* end else */

        /* Schedule first task */
        if(first_task && 0 != (ret = tse_task_schedule(first_task, false)))
            D_DONE_ERROR(H5E_LINK, H5E_CANTINIT, ret, "can't schedule initial task for link get name by name: %s", H5_daos_err_to_string(ret));

        /* Handle errors in this function */
        /* Do not place any code that can issue errors after this block, except for
         * H5_daos_req_free_int, which updates req->status if it sees an error */
        if(ret_value < -H5_DAOS_SHORT_CIRCUIT && udata->req->status >= -H5_DAOS_SHORT_CIRCUIT) {
            udata->req->status = ret_value;
            udata->req->failed_task = "link get name by name task";
        } /* end if */
    } /* end if */
    else {
        assert(ret_value == -H5_DAOS_DAOS_GET_ERROR);
        tse_task_complete(task, ret_value);
    } /* end else */

    D_FUNC_LEAVE;
} /* end H5_daos_link_gnbn_task() */


/*-------------------------------------------------------------------------
 * Function:    H5_daos_link_gnbn_end_task
 *
 * Purpose:     Finalizes the link get name by name operation, setting
 *              output and freeing data.
 *
 * Return:      Success:        0
 *              Failure:        Negative
 *
 *-------------------------------------------------------------------------
 */
static int
H5_daos_link_gnbn_end_task(tse_task_t *task)
{
    H5_daos_link_gnbn_ud_t *udata = NULL;
    int ret_value = 0;

    /* Get private data */
    if(NULL == (udata = tse_task_get_priv(task)))
        D_GOTO_ERROR(H5E_LINK, H5E_CANTINIT, -H5_DAOS_DAOS_GET_ERROR, "can't get private data for link get name by name task");

    /* Handle errors in previous tasks */
    if(udata->req->status < -H5_DAOS_SHORT_CIRCUIT)
        ret_value = -H5_DAOS_PRE_ERROR;
    else if(udata->req->status == -H5_DAOS_SHORT_CIRCUIT)
        ret_value = -H5_DAOS_SHORT_CIRCUIT;

    /* Set *link_name_size */
    *udata->link_name_size = udata->iter_cb_ud.link_name_out_size;

    /* Complete main task */
    tse_task_complete(udata->gnbn_task, ret_value);

    /* Close group */
    if((udata->target_grp_id >= 0) && (H5Idec_ref(udata->target_grp_id) < 0))
        D_DONE_ERROR(H5E_SYM, H5E_CLOSEERROR, -H5_DAOS_H5_CLOSE_ERROR, "can't close group ID");

    /* Handle errors in this function */
    /* Do not place any code that can issue errors after this block, except for
     * H5_daos_req_free_int, which updates req->status if it sees an error */
    if(ret_value < -H5_DAOS_SHORT_CIRCUIT && udata->req->status >= -H5_DAOS_SHORT_CIRCUIT) {
        udata->req->status = ret_value;
        udata->req->failed_task = "get link name by name order end task";
    } /* end if */

    /* Release our reference to req */
    if(H5_daos_req_free_int(udata->req) < 0)
        D_DONE_ERROR(H5E_SYM, H5E_CLOSEERROR, -H5_DAOS_FREE_ERROR, "can't free request");

    /* Free udata */
    udata = DV_free(udata);

done:
    /* Complete this task */
    tse_task_complete(task, ret_value);

    D_FUNC_LEAVE;
} /* end H5_daos_link_gnbn_end_task() */


/*-------------------------------------------------------------------------
 * Function:    H5_daos_link_get_name_by_name_order
 *
 * Purpose:     Given an index iteration order and index value, retrieves
 *              the name of the nth link (as specified by the index value)
 *              within the specified group's link name index, according to
 *              the given order (increasing, decreasing or native order).
 *
 *              The link_name_out parameter may be NULL, in which case the
 *              length of the link's name is simply returned. If non-NULL,
 *              the link's name is stored in link_name_out.
 *
 * Return:      Success:        Non-negative
 *              Failure:        Negative
 *
 *-------------------------------------------------------------------------
 */
static herr_t
H5_daos_link_get_name_by_name_order(H5_daos_group_t *target_grp, H5_iter_order_t iter_order,
    uint64_t index, size_t *link_name_size, char *link_name_out, size_t link_name_out_size,
    H5_daos_req_t *req, tse_task_t **first_task, tse_task_t **dep_task)
{
    H5_daos_link_gnbn_ud_t *gnbn_udata = NULL;
    int ret;
    ssize_t ret_value = 0;

    assert(target_grp);

    if(H5_ITER_DEC == iter_order)
        D_GOTO_ERROR(H5E_LINK, H5E_UNSUPPORTED, FAIL, "decreasing order iteration is unsupported");

    /* Allocate task udata struct */
     if(NULL == (gnbn_udata = (H5_daos_link_gnbn_ud_t *)DV_calloc(sizeof(H5_daos_link_gnbn_ud_t))))
        D_GOTO_ERROR(H5E_RESOURCE, H5E_CANTALLOC, FAIL, "can't allocate get name by name order user data");
    gnbn_udata->req = req;
    gnbn_udata->target_grp_id = H5I_INVALID_HID;
    gnbn_udata->target_grp = target_grp;
    gnbn_udata->iter_order = iter_order;
    gnbn_udata->index = index;
    gnbn_udata->link_name_size = link_name_size;
    gnbn_udata->link_name_out = link_name_out;
    gnbn_udata->link_name_out_size = link_name_out_size;

    /* Register ID for target group */
    if((gnbn_udata->target_grp_id = H5VLwrap_register(target_grp, H5I_GROUP)) < 0)
        D_GOTO_ERROR(H5E_ATOM, H5E_CANTREGISTER, FAIL, "unable to atomize object handle");
    target_grp->obj.item.rc++;

    /* Retrieve the current number of links in the group */
    if(H5_daos_group_get_num_links(target_grp, &gnbn_udata->grp_nlinks, req, first_task, dep_task) < 0)
        D_GOTO_ERROR(H5E_LINK, H5E_CANTGET, FAIL, "can't get number of links in group");

    /* Create task to finish this operation */
    if(0 !=  (ret = tse_task_create(H5_daos_link_gnbn_task, &target_grp->obj.item.file->sched, gnbn_udata, &gnbn_udata->gnbn_task)))
        D_GOTO_ERROR(H5E_LINK, H5E_CANTINIT, FAIL, "can't create task for link get name by name order: %s", H5_daos_err_to_string(ret));

    /* Register task dependency */
    if(*dep_task && 0 != (ret = tse_task_register_deps(gnbn_udata->gnbn_task, 1, dep_task)))
        D_GOTO_ERROR(H5E_LINK, H5E_CANTINIT, FAIL, "can't create dependencies for link get name by name order task: %s", H5_daos_err_to_string(ret));

    /* Schedule gnbn task (or save it to be scheduled later) and give it a
     * reference to req and udata */
    if(*first_task) {
        if(0 != (ret = tse_task_schedule(gnbn_udata->gnbn_task, false)))
            D_GOTO_ERROR(H5E_LINK, H5E_CANTINIT, FAIL, "can't schedule task for link get name by name order: %s", H5_daos_err_to_string(ret));
    } /* end if */
    else
        *first_task = gnbn_udata->gnbn_task;
    *dep_task = gnbn_udata->gnbn_task;
    req->rc++;
    gnbn_udata = NULL;

done:
    /* Clean up */
    if(gnbn_udata) {
        assert(ret_value < 0);
        if(gnbn_udata->target_grp_id >= 0 && H5Idec_ref(gnbn_udata->target_grp_id) < 0)
            D_DONE_ERROR(H5E_SYM, H5E_CLOSEERROR, FAIL, "can't close group ID");
        gnbn_udata = DV_free(gnbn_udata);
    } /* end if */

    D_FUNC_LEAVE;
} /* end H5_daos_link_get_name_by_name_order() */


/*-------------------------------------------------------------------------
 * Function:    H5_daos_link_get_name_by_name_order_cb
 *
 * Purpose:     Link iteration callback for
 *              H5_daos_link_get_name_by_name_order which iterates through
 *              links by name order until the specified index value is
 *              reached, at which point the target link has been found and
 *              its name is copied back.
 *
 * Return:      Non-negative (can't fail)
 *
 *-------------------------------------------------------------------------
 */
static herr_t
H5_daos_link_get_name_by_name_order_cb(hid_t H5VL_DAOS_UNUSED group, const char *name,
    const H5L_info2_t H5VL_DAOS_UNUSED *info, void *op_data)
{
    H5_daos_link_find_name_by_idx_ud_t *cb_ud = (H5_daos_link_find_name_by_idx_ud_t *) op_data;
    herr_t ret_value = H5_ITER_CONT;

    if(cb_ud->cur_link_idx == cb_ud->target_link_idx) {
        size_t name_len = strlen(name);

        /* Copy name to output buffer if present */
        if(cb_ud->link_name_out && cb_ud->link_name_out_size > 0) {
            size_t copy_len = MIN(name_len, cb_ud->link_name_out_size - 1);

            memcpy(cb_ud->link_name_out, name, copy_len);
            cb_ud->link_name_out[copy_len] = '\0';
        } /* end if */

        /* Return name length */
        cb_ud->link_name_out_size = name_len;

        D_GOTO_DONE(H5_ITER_STOP);
    } /* end if */

    cb_ud->cur_link_idx++;

done:
    D_FUNC_LEAVE;
} /* end H5_daos_link_get_name_by_name_order_cb() */


/*-------------------------------------------------------------------------
 * Function:    H5_daos_link_gcbn_comp_cb
 *
 * Purpose:     Completion callback for creation order fetch for
 *              H5_daos_link_get_crt_order_by_name().
 *
 * Return:      Non-negative on success/Negative on failure
 *
 *-------------------------------------------------------------------------
 */
static int
H5_daos_link_gcbn_comp_cb(tse_task_t *task, void H5VL_DAOS_UNUSED *args)
{
    H5_daos_link_gcbn_ud_t *udata = NULL;
    uint64_t crt_order_val;
    uint8_t *p;
    int ret_value = 0;

    /* Get private data */
    if(NULL == (udata = tse_task_get_priv(task)))
        D_GOTO_ERROR(H5E_LINK, H5E_CANTINIT, -H5_DAOS_DAOS_GET_ERROR, "can't get private data for link get creation order by name task");

    /* Handle errors in fetch task.  Only record error in udata->req_status if
     * it does not already contain an error (it could contain an error if
     * another task this task is not dependent on also failed). */
    if(task->dt_result < -H5_DAOS_PRE_ERROR
            && udata->md_rw_cb_ud.req->status >= -H5_DAOS_SHORT_CIRCUIT) {
        udata->md_rw_cb_ud.req->status = task->dt_result;
        udata->md_rw_cb_ud.req->failed_task = udata->md_rw_cb_ud.task_name;
    } /* end if */
    else if(task->dt_result == 0) {
        /* Check that creation order is tracked for target group */
        /* Move this check to a custom prep cb? */
        if(!((H5_daos_group_t *)udata->md_rw_cb_ud.obj)->gcpl_cache.track_corder) {
            udata->md_rw_cb_ud.req->status = -H5_DAOS_BAD_VALUE;
            udata->md_rw_cb_ud.req->failed_task = udata->md_rw_cb_ud.task_name;
            D_GOTO_ERROR(H5E_SYM, H5E_BADVALUE, -H5_DAOS_BAD_VALUE, "creation order is not tracked for group");
        } /* end if */

        /* Check for no link found */
        if(udata->md_rw_cb_ud.iod[0].iod_size == 0)
            D_GOTO_ERROR(H5E_LINK, H5E_NOTFOUND, -H5_DAOS_DAOS_GET_ERROR, "link creation order value record is missing");

        /* Set output value */
        p = udata->crt_order_buf;
        UINT64DECODE(p, crt_order_val);

        *udata->crt_order = crt_order_val;
    } /* end else */

done:
    /* Clean up */
    if(udata) {
        /* Close target_grp */
        if(H5_daos_group_close((H5_daos_group_t *)udata->md_rw_cb_ud.obj, H5I_INVALID_HID, NULL) < 0)
            D_DONE_ERROR(H5E_LINK, H5E_CLOSEERROR, -H5_DAOS_H5_CLOSE_ERROR, "can't close group");
        udata->md_rw_cb_ud.obj = NULL;

        /* Handle errors in this function */
        /* Do not place any code that can issue errors after this block, except for
         * H5_daos_req_free_int, which updates req->status if it sees an error */
        if(ret_value < -H5_DAOS_SHORT_CIRCUIT && udata->md_rw_cb_ud.req->status >= -H5_DAOS_SHORT_CIRCUIT) {
            udata->md_rw_cb_ud.req->status = ret_value;
            udata->md_rw_cb_ud.req->failed_task = "get link creation order by name completion callback";
        } /* end if */

        /* Release our reference to req */
        if(H5_daos_req_free_int(udata->md_rw_cb_ud.req) < 0)
            D_DONE_ERROR(H5E_IO, H5E_CLOSEERROR, -H5_DAOS_FREE_ERROR, "can't free request");

        /* Free udata */
        udata = DV_free(udata);
    } /* end if */

    D_FUNC_LEAVE;
} /* end H5_daos_link_gcbn_comp_cb() */


/*-------------------------------------------------------------------------
 * Function:    H5_daos_link_get_crt_order_by_name
 *
 * Purpose:     Retrieves the creation order value for a link given the
 *              group containing the link and the link's name.
 *
 * Return:      Non-negative on success/Negative on failure
 *
 *-------------------------------------------------------------------------
 */
herr_t
H5_daos_link_get_crt_order_by_name(H5_daos_group_t *target_grp, const char *link_name,
    uint64_t *crt_order, H5_daos_req_t *req, tse_task_t **first_task, tse_task_t **dep_task)
{
    H5_daos_link_gcbn_ud_t *fetch_udata = NULL;
    tse_task_t *fetch_task;;
    int ret;
    herr_t ret_value = SUCCEED;

    assert(target_grp);
    assert(link_name);
    assert(crt_order);
    H5daos_compile_assert(H5_DAOS_ENCODED_CRT_ORDER_SIZE == 8);

    /* Allocate task udata struct */
     if(NULL == (fetch_udata = (H5_daos_link_gcbn_ud_t *)DV_calloc(sizeof(H5_daos_link_gcbn_ud_t))))
        D_GOTO_ERROR(H5E_RESOURCE, H5E_CANTALLOC, FAIL, "can't allocate get creation order by name user data");
    fetch_udata->md_rw_cb_ud.req = req;
    fetch_udata->md_rw_cb_ud.obj = &target_grp->obj;
    fetch_udata->crt_order = crt_order;

    /* Set up dkey */
    daos_iov_set(&fetch_udata->md_rw_cb_ud.dkey, (void *)link_name, strlen(link_name));

    /* Set nr */
    fetch_udata->md_rw_cb_ud.nr = 1;

    /* Set up iod */
    daos_iov_set(&fetch_udata->md_rw_cb_ud.iod[0].iod_name, (void *)H5_daos_link_corder_key_g, H5_daos_link_corder_key_size_g);
    fetch_udata->md_rw_cb_ud.iod[0].iod_nr = 1u;
    fetch_udata->md_rw_cb_ud.iod[0].iod_size = (daos_size_t)H5_DAOS_ENCODED_CRT_ORDER_SIZE;
    fetch_udata->md_rw_cb_ud.iod[0].iod_type = DAOS_IOD_SINGLE;

    /* Set up sgl */
    daos_iov_set(&fetch_udata->md_rw_cb_ud.sg_iov[0], fetch_udata->crt_order_buf, (daos_size_t)H5_DAOS_ENCODED_CRT_ORDER_SIZE);
    fetch_udata->md_rw_cb_ud.sgl[0].sg_nr = 1;
    fetch_udata->md_rw_cb_ud.sgl[0].sg_nr_out = 0;
    fetch_udata->md_rw_cb_ud.sgl[0].sg_iovs = &fetch_udata->md_rw_cb_ud.sg_iov[0];

    /* Do not free buffers */
    fetch_udata->md_rw_cb_ud.free_akeys = FALSE;
    fetch_udata->md_rw_cb_ud.free_dkey = FALSE;

    /* Set task name */
    fetch_udata->md_rw_cb_ud.task_name = "link get crt order by name fetch";

    /* Create task for creation order fetch */
    if(0 != (ret = daos_task_create(DAOS_OPC_OBJ_FETCH, &fetch_udata->md_rw_cb_ud.obj->item.file->sched, *dep_task ? 1 : 0, *dep_task ? dep_task : NULL, &fetch_task)))
        D_GOTO_ERROR(H5E_LINK, H5E_CANTINIT, FAIL, "can't create task to read link creation order by name: %s", H5_daos_err_to_string(ret));

    /* Set callback functions for creation order fetch */
    if(0 != (ret = tse_task_register_cbs(fetch_task, H5_daos_md_rw_prep_cb, NULL, 0, H5_daos_link_gcbn_comp_cb, NULL, 0)))
        D_GOTO_ERROR(H5E_LINK, H5E_CANTINIT, FAIL, "can't register callbacks for task to get link name by creation order: %s", H5_daos_err_to_string(ret));

    /* Set private data for creation order fetch */
    (void)tse_task_set_priv(fetch_task, fetch_udata);

    /* Schedule fetch task (or save it to be scheduled later) and give it a
     * reference to the group, req and udata */
    if(*first_task) {
        if(0 != (ret = tse_task_schedule(fetch_task, false)))
            D_GOTO_ERROR(H5E_LINK, H5E_CANTINIT, FAIL, "can't schedule task for link get name by creation order: %s", H5_daos_err_to_string(ret));
    } /* end if */
    else
        *first_task = fetch_task;
    *dep_task = fetch_task;
    target_grp->obj.item.rc++;
    req->rc++;
    fetch_udata = NULL;

done:
    /* Clean up */
    if(fetch_udata) {
        assert(ret_value < 0);
        fetch_udata = DV_free(fetch_udata);
    } /* end if */

    D_FUNC_LEAVE;
} /* end H5_daos_link_get_crt_order_by_name() */


/*-------------------------------------------------------------------------
 * Function:    H5_daos_hash_obj_id
 *
 * Purpose:     Helper function to "hash" a DAOS object ID's lower 64 bits
 *              by simply returning the value passed in.
 *
 * Return:      "hashed" DAOS object ID
 *
 *-------------------------------------------------------------------------
 */
static uint64_t
H5_daos_hash_obj_id(dv_hash_table_key_t obj_id_lo)
{
    return *((uint64_t *) obj_id_lo);
} /* end H5_daos_hash_obj_id() */


/*-------------------------------------------------------------------------
 * Function:    H5_daos_cmp_obj_id
 *
 * Purpose:     Helper function to compare two "hashed" DAOS object IDs in
 *              a dv_hash_table_t.
 *
 * Return:      Non-zero if the two keys are equal, zero if the keys are
 *              not equal.
 *
 *-------------------------------------------------------------------------
 */
static int
H5_daos_cmp_obj_id(dv_hash_table_key_t obj_id_lo1, dv_hash_table_key_t obj_id_lo2)
{
    uint64_t val1 = *((uint64_t *) obj_id_lo1);
    uint64_t val2 = *((uint64_t *) obj_id_lo2);

    return (val1 == val2);
} /* H5_daos_cmp_obj_id() */


/*-------------------------------------------------------------------------
 * Function:    H5_daos_free_visited_link_hash_table_key
 *
 * Purpose:     Helper function to free keys in the visited link hash table
 *              used by link iteration.
 *
 * Return:      Nothing
 *
 *-------------------------------------------------------------------------
 */
static void
H5_daos_free_visited_link_hash_table_key(dv_hash_table_key_t value)
{
    DV_free(value);
    value = NULL;
} /* end H5_daos_free_visited_link_hash_table_key() */<|MERGE_RESOLUTION|>--- conflicted
+++ resolved
@@ -279,8 +279,6 @@
     } index_data;
 } H5_daos_link_delete_corder_ud_t;
 
-<<<<<<< HEAD
-=======
 /* User data struct for decrementing a deleted link's target object's reference
  * count */
 typedef struct H5_daos_link_delete_rc_ud_t {
@@ -292,7 +290,6 @@
     tse_task_t *rc_task;
 } H5_daos_link_delete_rc_ud_t;
 
->>>>>>> 3f236408
 /*
  * A link iteration callback function data structure. It is
  * passed during link iteration when retrieving a link's name
@@ -417,12 +414,8 @@
     tse_task_t **dep_task);
 
 static herr_t H5_daos_link_delete(H5_daos_item_t *item, const H5VL_loc_params_t *loc_params,
-<<<<<<< HEAD
-    hbool_t collective, H5_daos_req_t *req, tse_task_t **first_task, tse_task_t **dep_task);
-=======
     hbool_t collective, hbool_t dec_rc, H5_daos_req_t *req,
     tse_task_t **first_task, tse_task_t **dep_task);
->>>>>>> 3f236408
 static int H5_daos_link_delete_prep_cb(tse_task_t *task, void *args);
 static int H5_daos_link_delete_comp_cb(tse_task_t *task, void *args);
 static int H5_daos_link_delete_corder_pretask(tse_task_t *task);
@@ -438,11 +431,8 @@
 static int H5_daos_link_bookkeep_phase3_prep_cb(tse_task_t *task, void *args);
 static int H5_daos_link_bookkeep_phase4_prep_cb(tse_task_t *task, void *args);
 static int H5_daos_link_delete_corder_finish(tse_task_t *task);
-<<<<<<< HEAD
-=======
 static int H5_daos_link_delete_rc_task(tse_task_t *task);
 static int H5_daos_link_delete_rc_end_task(tse_task_t *task);
->>>>>>> 3f236408
 
 static int H5_daos_link_gnbi_alloc_task(tse_task_t *task);
 static int H5_daos_link_gnbc_task(tse_task_t *task);
@@ -2852,76 +2842,11 @@
     int_req->th_open = TRUE;
 #endif /* H5_DAOS_USE_TRANSACTIONS */
 
-<<<<<<< HEAD
-    /* Determine the group containing the link to be copied + the source link's name */
-    /* This needs to be made collective DSINC */
-    /* Could do these traverses in parallel DSINC */
-    /* Make this work for copying across multiple files DSINC */
-    if(NULL == (src_obj = H5_daos_group_traverse(src_item ? src_item : dst_item, /* Accounting for H5L_SAME_LOC usage */
-            loc_params1->loc_data.loc_by_name.name, H5P_LINK_CREATE_DEFAULT,
-            int_req, FALSE, &src_path_buf, &src_link_name, &src_link_name_len,
-            &first_task, &dep_task)))
-        D_GOTO_ERROR(H5E_LINK, H5E_CANTGET, FAIL, "can't get source group and source link name");
-
-    /* Check type of src_obj */
-    if(src_obj->item.type != H5I_GROUP)
-        D_GOTO_ERROR(H5E_ARGS, H5E_BADTYPE, FAIL, "source object is not a group");
-
-    /* Determine the target group for the new link + the new link's name */
-    if(NULL == (target_obj = H5_daos_group_traverse(dst_item ? dst_item : src_item, /* Accounting for H5L_SAME_LOC usage */
-            loc_params2->loc_data.loc_by_name.name, lcpl, int_req, FALSE,
-            &dst_path_buf, &new_link_name, &new_link_name_len, &first_task,
-            &dep_task)))
-        D_GOTO_ERROR(H5E_LINK, H5E_CANTGET, FAIL, "can't get destination group and destination link name");
-
-    /* Check type of target_obj */
-    if(target_obj->item.type != H5I_GROUP)
-        D_GOTO_ERROR(H5E_ARGS, H5E_BADTYPE, FAIL, "target object is not a group");
-
-    /* Reject invalid link names during link creation */
-    if(src_link_name_len == 0)
-        D_GOTO_ERROR(H5E_LINK, H5E_BADVALUE, FAIL, "source path given does not resolve to a final link name");
-    if(new_link_name_len == 0)
-        D_GOTO_ERROR(H5E_LINK, H5E_BADVALUE, FAIL, "destination path given does not resolve to a final link name");
-
-    /* Allocate link value */
-    if(NULL == (link_val = (H5_daos_link_val_t *)DV_malloc(sizeof(H5_daos_link_val_t))))
-        D_GOTO_ERROR(H5E_LINK, H5E_CANTALLOC, FAIL, "can't allocate space for link value");
-    link_val->type = H5L_TYPE_ERROR;
-
-    /* Retrieve the source link's value */
-    if(H5_daos_link_read((H5_daos_group_t *)src_obj, src_link_name, src_link_name_len, int_req,
-            link_val, NULL, &first_task, &dep_task) < 0)
-        D_GOTO_ERROR(H5E_LINK, H5E_READERROR, FAIL, "can't read source link");
-
-    /* Wait until everything is complete then check for errors
-     * (temporary code until the rest of this function is async) */
-    /* Need this because link_write doesn't handle async link_val */
-    if(first_task && (0 != (ret = tse_task_schedule(first_task, false))))
-        D_GOTO_ERROR(H5E_LINK, H5E_CANTINIT, FAIL, "can't schedule initial task for H5 operation: %s", H5_daos_err_to_string(ret));
-    if(H5_daos_progress(&sched_file->sched, NULL, H5_DAOS_PROGRESS_WAIT) < 0)
-        D_GOTO_ERROR(H5E_LINK, H5E_CANTINIT, FAIL, "can't progress scheduler");
-    first_task = NULL;
-    dep_task = NULL;
-    if(int_req->status < -H5_DAOS_INCOMPLETE)
-        D_GOTO_ERROR(H5E_LINK, H5E_CANTINIT, FAIL, "asynchronous task failed: %s", H5_daos_err_to_string(int_req->status));
-
-    link_val->target_oid_async = NULL;
-    if(0 != (ret = H5_daos_link_write((H5_daos_group_t *)target_obj, new_link_name, new_link_name_len,
-            link_val, int_req, &first_task, &dep_task)))
-        D_GOTO_ERROR(H5E_LINK, H5E_CANTCOPY, FAIL, "failed to copy link: %s", H5_daos_err_to_string(ret));
-
-    /* Remove the original link */
-    if(H5_daos_link_delete((src_item ? (H5_daos_item_t *)src_item : (H5_daos_item_t *)dst_item),
-            loc_params1, FALSE, int_req, &first_task, &dep_task) < 0)
-        D_GOTO_ERROR(H5E_LINK, H5E_CANTREMOVE, FAIL, "can't delete original link");
-=======
     /* Call internal routine */
     if(H5_daos_link_copy_move_int((H5_daos_item_t *)src_item, loc_params1,
             (H5_daos_item_t *)dst_item, loc_params2, lcpl, TRUE, &sched_loc,
             int_req, &first_task, &dep_task) < 0)
         D_GOTO_ERROR(H5E_LINK, H5E_CANTCOPY, FAIL, "can't move link");
->>>>>>> 3f236408
 
 done:
     if(int_req) {
@@ -3281,11 +3206,7 @@
 
         /* H5Ldelete(_by_idx) */
         case H5VL_LINK_DELETE:
-<<<<<<< HEAD
-            if(H5_daos_link_delete(item, loc_params, collective, int_req, &first_task, &dep_task) < 0)
-=======
             if(H5_daos_link_delete(item, loc_params, collective, TRUE, int_req, &first_task, &dep_task) < 0)
->>>>>>> 3f236408
                 D_GOTO_ERROR(H5E_LINK, H5E_CANTREMOVE, FAIL, "failed to delete link");
             break;
 
@@ -5925,17 +5846,11 @@
  */
 static herr_t
 H5_daos_link_delete(H5_daos_item_t *item, const H5VL_loc_params_t *loc_params,
-<<<<<<< HEAD
-    hbool_t collective, H5_daos_req_t *req, tse_task_t **first_task, tse_task_t **dep_task)
-{
-    H5_daos_link_delete_ud_t *delete_udata = NULL;
-=======
     hbool_t collective, hbool_t dec_rc, H5_daos_req_t *req,
     tse_task_t **first_task, tse_task_t **dep_task)
 {
     H5_daos_link_delete_ud_t *delete_udata = NULL;
     H5_daos_link_delete_rc_ud_t *rc_udata = NULL;
->>>>>>> 3f236408
     tse_task_t *delete_task;
     tse_task_t *delete_pretask = NULL;
     int ret;
@@ -6012,64 +5927,6 @@
         req->rc++;
         *dep_task = delete_pretask;
 
-<<<<<<< HEAD
-        /* Create task to punch link's dkey, along with all of its akeys */
-        if(0 != (ret = daos_task_create(DAOS_OPC_OBJ_PUNCH_DKEYS, &item->file->sched,
-                *dep_task ? 1 : 0, *dep_task ? dep_task : NULL, &delete_task)))
-            D_GOTO_ERROR(H5E_LINK, H5E_CANTINIT, FAIL, "can't create task to delete link: %s", H5_daos_err_to_string(ret));
-
-        /* Set callback functions for task to delete link */
-        if(0 != (ret = tse_task_register_cbs(delete_task, H5_daos_link_delete_prep_cb, NULL, 0,
-                H5_daos_link_delete_comp_cb, NULL, 0)))
-            D_GOTO_ERROR(H5E_LINK, H5E_CANTINIT, FAIL, "can't register callbacks for link deletion task: %s", H5_daos_err_to_string(ret));
-
-        /* Set private data for link deletion task */
-        (void)tse_task_set_priv(delete_task, delete_udata);
-
-        /* Schedule task to delete link (or save it to be scheduled later)
-         * and give it a reference to req.
-         */
-        if(*first_task) {
-            if(0 != (ret = tse_task_schedule(delete_task, false)))
-                D_GOTO_ERROR(H5E_LINK, H5E_CANTINIT, FAIL, "can't schedule task to delete link: %s", H5_daos_err_to_string(ret));
-        } /* end if */
-        else
-            *first_task = delete_task;
-        req->rc++;
-        *dep_task = delete_task;
-
-        /* TODO: If no more hard links point to the object in question, it should be
-         * removed from the file, or at least marked to be removed.
-         */
-    } /* end if */
-    else {
-        /* Create empty task that will call the link deletion
-         * completion callback and free private data.
-         */
-        if(0 != (ret = tse_task_create(H5_daos_metatask_autocomplete, &item->file->sched, delete_udata, &delete_task)))
-            D_GOTO_ERROR(H5E_LINK, H5E_CANTINIT, FAIL, "can't create task to free private data: %s", H5_daos_err_to_string(ret));
-
-        /* Register dependency on dep_task if present */
-        if(*dep_task && 0 != (ret = tse_task_register_deps(delete_task, 1, dep_task)))
-            D_GOTO_ERROR(H5E_LINK, H5E_CANTINIT, FAIL, "can't create dependencies for task to free private data: %s", H5_daos_err_to_string(ret));
-
-        /* Set callback functions for task */
-        if(0 != (ret = tse_task_register_cbs(delete_task, NULL, NULL, 0,
-                H5_daos_link_delete_comp_cb, NULL, 0)))
-            D_GOTO_ERROR(H5E_LINK, H5E_CANTINIT, FAIL, "can't register callbacks for task to free private data: %s", H5_daos_err_to_string(ret));
-
-        /* Schedule task */
-        if(*first_task) {
-            if(0 != (ret = tse_task_schedule(delete_task, false)))
-                D_GOTO_ERROR(H5E_LINK, H5E_CANTINIT, FAIL, "can't schedule task to free private data: %s", H5_daos_err_to_string(ret));
-        } /* end if */
-        else
-            *first_task = delete_task;
-        req->rc++;
-        *dep_task = delete_task;
-    } /* end else */
-
-=======
         /* If we're decrementing the ref count we must read the link's value
          * before we delete it */
         if(dec_rc) {
@@ -6163,7 +6020,6 @@
         *dep_task = delete_task;
     } /* end else */
 
->>>>>>> 3f236408
     /* Relinquish control of link deletion udata to deletion task */
     delete_udata = NULL;
 
@@ -6216,61 +6072,6 @@
     else if(udata->req->status == -H5_DAOS_SHORT_CIRCUIT) {
         D_GOTO_DONE(-H5_DAOS_SHORT_CIRCUIT);
     } /* end if */
-<<<<<<< HEAD
-
-    /* Remove the link from the group's creation order index if creation order is tracked */
-    if(((H5_daos_group_t *)udata->target_obj)->gcpl_cache.track_corder)
-        if(H5_daos_link_delete_corder((H5_daos_group_t *)udata->target_obj, &udata->loc_params,
-                &udata->target_obj->item.file->sched, udata->req, &first_task, &dep_task) < 0)
-            D_GOTO_ERROR(H5E_LINK, H5E_CANTREMOVE, -H5_DAOS_SETUP_ERROR, "failed to remove link from creation order index");
-
-done:
-    if(udata) {
-        /* Create metatask to complete this task after dep_task if necessary */
-        if(dep_task) {
-            /* Create metatask */
-            if(0 != (ret = tse_task_create(H5_daos_metatask_autocomp_other, &udata->target_obj->item.file->sched, task, &metatask))) {
-                D_DONE_ERROR(H5E_LINK, H5E_CANTINIT, ret, "can't create metatask for link corder info delete task: %s", H5_daos_err_to_string(ret));
-            } /* end if */
-            else {
-                /* Register task dependency */
-                if(0 != (ret = tse_task_register_deps(metatask, 1, &dep_task)))
-                    D_GOTO_ERROR(H5E_LINK, H5E_CANTINIT, ret, "can't create dependencies for link corder info delete metatask: %s", H5_daos_err_to_string(ret));
-
-                /* Schedule metatask */
-                assert(first_task);
-                if(0 != (ret = tse_task_schedule(metatask, false)))
-                    D_DONE_ERROR(H5E_LINK, H5E_CANTINIT, ret, "can't schedule metatask for link corder info delete task: %s", H5_daos_err_to_string(ret));
-            } /* end else */
-        } /* end if */
-
-        /* Schedule first task */
-        if(first_task && 0 != (ret = tse_task_schedule(first_task, false)))
-            D_DONE_ERROR(H5E_LINK, H5E_CANTINIT, ret, "can't schedule initial task for link corder info delete task: %s", H5_daos_err_to_string(ret));
-
-        /* Close group */
-        if(H5_daos_group_close(udata->target_obj, udata->req->dxpl_id, NULL) < 0)
-            D_DONE_ERROR(H5E_LINK, H5E_CLOSEERROR, -H5_DAOS_H5_CLOSE_ERROR, "can't close group");
-
-        /* Handle errors in this function */
-        /* Do not place any code that can issue errors after this block, except for
-         * H5_daos_req_free_int, which updates req->status if it sees an error */
-        if(ret_value < -H5_DAOS_SHORT_CIRCUIT && udata->req->status >= -H5_DAOS_SHORT_CIRCUIT) {
-            udata->req->status = ret_value;
-            udata->req->failed_task = "link creation order info delete task";
-        } /* end if */
-
-        /* Release our reference to req */
-        if(H5_daos_req_free_int(udata->req) < 0)
-            D_DONE_ERROR(H5E_VOL, H5E_CLOSEERROR, -H5_DAOS_FREE_ERROR, "can't free request");
-    } /* end if */
-    else
-        assert(ret_value == -H5_DAOS_DAOS_GET_ERROR);
-
-    /* Complete task if necessary */
-    if(!metatask)
-        tse_task_complete(task, ret_value);
-=======
 
     /* Remove the link from the group's creation order index if creation order is tracked */
     if(((H5_daos_group_t *)udata->target_obj)->gcpl_cache.track_corder)
@@ -6631,355 +6432,6 @@
     /* Close group since iteration task will now own it */
     if((target_grp_id >= 0) && (H5Idec_ref(target_grp_id) < 0))
         D_DONE_ERROR(H5E_SYM, H5E_CLOSEERROR, FAIL, "can't close group ID");
->>>>>>> 3f236408
-
-    if(corder_delete_ud) {
-        assert(ret_value < 0);
-        corder_delete_ud = DV_free(corder_delete_ud);
-    }
-
-    D_FUNC_LEAVE;
-<<<<<<< HEAD
-} /* end H5_daos_link_delete_corder_pretask() */
-
--
-/*-------------------------------------------------------------------------
- * Function:    H5_daos_link_delete_prep_cb
- *
- * Purpose:     Prepare callback for asynchronous daos_punch_dkeys to
- *              delete a link from a group. Currently checks for errors
- *              from previous tasks and then sets arguments for the DAOS
- *              operation.
-=======
-} /* end H5_daos_link_delete_corder() */
-
--
-/*-------------------------------------------------------------------------
- * Function:    H5_daos_link_delete_corder_name_cb
- *
- * Purpose:     Link iteration callback which iterates through links by
- *              creation order until the current link name matches the
- *              target link name, at which point the creation order index
- *              value for the target link has been found.
->>>>>>> 3f236408
- *
- * Return:      Success:        0
- *              Failure:        Error code
- *
- *-------------------------------------------------------------------------
- */
-<<<<<<< HEAD
-static int
-H5_daos_link_delete_prep_cb(tse_task_t *task, void H5VL_DAOS_UNUSED *args)
-=======
-static herr_t
-H5_daos_link_delete_corder_name_cb(hid_t H5VL_DAOS_UNUSED group, const char *name,
-    const H5L_info2_t H5VL_DAOS_UNUSED *info, void *op_data)
->>>>>>> 3f236408
-{
-    H5_daos_link_delete_ud_t *udata;
-    daos_obj_punch_t *punch_args;
-    int ret_value = 0;
-
-    /* Get private data */
-    if(NULL == (udata = tse_task_get_priv(task)))
-        D_GOTO_ERROR(H5E_LINK, H5E_CANTINIT, -H5_DAOS_DAOS_GET_ERROR, "can't get private data for link deletion task");
-
-<<<<<<< HEAD
-    assert(udata->req);
-    assert(udata->target_obj);
-
-    /* Handle errors */
-    if(udata->req->status < -H5_DAOS_SHORT_CIRCUIT) {
-        udata = NULL;
-        D_GOTO_DONE(-H5_DAOS_PRE_ERROR);
-    } /* end if */
-    else if(udata->req->status == -H5_DAOS_SHORT_CIRCUIT) {
-        udata = NULL;
-        D_GOTO_DONE(-H5_DAOS_SHORT_CIRCUIT);
-    } /* end if */
-
-    /* Setup dkey now that target link name should be valid */
-    daos_iov_set(&udata->dkey, (void *)udata->target_link_name, udata->target_link_name_len);
-
-    /* Set deletion task arguments */
-    if(NULL == (punch_args = daos_task_get_args(task)))
-        D_GOTO_ERROR(H5E_LINK, H5E_CANTINIT, -H5_DAOS_DAOS_GET_ERROR, "can't get arguments for link deletion task");
-    punch_args->oh = udata->target_obj->obj_oh;
-    punch_args->th = DAOS_TX_NONE;
-    punch_args->dkey = &udata->dkey;
-    punch_args->akeys = NULL;
-    punch_args->flags = 0;
-    punch_args->akey_nr = 0;
-
-done:
-    D_FUNC_LEAVE;
-} /* end H5_daos_link_delete_prep_cb() */
-
--
-/*-------------------------------------------------------------------------
- * Function:    H5_daos_link_delete_comp_cb
- *
- * Purpose:     Complete callback for asynchronous daos_punch_dkeys to
- *              delete a link from a group. Currently checks for a failed
- *              task then frees private data.
-=======
-    (*cb_ud->link_idx_out)++;
-    return 0;
-} /* end H5_daos_link_delete_corder_name_cb() */
-
--
-/*-------------------------------------------------------------------------
- * Function:    H5_daos_link_delete_corder_unl_prep_cb
- *
- * Purpose:     Prepare callback for asynchronous task to update the
- *              "number of links" key for a group after accounting for a
- *              link having been deleted.
->>>>>>> 3f236408
- *
- * Return:      Success:        0
- *              Failure:        Error code
- *
- *-------------------------------------------------------------------------
- */
-static int
-<<<<<<< HEAD
-H5_daos_link_delete_comp_cb(tse_task_t *task, void H5VL_DAOS_UNUSED *args)
-{
-    H5_daos_link_delete_ud_t *udata;
-    int ret_value = 0;
-
-    /* Get private data */
-    if(NULL == (udata = tse_task_get_priv(task)))
-        D_GOTO_ERROR(H5E_LINK, H5E_CANTINIT, -H5_DAOS_DAOS_GET_ERROR, "can't get private data for link deletion task");
-
-    assert(!udata->req->file->closed);
-
-    /* Handle errors in deletion task.  Only record error in udata->req_status if
-     * it does not already contain an error (it could contain an error if
-     * another task this task is not dependent on also failed). */
-    if(task->dt_result < -H5_DAOS_PRE_ERROR
-            && udata->req->status >= -H5_DAOS_SHORT_CIRCUIT) {
-        udata->req->status = task->dt_result;
-        udata->req->failed_task = "link deletion task";
-    } /* end if */
-
-done:
-    if(udata) {
-        if(H5_daos_object_close(udata->target_obj, H5I_INVALID_HID, NULL) < 0)
-            D_DONE_ERROR(H5E_LINK, H5E_CLOSEERROR, -H5_DAOS_H5_CLOSE_ERROR, "can't close object");
-
-        /* Handle errors in this function */
-        /* Do not place any code that can issue errors after this block, except
-         * for H5_daos_req_free_int, which updates req->status if it sees an
-         * error */
-        if(ret_value < -H5_DAOS_SHORT_CIRCUIT && udata->req->status >= -H5_DAOS_SHORT_CIRCUIT) {
-            udata->req->status = ret_value;
-            udata->req->failed_task = "link deletion task completion callback";
-        } /* end if */
-
-        /* Release our reference to req */
-        if(H5_daos_req_free_int(udata->req) < 0)
-            D_DONE_ERROR(H5E_LINK, H5E_CLOSEERROR, -H5_DAOS_FREE_ERROR, "can't free request");
-
-        /* Free private data */
-        if(udata->path_buf)
-            DV_free(udata->path_buf);
-        DV_free(udata);
-    }
-    else
-        assert(ret_value >= 0 || ret_value == -H5_DAOS_DAOS_GET_ERROR);
-
-    D_FUNC_LEAVE;
-} /* end H5_daos_link_delete_comp_cb() */
-
--
-/*-------------------------------------------------------------------------
- * Function:    H5_daos_link_delete_corder
- *
- * Purpose:     Removes the target link from the target group's link
- *              creation order index by locating the relevant akeys and
- *              then removing them.
- *
- * Return:      Non-negative on success/Negative on failure
- *
- *-------------------------------------------------------------------------
- */
-static herr_t
-H5_daos_link_delete_corder(H5_daos_group_t *target_grp, const H5VL_loc_params_t *loc_params,
-    tse_sched_t *sched, H5_daos_req_t *req, tse_task_t **first_task, tse_task_t **dep_task)
-{
-    H5_daos_link_delete_corder_ud_t *corder_delete_ud = NULL;
-    tse_task_t *update_task = NULL;
-    tse_task_t *delete_task = NULL;
-    tse_task_t *bookkeep_task = NULL;
-    tse_task_t *finish_task = NULL;
-    hid_t target_grp_id = H5I_INVALID_HID;
-    int ret;
-    herr_t ret_value = SUCCEED;
-
-    assert(target_grp);
-    assert(loc_params);
-    assert(H5VL_OBJECT_BY_NAME == loc_params->type || H5VL_OBJECT_BY_IDX == loc_params->type);
-    H5daos_compile_assert(H5_DAOS_ENCODED_CRT_ORDER_SIZE == 8);
-
-    /* Allocate argument struct for creation order info bookkeeping task */
-    if(NULL == (corder_delete_ud = (H5_daos_link_delete_corder_ud_t *)DV_calloc(sizeof(H5_daos_link_delete_corder_ud_t))))
-        D_GOTO_ERROR(H5E_RESOURCE, H5E_CANTALLOC, FAIL, "can't allocate buffer for link creation order info update callback arguments");
-    corder_delete_ud->req = req;
-    corder_delete_ud->target_grp = target_grp;
-    corder_delete_ud->loc_params = loc_params;
-    corder_delete_ud->delete_idx = 0;
-    corder_delete_ud->grp_nlinks = 0;
-    corder_delete_ud->index_data.sgls = NULL;
-    corder_delete_ud->index_data.iods = NULL;
-    corder_delete_ud->index_data.sg_iovs = NULL;
-
-    /* Retrieve the current number of links in the group */
-    if(H5_daos_group_get_num_links(target_grp, &corder_delete_ud->grp_nlinks,
-            req, first_task, dep_task) < 0)
-        D_GOTO_ERROR(H5E_LINK, H5E_CANTGET, FAIL, "can't get number of links in group");
-
-    /* Create task to update the "number of links" key for the group, accounting for the removed link */
-    if(0 != (ret = daos_task_create(DAOS_OPC_OBJ_UPDATE, &target_grp->obj.item.file->sched,
-            *dep_task ? 1 : 0, *dep_task ? dep_task : NULL, &update_task)))
-        D_GOTO_ERROR(H5E_LINK, H5E_CANTINIT, FAIL, "can't create task to update number of links in group: %s", H5_daos_err_to_string(ret));
-
-    /* Set callback functions for task to update number of links */
-    if(0 != (ret = tse_task_register_cbs(update_task, H5_daos_link_delete_corder_unl_prep_cb, NULL, 0,
-            NULL, NULL, 0)))
-        D_GOTO_ERROR(H5E_LINK, H5E_CANTINIT, FAIL, "can't register callbacks for task to update number of links in group: %s", H5_daos_err_to_string(ret));
-
-    /* Set private data for task to update number of links */
-    (void)tse_task_set_priv(update_task, corder_delete_ud);
-
-    /* Schedule task to update number of links in group */
-    if(*first_task) {
-        if(0 != (ret = tse_task_schedule(update_task, false)))
-            D_GOTO_ERROR(H5E_LINK, H5E_CANTINIT, FAIL, "can't schedule task to update number of links in group: %s", H5_daos_err_to_string(ret));
-    } /* end if */
-    else
-        *first_task = update_task;
-
-    *dep_task = update_task;
-
-    /* If originally iterating by name order, create a task to iterate over links
-     * by creation order and match the target link name to a creation order index
-     * value.
-     */
-    if(H5VL_OBJECT_BY_NAME == loc_params->type) {
-        H5_daos_iter_data_t iter_data;
-
-        /* Register ID for group for link iteration */
-        if((target_grp_id = H5VLwrap_register(target_grp, H5I_GROUP)) < 0)
-            D_GOTO_ERROR(H5E_ATOM, H5E_CANTREGISTER, FAIL, "unable to atomize object handle");
-        target_grp->obj.item.rc++;
-
-        /* Initialize iteration data */
-        corder_delete_ud->name_order_iter_cb_ud.target_link_name = loc_params->loc_data.loc_by_name.name;
-        corder_delete_ud->name_order_iter_cb_ud.link_idx_out = &corder_delete_ud->delete_idx;
-        H5_DAOS_ITER_DATA_INIT(iter_data, H5_DAOS_ITER_TYPE_LINK, H5_INDEX_CRT_ORDER, H5_ITER_INC,
-                FALSE, NULL, target_grp_id, &corder_delete_ud->name_order_iter_cb_ud, NULL, req);
-        iter_data.u.link_iter_data.u.link_iter_op = H5_daos_link_delete_corder_name_cb;
-
-        /*
-         * TODO: Currently, deleting a link by name means that we need to iterate through
-         *       the link creation order index until we find the value corresponding to
-         *       the link being deleted. This is especially important because the deletion
-         *       of links might cause the target link's index value to shift downwards.
-         *
-         *       Once iteration restart is supported for link iteration, performance can
-         *       be improved here by first looking up the original, permanent creation order
-         *       value of the link using the 'link name -> creation order' mapping and then
-         *       using that value as the starting point for iteration. In this case, the
-         *       iteration order MUST be switched to H5_ITER_DEC or the key will not be
-         *       found by the iteration.
-         */
-        if(H5_daos_link_iterate(target_grp, &iter_data, first_task, dep_task) < 0)
-            D_GOTO_ERROR(H5E_SYM, H5E_BADITER, FAIL, "link iteration failed");
-    } /* end if */
-
-
-    /* Set up dkey */
-    daos_iov_set(&corder_delete_ud->dkey, (void *)H5_daos_link_corder_key_g, H5_daos_link_corder_key_size_g);
-
-    /* Create task to remove link creation order akeys from group */
-    if(0 != (ret = daos_task_create(DAOS_OPC_OBJ_PUNCH_AKEYS, sched,
-            *dep_task ? 1 : 0, *dep_task ? dep_task : NULL, &delete_task)))
-        D_GOTO_ERROR(H5E_LINK, H5E_CANTINIT, FAIL, "can't create task to delete link creation order keys: %s", H5_daos_err_to_string(ret));
-
-    /* Set callback functions for task to delete akeys */
-    if(0 != (ret = tse_task_register_cbs(delete_task, H5_daos_link_delete_corder_prep_cb, NULL, 0,
-            NULL, NULL, 0)))
-        D_GOTO_ERROR(H5E_LINK, H5E_CANTINIT, FAIL, "can't register callbacks for link creation order key deletion task: %s", H5_daos_err_to_string(ret));
-
-    /* Set private data for link creation order akey deletion task */
-    (void)tse_task_set_priv(delete_task, corder_delete_ud);
-
-    /* Schedule task to delete link creation order akeys (or save
-     * it to be scheduled later) and give it a reference to req.
-     */
-    if(*first_task) {
-        if(0 != (ret = tse_task_schedule(delete_task, false)))
-            D_GOTO_ERROR(H5E_LINK, H5E_CANTINIT, FAIL, "can't schedule task to delete link creation order keys: %s", H5_daos_err_to_string(ret));
-    } /* end if */
-    else
-        *first_task = delete_task;
-    req->rc++;
-    target_grp->obj.item.rc++;
-    *dep_task = delete_task;
-
-    /* Create task to perform bookkeeping on group's link creation
-     * order index if necessary.
-     */
-    if(0 != (ret = tse_task_create(H5_daos_link_delete_corder_bookkeep_task, sched, corder_delete_ud, &bookkeep_task)))
-        D_GOTO_ERROR(H5E_LINK, H5E_CANTINIT, FAIL, "can't create task to update group's link creation order index: %s", H5_daos_err_to_string(ret));
-
-    /* Register dependency on dep_task if present */
-    if(*dep_task && 0 != (ret = tse_task_register_deps(bookkeep_task, 1, dep_task)))
-        D_GOTO_ERROR(H5E_LINK, H5E_CANTINIT, FAIL, "can't create dependencies for task to update group's link creation order index: %s", H5_daos_err_to_string(ret));
-
-    /* Schedule group link creation order index update task */
-    if(*first_task) {
-        if(0 != (ret = tse_task_schedule(bookkeep_task, false)))
-            D_GOTO_ERROR(H5E_LINK, H5E_CANTINIT, FAIL, "can't schedule task to update group's link creation order index: %s", H5_daos_err_to_string(ret));
-    } /* end if */
-    else
-        *first_task = bookkeep_task;
-    req->rc++;
-    target_grp->obj.item.rc++;
-    *dep_task = bookkeep_task;
-
-    /* Create final task to free udata */
-    if(0 != (ret = tse_task_create(H5_daos_link_delete_corder_finish, sched, corder_delete_ud, &finish_task)))
-        D_GOTO_ERROR(H5E_LINK, H5E_CANTINIT, FAIL, "can't create task to finish link creation order info deletion: %s", H5_daos_err_to_string(ret));
-
-    /* Register dependency on dep_task if present */
-    if(*dep_task && 0 != (ret = tse_task_register_deps(finish_task, 1, dep_task)))
-        D_GOTO_ERROR(H5E_LINK, H5E_CANTINIT, FAIL, "can't create dependencies for link creation order info deletion task: %s", H5_daos_err_to_string(ret));
-
-    /* Schedule link creation order info deletion finish task */
-    if(*first_task) {
-        if(0 != (ret = tse_task_schedule(finish_task, false)))
-            D_GOTO_ERROR(H5E_LINK, H5E_CANTINIT, FAIL, "can't schedule task to finish link creation order info deletion: %s", H5_daos_err_to_string(ret));
-    } /* end if */
-    else
-        *first_task = finish_task;
-
-    *dep_task = finish_task;
-
-    /* Relinquish control of udata to task's function body */
-    corder_delete_ud = NULL;
-
-done:
-    /* Close group since iteration task will now own it */
-    if((target_grp_id >= 0) && (H5Idec_ref(target_grp_id) < 0))
-        D_DONE_ERROR(H5E_SYM, H5E_CLOSEERROR, FAIL, "can't close group ID");
 
     if(corder_delete_ud) {
         assert(ret_value < 0);
@@ -7042,24 +6494,10 @@
     if(NULL == (udata = tse_task_get_priv(task)))
         D_GOTO_ERROR(H5E_IO, H5E_CANTINIT, -H5_DAOS_DAOS_GET_ERROR, "can't get private data for metadata I/O task");
 
-=======
-H5_daos_link_delete_corder_unl_prep_cb(tse_task_t *task, void H5VL_DAOS_UNUSED *args)
-{
-    H5_daos_link_delete_corder_ud_t *udata;
-    daos_obj_rw_t *update_args;
-    uint8_t *p;
-    int ret_value = 0;
-
-    /* Get private data */
-    if(NULL == (udata = tse_task_get_priv(task)))
-        D_GOTO_ERROR(H5E_IO, H5E_CANTINIT, -H5_DAOS_DAOS_GET_ERROR, "can't get private data for metadata I/O task");
-
->>>>>>> 3f236408
     assert(udata->req);
     assert(udata->req->file);
     assert(!udata->req->file->closed);
     assert(udata->target_grp);
-<<<<<<< HEAD
 
     /* Handle errors */
     if(udata->req->status < -H5_DAOS_SHORT_CIRCUIT) {
@@ -7438,25 +6876,14 @@
 
     /* Handle errors */
     if(udata->req->status < -H5_DAOS_SHORT_CIRCUIT) {
-=======
-
-    /* Handle errors */
-    if(udata->req->status < -H5_DAOS_SHORT_CIRCUIT) {
-        tse_task_complete(task, -H5_DAOS_PRE_ERROR);
->>>>>>> 3f236408
         udata = NULL;
         D_GOTO_DONE(-H5_DAOS_PRE_ERROR);
     } /* end if */
     else if(udata->req->status == -H5_DAOS_SHORT_CIRCUIT) {
-<<<<<<< HEAD
-=======
-        tse_task_complete(task, -H5_DAOS_SHORT_CIRCUIT);
->>>>>>> 3f236408
         udata = NULL;
         D_GOTO_DONE(-H5_DAOS_SHORT_CIRCUIT);
     } /* end if */
 
-<<<<<<< HEAD
     /* Set up iods */
     for(i = 0; i < udata->index_data.nlinks_shift; i++) {
         tmp_uint = udata->delete_idx + i + 1;
@@ -7663,587 +7090,6 @@
         D_GOTO_DONE(-H5_DAOS_SHORT_CIRCUIT);
     } /* end if */
 
-=======
-    /* Decrement number of links to account for removed link */
-    udata->grp_nlinks--;
-
-    /* Encode buffer */
-    p = udata->unl_data.nlinks_new_buf;
-    UINT64ENCODE(p, ((uint64_t)udata->grp_nlinks));
-
-    udata->unl_data.unl_ud.req = udata->req;
-    udata->unl_data.unl_ud.obj = (H5_daos_obj_t *)udata->target_grp;
-
-    /* Set up dkey */
-    daos_iov_set(&udata->unl_data.unl_ud.dkey, (void *)H5_daos_link_corder_key_g, H5_daos_link_corder_key_size_g);
-    udata->unl_data.unl_ud.free_dkey = FALSE;
-
-    /* Set up iod */
-    daos_iov_set(&udata->unl_data.unl_ud.iod[0].iod_name, (void *)H5_daos_nlinks_key_g, H5_daos_nlinks_key_size_g);
-    udata->unl_data.unl_ud.iod[0].iod_nr = 1u;
-    udata->unl_data.unl_ud.iod[0].iod_size = (daos_size_t)H5_DAOS_ENCODED_NUM_LINKS_SIZE;
-    udata->unl_data.unl_ud.iod[0].iod_type = DAOS_IOD_SINGLE;
-
-    udata->unl_data.unl_ud.free_akeys = FALSE;
-
-    /* Set up sgl */
-    daos_iov_set(&udata->unl_data.unl_ud.sg_iov[0], udata->unl_data.nlinks_new_buf, (daos_size_t)H5_DAOS_ENCODED_NUM_LINKS_SIZE);
-    udata->unl_data.unl_ud.sgl[0].sg_nr = 1;
-    udata->unl_data.unl_ud.sgl[0].sg_nr_out = 0;
-    udata->unl_data.unl_ud.sgl[0].sg_iovs = &udata->unl_data.unl_ud.sg_iov[0];
-
-    udata->unl_data.unl_ud.nr = 1u;
-
-    udata->unl_data.unl_ud.task_name = "group number of links update task";
-
-    /* Set update task arguments */
-    if(NULL == (update_args = daos_task_get_args(task))) {
-        tse_task_complete(task, -H5_DAOS_DAOS_GET_ERROR);
-        D_GOTO_ERROR(H5E_IO, H5E_CANTINIT, -H5_DAOS_DAOS_GET_ERROR, "can't get arguments for metadata I/O task");
-    } /* end if */
-    update_args->oh = udata->unl_data.unl_ud.obj->obj_oh;
-    update_args->th = udata->req->th;
-    update_args->flags = 0;
-    update_args->dkey = &udata->unl_data.unl_ud.dkey;
-    update_args->nr = udata->unl_data.unl_ud.nr;
-    update_args->iods = udata->unl_data.unl_ud.iod;
-    update_args->sgls = udata->unl_data.unl_ud.sgl;
-
-done:
-    D_FUNC_LEAVE;
-} /* end H5_daos_link_delete_corder_unl_prep_cb() */
-
--
-/*-------------------------------------------------------------------------
- * Function:    H5_daos_link_delete_corder_prep_cb
- *
- * Purpose:     Prepare callback for asynchronous daos_obj_punch_akeys to
- *              remove link creation order-related akeys from a group after
- *              deleting a link from it. Currently checks for errors from
- *              previous tasks and then sets arguments for the DAOS
- *              operation.
- *
- * Return:      Success:        0
- *              Failure:        Error code
- *
- *-------------------------------------------------------------------------
- */
-static int
-H5_daos_link_delete_corder_prep_cb(tse_task_t *task, void H5VL_DAOS_UNUSED *args)
-{
-    H5_daos_link_delete_corder_ud_t *udata;
-    daos_obj_punch_t *punch_args;
-    uint8_t *p;
-    int ret_value = 0;
-
-    /* Get private data */
-    if(NULL == (udata = tse_task_get_priv(task)))
-        D_GOTO_ERROR(H5E_LINK, H5E_CANTINIT, -H5_DAOS_DAOS_GET_ERROR, "can't get private data for link creation order info deletion task");
-
-    assert(udata->req);
-    assert(udata->target_grp);
-
-    /* Handle errors */
-    if(udata->req->status < -H5_DAOS_SHORT_CIRCUIT) {
-        udata = NULL;
-        D_GOTO_DONE(-H5_DAOS_PRE_ERROR);
-    } /* end if */
-    else if(udata->req->status == -H5_DAOS_SHORT_CIRCUIT) {
-        udata = NULL;
-        D_GOTO_DONE(-H5_DAOS_SHORT_CIRCUIT);
-    } /* end if */
-
-    /* If iteration was done by creation order, determine the
-     * index of the link to delete creation order info for now.
-     * If iteration was done by name order, the index will have
-     * been setup by a previous task. */
-    if(H5VL_OBJECT_BY_IDX == udata->loc_params->type) {
-        /* DSINC - no check for safe cast here */
-        udata->delete_idx = (H5_ITER_DEC == udata->loc_params->loc_data.loc_by_idx.order) ?
-                (uint64_t)udata->grp_nlinks - (uint64_t)udata->loc_params->loc_data.loc_by_idx.n :
-                (uint64_t)udata->loc_params->loc_data.loc_by_idx.n;
-    } /* end if */
-
-    /* Set up akey buffers now that the index for the
-     * link to delete will have been resolved.
-     */
-
-    /* Remove the akey which maps creation order -> link name */
-    p = udata->idx_buf;
-    UINT64ENCODE(p, udata->delete_idx);
-    daos_iov_set(&udata->akeys[0], (void *)udata->idx_buf, H5_DAOS_ENCODED_CRT_ORDER_SIZE);
-
-    /* Remove the akey which maps creation order -> link target */
-    p = udata->crt_order_target_buf;
-    UINT64ENCODE(p, udata->delete_idx);
-    udata->crt_order_target_buf[H5_DAOS_CRT_ORDER_TO_LINK_TRGT_BUF_SIZE - 1] = 0;
-    daos_iov_set(&udata->akeys[1], (void *)udata->crt_order_target_buf, H5_DAOS_CRT_ORDER_TO_LINK_TRGT_BUF_SIZE);
-
-    /* Set deletion task arguments */
-    if(NULL == (punch_args = daos_task_get_args(task)))
-        D_GOTO_ERROR(H5E_LINK, H5E_CANTINIT, -H5_DAOS_DAOS_GET_ERROR, "can't get arguments for link creation order info deletion task");
-    punch_args->oh = udata->target_grp->obj.obj_oh;
-    punch_args->th = DAOS_TX_NONE;
-    punch_args->dkey = &udata->dkey;
-    punch_args->akeys = udata->akeys;
-    punch_args->flags = 0;
-    punch_args->akey_nr = 2;
-
-done:
-    D_FUNC_LEAVE;
-} /* end H5_daos_link_delete_corder_prep_cb() */
-
--
-/*-------------------------------------------------------------------------
- * Function:    H5_daos_link_delete_corder_bookkeep_task
- *
- * Purpose:     Asynchronous task to update a group's link creation order
- *              index after a link has been deleted. If links are left in
- *              the group and the link deleted wasn't at the "end" of the
- *              index, shifts the indices of all akeys past the removed
- *              link's akeys down by one. This maintains the ability to
- *              directly index into the group's link creation order index
- *              by removing any potential holes.
- *
- * Return:      Success:        0
- *              Failure:        Error code
- *
- *-------------------------------------------------------------------------
- */
-static int
-H5_daos_link_delete_corder_bookkeep_task(tse_task_t *task)
-{
-    H5_daos_link_delete_corder_ud_t *udata;
-    tse_task_t *metatask = NULL;
-    tse_task_t *first_task = NULL;
-    tse_task_t *dep_task = NULL;
-    tse_task_t *bookkeeping_tasks[4];
-    int ret;
-    int ret_value = 0;
-
-    /* Get private data */
-    if(NULL == (udata = tse_task_get_priv(task)))
-        D_GOTO_ERROR(H5E_LINK, H5E_CANTINIT, -H5_DAOS_DAOS_GET_ERROR, "can't get private data for task to update group's link creation order index");
-
-    assert(udata->req);
-    H5daos_compile_assert(H5_DAOS_ENCODED_CRT_ORDER_SIZE == 8);
-
-    /* Check for previous errors */
-    if(udata->req->status < -H5_DAOS_SHORT_CIRCUIT)
-        D_GOTO_DONE(-H5_DAOS_PRE_ERROR);
-    else if(udata->req->status == -H5_DAOS_SHORT_CIRCUIT)
-        D_GOTO_DONE(-H5_DAOS_SHORT_CIRCUIT);
-
-    /* Bookkeeping can be skipped if the last link in the group was
-     * deleted or if the link at the "end" of the index was deleted.
-     */
-    if((udata->grp_nlinks == 0) || (udata->delete_idx >= (uint64_t)udata->grp_nlinks))
-        D_GOTO_DONE(0);
-
-    /* Determine number of link akeys to rewrite and allocate sgl/iod buffers */
-    udata->index_data.nlinks_shift = (uint64_t)udata->grp_nlinks - udata->delete_idx;
-
-    /*
-     * Allocate space for the 2 akeys per link, one akey that maps the link's
-     * creation order value to the link's name and one akey that maps the link's
-     * creation order value to the link's target.
-     */
-    if(NULL == (udata->index_data.iods = DV_malloc(2 * udata->index_data.nlinks_shift * sizeof(daos_iod_t))))
-        D_GOTO_ERROR(H5E_RESOURCE, H5E_CANTALLOC, -H5_DAOS_ALLOC_ERROR, "can't allocate IOD buffer");
-    if(NULL == (udata->index_data.sgls = DV_malloc(2 * udata->index_data.nlinks_shift * sizeof(daos_sg_list_t))))
-        D_GOTO_ERROR(H5E_RESOURCE, H5E_CANTALLOC, -H5_DAOS_ALLOC_ERROR, "can't allocate SGL buffer");
-    if(NULL == (udata->index_data.sg_iovs = DV_calloc(2 * udata->index_data.nlinks_shift * sizeof(daos_iov_t))))
-        D_GOTO_ERROR(H5E_RESOURCE, H5E_CANTALLOC, -H5_DAOS_ALLOC_ERROR, "can't allocate IOV buffer");
-    if(NULL == (udata->index_data.crt_order_link_name_buf = DV_malloc(udata->index_data.nlinks_shift * H5_DAOS_ENCODED_CRT_ORDER_SIZE)))
-        D_GOTO_ERROR(H5E_RESOURCE, H5E_CANTALLOC, -H5_DAOS_ALLOC_ERROR, "can't allocate akey data buffer");
-    if(NULL == (udata->index_data.crt_order_link_trgt_buf = DV_malloc(udata->index_data.nlinks_shift * (H5_DAOS_ENCODED_CRT_ORDER_SIZE + 1))))
-        D_GOTO_ERROR(H5E_RESOURCE, H5E_CANTALLOC, -H5_DAOS_ALLOC_ERROR, "can't allocate akey data buffer");
-
-    /* Set up dkey */
-    daos_iov_set(&udata->index_data.dkey, (void *)H5_daos_link_corder_key_g, H5_daos_link_corder_key_size_g);
-
-    /* Create task to fetch data size for each akey */
-    if(0 != (ret = daos_task_create(DAOS_OPC_OBJ_FETCH, &udata->target_grp->obj.item.file->sched,
-            0, NULL, &bookkeeping_tasks[0])))
-        D_GOTO_ERROR(H5E_LINK, H5E_CANTINIT, -H5_DAOS_SETUP_ERROR, "can't create task to fetch sizes of link creation order index akeys: %s", H5_daos_err_to_string(ret));
-
-    /* Set callback functions for task to fetch sizes of akeys */
-    if(0 != (ret = tse_task_register_cbs(bookkeeping_tasks[0], H5_daos_link_bookkeep_phase1_prep_cb, NULL, 0,
-            NULL, NULL, 0)))
-        D_GOTO_ERROR(H5E_LINK, H5E_CANTINIT, -H5_DAOS_SETUP_ERROR, "can't register callbacks for task to fetch sizes of link creation order index akeys: %s", H5_daos_err_to_string(ret));
-
-    /* Set private data for task to fetch sizes of akeys */
-    (void)tse_task_set_priv(bookkeeping_tasks[0], udata);
-
-    /* Save task to fetch sizes of akeys so that it can be scheduled later */
-    assert(!first_task);
-    first_task = bookkeeping_tasks[0];
-    dep_task = bookkeeping_tasks[0];
-
-    /* Create task to fetch akey data */
-    assert(dep_task);
-    if(0 != (ret = daos_task_create(DAOS_OPC_OBJ_FETCH, &udata->target_grp->obj.item.file->sched,
-            1, &dep_task, &bookkeeping_tasks[1])))
-        D_GOTO_ERROR(H5E_LINK, H5E_CANTINIT, -H5_DAOS_SETUP_ERROR, "can't create task to fetch link creation order index akeys: %s", H5_daos_err_to_string(ret));
-
-    /* Set callback functions for task to fetch akeys */
-    if(0 != (ret = tse_task_register_cbs(bookkeeping_tasks[1], H5_daos_link_bookkeep_phase2_prep_cb, NULL, 0,
-            NULL, NULL, 0)))
-        D_GOTO_ERROR(H5E_LINK, H5E_CANTINIT, -H5_DAOS_SETUP_ERROR, "can't register callbacks for task to fetch link creation order index akeys: %s", H5_daos_err_to_string(ret));
-
-    /* Set private data for task to fetch akeys */
-    (void)tse_task_set_priv(bookkeeping_tasks[1], udata);
-
-    /* Schedule task to fetch akeys */
-    assert(first_task);
-    if(0 != (ret = tse_task_schedule(bookkeeping_tasks[1], false)))
-        D_GOTO_ERROR(H5E_LINK, H5E_CANTINIT, -H5_DAOS_SETUP_ERROR, "can't schedule task to fetch link creation order index akeys: %s", H5_daos_err_to_string(ret));
-    dep_task = bookkeeping_tasks[1];
-
-    /* Create task to update each akey */
-    assert(dep_task);
-    if(0 != (ret = daos_task_create(DAOS_OPC_OBJ_UPDATE, &udata->target_grp->obj.item.file->sched,
-            1, &dep_task, &bookkeeping_tasks[2])))
-        D_GOTO_ERROR(H5E_LINK, H5E_CANTINIT, -H5_DAOS_SETUP_ERROR, "can't create task to update link creation order index akeys: %s", H5_daos_err_to_string(ret));
-
-    /* Set callback functions for task to update akeys */
-    if(0 != (ret = tse_task_register_cbs(bookkeeping_tasks[2], H5_daos_link_bookkeep_phase3_prep_cb, NULL, 0,
-            NULL, NULL, 0)))
-        D_GOTO_ERROR(H5E_LINK, H5E_CANTINIT, -H5_DAOS_SETUP_ERROR, "can't register callbacks for task to update link creation order index akeys: %s", H5_daos_err_to_string(ret));
-
-    /* Set private data for task to update akeys */
-    (void)tse_task_set_priv(bookkeeping_tasks[2], udata);
-
-    /* Schedule task to update akeys */
-    assert(first_task);
-    if(0 != (ret = tse_task_schedule(bookkeeping_tasks[2], false)))
-        D_GOTO_ERROR(H5E_LINK, H5E_CANTINIT, -H5_DAOS_SETUP_ERROR, "can't schedule task to update link creation order index akeys: %s", H5_daos_err_to_string(ret));
-    dep_task = bookkeeping_tasks[2];
-
-    /* Create task to remove the (now invalid) two akeys at the end of the index */
-    assert(dep_task);
-    if(0 != (ret = daos_task_create(DAOS_OPC_OBJ_PUNCH_AKEYS, &udata->target_grp->obj.item.file->sched,
-            1, &dep_task, &bookkeeping_tasks[3])))
-        D_GOTO_ERROR(H5E_LINK, H5E_CANTINIT, -H5_DAOS_SETUP_ERROR, "can't create task to remove invalid index akeys: %s", H5_daos_err_to_string(ret));
-
-    /* Set callback functions for task to remove invalid akeys */
-    if(0 != (ret = tse_task_register_cbs(bookkeeping_tasks[3], H5_daos_link_bookkeep_phase4_prep_cb, NULL, 0,
-            NULL, NULL, 0)))
-        D_GOTO_ERROR(H5E_LINK, H5E_CANTINIT, -H5_DAOS_SETUP_ERROR, "can't register callbacks for task to remove invalid index akeys: %s", H5_daos_err_to_string(ret));
-
-    /* Set private data for task to remove invalid akeys */
-    (void)tse_task_set_priv(bookkeeping_tasks[3], udata);
-
-    /* Schedule task to remove invalid akeys */
-    assert(first_task);
-    if(0 != (ret = tse_task_schedule(bookkeeping_tasks[3], false)))
-        D_GOTO_ERROR(H5E_LINK, H5E_CANTINIT, -H5_DAOS_SETUP_ERROR, "can't schedule task to remove invalid index akeys: %s", H5_daos_err_to_string(ret));
-    dep_task = bookkeeping_tasks[3];
-
-done:
-    if(udata) {
-        /* Create metatask to complete this task after dep_task if necessary */
-        if(dep_task) {
-            /* Create metatask */
-            if(0 != (ret = tse_task_create(H5_daos_metatask_autocomp_other,
-                    &udata->target_grp->obj.item.file->sched, task, &metatask))) {
-                D_DONE_ERROR(H5E_LINK, H5E_CANTINIT, ret, "can't create metatask for link creation order index update task: %s", H5_daos_err_to_string(ret));
-                tse_task_complete(task, ret_value);
-            } /* end if */
-            else {
-                /* Register task dependency */
-                if(0 != (ret = tse_task_register_deps(metatask, 1, &dep_task)))
-                    D_GOTO_ERROR(H5E_LINK, H5E_CANTINIT, ret, "can't create dependencies for link creation order index update metatask: %s", H5_daos_err_to_string(ret));
-
-                /* Schedule metatask */
-                assert(first_task);
-                if(0 != (ret = tse_task_schedule(metatask, false)))
-                    D_DONE_ERROR(H5E_LINK, H5E_CANTINIT, ret, "can't schedule metatask for link creation order index update task: %s", H5_daos_err_to_string(ret));
-            } /* end else */
-        }
-
-        /* Schedule first task */
-        if(first_task && 0 != (ret = tse_task_schedule(first_task, false)))
-            D_DONE_ERROR(H5E_LINK, H5E_CANTINIT, ret, "can't schedule initial task for link creation order index update task: %s", H5_daos_err_to_string(ret));
-
-        if(H5_daos_group_close(udata->target_grp, H5I_INVALID_HID, NULL) < 0)
-            D_DONE_ERROR(H5E_SYM, H5E_CLOSEERROR, -H5_DAOS_H5_CLOSE_ERROR, "can't close group");
-
-        /* Handle errors in this function */
-        /* Do not place any code that can issue errors after this block, except
-         * for H5_daos_req_free_int, which updates req->status if it sees an
-         * error */
-        if(ret_value < -H5_DAOS_SHORT_CIRCUIT && udata->req->status >= -H5_DAOS_SHORT_CIRCUIT) {
-            udata->req->status = ret_value;
-            udata->req->failed_task = "link deletion bookkeeping task";
-        } /* end if */
-
-        /* Release our reference to req */
-        if(H5_daos_req_free_int(udata->req) < 0)
-            D_DONE_ERROR(H5E_LINK, H5E_CLOSEERROR, -H5_DAOS_FREE_ERROR, "can't free request");
-    }
-    else
-        assert(ret_value == -H5_DAOS_DAOS_GET_ERROR);
-
-    /* Complete task if necessary */
-    if(!metatask)
-        tse_task_complete(task, ret_value);
-
-    D_FUNC_LEAVE;
-} /* end H5_daos_link_delete_corder_bookkeep_task() */
-
--
-/*-------------------------------------------------------------------------
- * Function:    H5_daos_link_bookkeep_phase1_prep_cb
- *
- * Purpose:     Prepare callback for phase 1 of link creation order index
- *              bookkeeping. Currently checks for errors from previous
- *              tasks, sets up IODs and SGLs to read the size of data for
- *              each link's creation order akeys and then sets arguments
- *              for the DAOS operation.
- *
- * Return:      Success:        0
- *              Failure:        Error code
- *
- *-------------------------------------------------------------------------
- */
-static int
-H5_daos_link_bookkeep_phase1_prep_cb(tse_task_t *task, void H5VL_DAOS_UNUSED *args)
-{
-    H5_daos_link_delete_corder_ud_t *udata;
-    daos_obj_rw_t *fetch_args;
-    uint64_t tmp_uint;
-    uint8_t *p;
-    size_t i;
-    int ret_value = 0;
-
-    /* Get private data */
-    if(NULL == (udata = tse_task_get_priv(task)))
-        D_GOTO_ERROR(H5E_IO, H5E_CANTINIT, -H5_DAOS_DAOS_GET_ERROR, "can't get private data for link creation order index bookkeeping task");
-
-    assert(udata->req);
-    assert(udata->target_grp);
-
-    /* Handle errors */
-    if(udata->req->status < -H5_DAOS_SHORT_CIRCUIT) {
-        udata = NULL;
-        D_GOTO_DONE(-H5_DAOS_PRE_ERROR);
-    } /* end if */
-    else if(udata->req->status == -H5_DAOS_SHORT_CIRCUIT) {
-        udata = NULL;
-        D_GOTO_DONE(-H5_DAOS_SHORT_CIRCUIT);
-    } /* end if */
-
-    /* Set up iods */
-    for(i = 0; i < udata->index_data.nlinks_shift; i++) {
-        tmp_uint = udata->delete_idx + i + 1;
-
-        /* Setup the integer 'name' value for the current 'creation order -> link name' akey */
-        p = &udata->index_data.crt_order_link_name_buf[i * H5_DAOS_ENCODED_CRT_ORDER_SIZE];
-        UINT64ENCODE(p, tmp_uint);
-
-        /* Set up iods for the current 'creation order -> link name' akey */
-        memset(&udata->index_data.iods[2 * i], 0, sizeof(daos_iod_t));
-        daos_iov_set(&udata->index_data.iods[2 * i].iod_name,
-                &udata->index_data.crt_order_link_name_buf[i * H5_DAOS_ENCODED_CRT_ORDER_SIZE],
-                H5_DAOS_ENCODED_CRT_ORDER_SIZE);
-        udata->index_data.iods[2 * i].iod_nr = 1u;
-        udata->index_data.iods[2 * i].iod_size = DAOS_REC_ANY;
-        udata->index_data.iods[2 * i].iod_type = DAOS_IOD_SINGLE;
-
-        /* Setup the integer 'name' value for the current 'creation order -> link target' akey */
-        p = &udata->index_data.crt_order_link_trgt_buf[i * (H5_DAOS_ENCODED_CRT_ORDER_SIZE + 1)];
-        UINT64ENCODE(p, tmp_uint);
-        *p++ = 0;
-
-        /* Set up iods for the current 'creation order -> link target' akey */
-        memset(&udata->index_data.iods[(2 * i) + 1], 0, sizeof(daos_iod_t));
-        daos_iov_set(&udata->index_data.iods[(2 * i) + 1].iod_name,
-                &udata->index_data.crt_order_link_trgt_buf[i * (H5_DAOS_ENCODED_CRT_ORDER_SIZE + 1)],
-                H5_DAOS_ENCODED_CRT_ORDER_SIZE + 1);
-        udata->index_data.iods[(2 * i) + 1].iod_nr = 1u;
-        udata->index_data.iods[(2 * i) + 1].iod_size = DAOS_REC_ANY;
-        udata->index_data.iods[(2 * i) + 1].iod_type = DAOS_IOD_SINGLE;
-    } /* end for */
-
-    /* Set task arguments */
-    if(NULL == (fetch_args = daos_task_get_args(task)))
-        D_GOTO_ERROR(H5E_IO, H5E_CANTINIT, -H5_DAOS_DAOS_GET_ERROR, "can't get arguments for link creation order index akey size fetch task");
-    fetch_args->oh = udata->target_grp->obj.obj_oh;
-    fetch_args->th = DAOS_TX_NONE;
-    fetch_args->flags = 0;
-    fetch_args->dkey = &udata->index_data.dkey;
-    fetch_args->nr = 2 * udata->index_data.nlinks_shift;
-    fetch_args->iods = udata->index_data.iods;
-    fetch_args->sgls = NULL;
-
-done:
-    if(ret_value < 0)
-        tse_task_complete(task, ret_value);
-
-    D_FUNC_LEAVE;
-} /* end H5_daos_link_bookkeep_phase1_prep_cb() */
-
--
-/*-------------------------------------------------------------------------
- * Function:    H5_daos_link_bookkeep_phase2_prep_cb
- *
- * Purpose:     Prepare callback for phase 2 of link creation order index
- *              bookkeeping. Currently checks for errors from previous
- *              tasks, allocates buffers for each link's creation order
- *              akeys and then sets arguments for the DAOS operation.
- *
- * Return:      Success:        0
- *              Failure:        Error code
- *
- *-------------------------------------------------------------------------
- */
-static int
-H5_daos_link_bookkeep_phase2_prep_cb(tse_task_t *task, void H5VL_DAOS_UNUSED *args)
-{
-    H5_daos_link_delete_corder_ud_t *udata;
-    daos_obj_rw_t *fetch_args;
-    size_t i;
-    size_t link_corder_name_buf_size;
-    size_t link_corder_target_buf_size;
-    char *link_corder_name_buf = NULL;
-    char *link_corder_target_buf = NULL;
-    char *name_buf_cur_pos = NULL;
-    char *target_buf_cur_pos = NULL;
-    int ret_value = 0;
-
-    /* Get private data */
-    if(NULL == (udata = tse_task_get_priv(task)))
-        D_GOTO_ERROR(H5E_IO, H5E_CANTINIT, -H5_DAOS_DAOS_GET_ERROR, "can't get private data for link creation order index bookkeeping task");
-
-    assert(udata->req);
-    assert(udata->target_grp);
-
-    /* Handle errors */
-    if(udata->req->status < -H5_DAOS_SHORT_CIRCUIT) {
-        udata = NULL;
-        D_GOTO_DONE(-H5_DAOS_PRE_ERROR);
-    } /* end if */
-    else if(udata->req->status == -H5_DAOS_SHORT_CIRCUIT) {
-        udata = NULL;
-        D_GOTO_DONE(-H5_DAOS_SHORT_CIRCUIT);
-    } /* end if */
-
-    /* Determine size of buffers needed for link creation order akeys */
-    link_corder_name_buf_size = 0;
-    link_corder_target_buf_size = 0;
-    for(i = 0; i < udata->index_data.nlinks_shift; i++) {
-        /* Determine size for 'creation order -> link name' akey buffer */
-        if(udata->index_data.iods[2 * i].iod_size == 0)
-            D_GOTO_ERROR(H5E_SYM, H5E_BADSIZE, -H5_DAOS_BAD_VALUE, "invalid iod size - missing metadata");
-        link_corder_name_buf_size += udata->index_data.iods[2 * i].iod_size;
-
-        /* Determine size for 'creation order -> link target' akey buffer */
-        if(udata->index_data.iods[(2 * i) + 1].iod_size == 0)
-            D_GOTO_ERROR(H5E_SYM, H5E_BADSIZE, -H5_DAOS_BAD_VALUE, "invalid iod size - missing metadata");
-        link_corder_target_buf_size += udata->index_data.iods[(2 * i) + 1].iod_size;
-    } /* end for */
-
-    if(NULL == (link_corder_name_buf = DV_malloc(link_corder_name_buf_size)))
-        D_GOTO_ERROR(H5E_RESOURCE, H5E_CANTALLOC, -H5_DAOS_ALLOC_ERROR, "can't allocate buffer for akey data");
-    if(NULL == (link_corder_target_buf = DV_malloc(link_corder_target_buf_size)))
-        D_GOTO_ERROR(H5E_RESOURCE, H5E_CANTALLOC, -H5_DAOS_ALLOC_ERROR, "can't allocate buffer for akey data");
-
-    /* Setup SGLs for each akey */
-    name_buf_cur_pos = link_corder_name_buf;
-    target_buf_cur_pos = link_corder_target_buf;
-    for(i = 0; i < udata->index_data.nlinks_shift; i++) {
-        /* Set up sgls for the current 'creation order -> link name' akey */
-        daos_iov_set(&udata->index_data.sg_iovs[2 * i], name_buf_cur_pos,
-                udata->index_data.iods[2 * i].iod_size);
-        udata->index_data.sgls[2 * i].sg_nr = 1;
-        udata->index_data.sgls[2 * i].sg_nr_out = 0;
-        udata->index_data.sgls[2 * i].sg_iovs = &udata->index_data.sg_iovs[2 * i];
-
-        name_buf_cur_pos += udata->index_data.iods[2 * i].iod_size;
-
-        /* Set up sgls for the current 'creation order -> link target' akey */
-        daos_iov_set(&udata->index_data.sg_iovs[(2 * i) + 1], target_buf_cur_pos,
-                udata->index_data.iods[(2 * i) + 1].iod_size);
-        udata->index_data.sgls[(2 * i) + 1].sg_nr = 1;
-        udata->index_data.sgls[(2 * i) + 1].sg_nr_out = 0;
-        udata->index_data.sgls[(2 * i) + 1].sg_iovs = &udata->index_data.sg_iovs[(2 * i) + 1];
-
-        target_buf_cur_pos += udata->index_data.iods[(2 * i) + 1].iod_size;
-    } /* end for */
-
-    /* Set task arguments */
-    if(NULL == (fetch_args = daos_task_get_args(task)))
-        D_GOTO_ERROR(H5E_IO, H5E_CANTINIT, -H5_DAOS_DAOS_GET_ERROR, "can't get arguments for link creation order index akey fetch task");
-    fetch_args->oh = udata->target_grp->obj.obj_oh;
-    fetch_args->th = DAOS_TX_NONE;
-    fetch_args->flags = 0;
-    fetch_args->dkey = &udata->index_data.dkey;
-    fetch_args->nr = 2 * udata->index_data.nlinks_shift;
-    fetch_args->iods = udata->index_data.iods;
-    fetch_args->sgls = udata->index_data.sgls;
-
-done:
-    if(ret_value < 0) {
-        if(link_corder_target_buf)
-            link_corder_target_buf = DV_free(link_corder_target_buf);
-        if(link_corder_name_buf)
-            link_corder_name_buf = DV_free(link_corder_name_buf);
-
-        tse_task_complete(task, ret_value);
-    }
-
-    D_FUNC_LEAVE;
-} /* end H5_daos_link_bookkeep_phase2_prep_cb() */
-
--
-/*-------------------------------------------------------------------------
- * Function:    H5_daos_link_bookkeep_phase3_prep_cb
- *
- * Purpose:     Prepare callback for phase 3 of link creation order index
- *              bookkeeping. Currently checks for errors from previous
- *              tasks, adjusts each link's creation order akeys by setting
- *              their integer 'name' values to one less than their original
- *              values and then sets arguments for the DAOS operation.
- *
- * Return:      Success:        0
- *              Failure:        Error code
- *
- *-------------------------------------------------------------------------
- */
-static int
-H5_daos_link_bookkeep_phase3_prep_cb(tse_task_t *task, void H5VL_DAOS_UNUSED *args)
-{
-    H5_daos_link_delete_corder_ud_t *udata;
-    daos_obj_rw_t *update_args;
-    uint64_t tmp_uint;
-    uint8_t *p;
-    size_t i;
-    int ret_value = 0;
-
-    /* Get private data */
-    if(NULL == (udata = tse_task_get_priv(task)))
-        D_GOTO_ERROR(H5E_IO, H5E_CANTINIT, -H5_DAOS_DAOS_GET_ERROR, "can't get private data for link creation order index bookkeeping task");
-
-    assert(udata->req);
-    assert(udata->target_grp);
-
-    /* Handle errors */
-    if(udata->req->status < -H5_DAOS_SHORT_CIRCUIT) {
-        udata = NULL;
-        D_GOTO_DONE(-H5_DAOS_PRE_ERROR);
-    } /* end if */
-    else if(udata->req->status == -H5_DAOS_SHORT_CIRCUIT) {
-        udata = NULL;
-        D_GOTO_DONE(-H5_DAOS_SHORT_CIRCUIT);
-    } /* end if */
-
->>>>>>> 3f236408
     /*
      * Adjust the akeys down by setting their integer 'name' values to
      * one less than their original values.
@@ -8380,7 +7226,6 @@
         D_GOTO_ERROR(H5E_LINK, H5E_CANTINIT, -H5_DAOS_DAOS_GET_ERROR, "can't get private data for link creation order info deletion task");
 
     assert(udata->req);
-<<<<<<< HEAD
 
     if(H5_daos_group_close(udata->target_grp, H5I_INVALID_HID, NULL) < 0)
         D_DONE_ERROR(H5E_SYM, H5E_CLOSEERROR, -H5_DAOS_H5_CLOSE_ERROR, "can't close group");
@@ -8398,25 +7243,6 @@
     if(H5_daos_req_free_int(udata->req) < 0)
         D_DONE_ERROR(H5E_LINK, H5E_CLOSEERROR, -H5_DAOS_FREE_ERROR, "can't free request");
 
-=======
-
-    if(H5_daos_group_close(udata->target_grp, H5I_INVALID_HID, NULL) < 0)
-        D_DONE_ERROR(H5E_SYM, H5E_CLOSEERROR, -H5_DAOS_H5_CLOSE_ERROR, "can't close group");
-
-    /* Handle errors in this function */
-    /* Do not place any code that can issue errors after this block, except
-     * for H5_daos_req_free_int, which updates req->status if it sees an
-     * error */
-    if(ret_value < -H5_DAOS_SHORT_CIRCUIT && udata->req->status >= -H5_DAOS_SHORT_CIRCUIT) {
-        udata->req->status = ret_value;
-        udata->req->failed_task = "link creation order info deletion finish task";
-    } /* end if */
-
-    /* Release our reference to req */
-    if(H5_daos_req_free_int(udata->req) < 0)
-        D_DONE_ERROR(H5E_LINK, H5E_CLOSEERROR, -H5_DAOS_FREE_ERROR, "can't free request");
-
->>>>>>> 3f236408
     /* Free private data */
     if(udata->index_data.crt_order_link_trgt_buf) {
         DV_free(udata->index_data.crt_order_link_trgt_buf);
@@ -8453,11 +7279,6 @@
 done:
     /* Complete this task */
     tse_task_complete(task, ret_value);
-<<<<<<< HEAD
-
-    D_FUNC_LEAVE;
-} /* end H5_daos_link_delete_corder_finish() */
-=======
 
     D_FUNC_LEAVE;
 } /* end H5_daos_link_delete_corder_finish() */
@@ -8654,7 +7475,6 @@
 
     D_FUNC_LEAVE;
 } /* end H5_daos_link_delete_rc_end_task() */
->>>>>>> 3f236408
 
  
