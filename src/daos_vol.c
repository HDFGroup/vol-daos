--- conflicted
+++ resolved
@@ -1796,19 +1796,9 @@
          * result from the leader process */
         if(!collective || (file->my_rank == 0)) {
             /* Create task to allocate oidxs */
-<<<<<<< HEAD
             if(0 != (ret = daos_task_create(DAOS_OPC_CONT_ALLOC_OIDS, &file->sched, *dep_task ? 1 : 0, *dep_task ? dep_task : NULL, &generate_task)))
-                D_GOTO_ERROR(H5E_VOL, H5E_CANTINIT, FAIL, "can't create task to generate OIDXs: %s", H5_daos_err_to_string(ret))
-
-=======
-            if(0 != (ret = daos_task_create(DAOS_OPC_CONT_ALLOC_OIDS, &file->sched, 0, NULL, &generate_task)))
                 D_GOTO_ERROR(H5E_VOL, H5E_CANTINIT, FAIL, "can't create task to generate OIDXs: %s", H5_daos_err_to_string(ret));
 
-            /* Register task dependency */
-            if(*dep_task && 0 != (ret = tse_task_register_deps(generate_task, 1, dep_task)))
-                D_GOTO_ERROR(H5E_VOL, H5E_CANTINIT, FAIL, "can't create dependencies for OIDX generation task: %s", H5_daos_err_to_string(ret));
-
->>>>>>> ff6db97e
             /* Set callback functions for container open */
             if(0 != (ret = tse_task_register_cbs(generate_task, H5_daos_generic_prep_cb, NULL, 0, H5_daos_oidx_generate_comp_cb, NULL, 0)))
                 D_GOTO_ERROR(H5E_FILE, H5E_CANTINIT, FAIL, "can't register callbacks for task to generate OIDXs: %s", H5_daos_err_to_string(ret));
@@ -2763,12 +2753,7 @@
     /* Complete task in engine */
     tse_task_complete(task, ret_value);
 
-<<<<<<< HEAD
-    D_FUNC_LEAVE
-=======
-done:
     D_FUNC_LEAVE;
->>>>>>> ff6db97e
 } /* end H5_daos_h5op_finalize() */
 
 @@ -3279,19 +3264,9 @@
     assert(dep_task);
 
     /* Create task for object open */
-<<<<<<< HEAD
     if(0 != (ret = daos_task_create(DAOS_OPC_OBJ_OPEN, &file->sched, *dep_task ? 1 : 0, *dep_task ? dep_task : NULL, &open_task)))
-        D_GOTO_ERROR(H5E_VOL, H5E_CANTINIT, FAIL, "can't create task to open object: %s", H5_daos_err_to_string(ret))
-
-=======
-    if(0 != (ret = daos_task_create(DAOS_OPC_OBJ_OPEN, &file->sched, 0, NULL, &open_task)))
         D_GOTO_ERROR(H5E_VOL, H5E_CANTINIT, FAIL, "can't create task to open object: %s", H5_daos_err_to_string(ret));
 
-    /* Register dependency for task */
-    if(*dep_task && 0 != (ret = tse_task_register_deps(open_task, 1, dep_task)))
-        D_GOTO_ERROR(H5E_VOL, H5E_CANTINIT, FAIL, "can't create dependencies for object open: %s", H5_daos_err_to_string(ret));
-
->>>>>>> ff6db97e
     /* Set callback functions for object open */
     if(0 != (ret = tse_task_register_cbs(open_task, H5_daos_obj_open_prep_cb, NULL, 0, H5_daos_generic_comp_cb, NULL, 0)))
         D_GOTO_ERROR(H5E_VOL, H5E_CANTINIT, FAIL, "can't register callbacks for task to open object: %s", H5_daos_err_to_string(ret));
@@ -3355,7 +3330,7 @@
 
     /* Get private data */
     if(NULL == (buf = tse_task_get_priv(task)))
-        D_GOTO_ERROR(H5E_IO, H5E_CANTINIT, -H5_DAOS_DAOS_GET_ERROR, "can't get private data for free task")
+        D_GOTO_ERROR(H5E_IO, H5E_CANTINIT, -H5_DAOS_DAOS_GET_ERROR, "can't get private data for free task");
 
     /* Free buffer */
     DV_free(buf);
@@ -3364,7 +3339,7 @@
     /* Complete this task */
     tse_task_complete(task, ret_value);
 
-    D_FUNC_LEAVE
+    D_FUNC_LEAVE;
 } /* end H5_daos_free_async_task() */
 
 @@ -3394,23 +3369,23 @@
 
     /* Create task for free */
     if(0 != (ret = tse_task_create(H5_daos_free_async_task, &file->sched, buf, &free_task)))
-        D_GOTO_ERROR(H5E_VOL, H5E_CANTINIT, FAIL, "can't create task to free buffer: %s", H5_daos_err_to_string(ret))
+        D_GOTO_ERROR(H5E_VOL, H5E_CANTINIT, FAIL, "can't create task to free buffer: %s", H5_daos_err_to_string(ret));
 
     /* Register dependency for task */
     if(*dep_task && 0 != (ret = tse_task_register_deps(free_task, 1, dep_task)))
-        D_GOTO_ERROR(H5E_VOL, H5E_CANTINIT, FAIL, "can't create dependencies for free: %s", H5_daos_err_to_string(ret))
+        D_GOTO_ERROR(H5E_VOL, H5E_CANTINIT, FAIL, "can't create dependencies for free: %s", H5_daos_err_to_string(ret));
 
     /* Schedule free task (or save it to be scheduled later) */
     if(*first_task) {
         if(0 != (ret = tse_task_schedule(free_task, false)))
-            D_GOTO_ERROR(H5E_VOL, H5E_CANTINIT, FAIL, "can't schedule task to free buffert: %s", H5_daos_err_to_string(ret))
+            D_GOTO_ERROR(H5E_VOL, H5E_CANTINIT, FAIL, "can't schedule task to free buffert: %s", H5_daos_err_to_string(ret));
     } /* end if */
     else
         *first_task = free_task;
     *dep_task = free_task;
 
 done:
-    D_FUNC_LEAVE
+    D_FUNC_LEAVE;
 } /* end H5_daos_free_async() */
 
 