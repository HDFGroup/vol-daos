--- conflicted
+++ resolved
@@ -163,25 +163,14 @@
 done:
     if(int_req) {
         /* Create task to finalize H5 operation */
-<<<<<<< HEAD
         if(0 != (ret = tse_task_create(H5_daos_h5op_finalize, &item->file->sched, int_req, &int_req->finalize_task)))
-            D_DONE_ERROR(H5E_OHDR, H5E_CANTINIT, NULL, "can't create task to finalize H5 operation: %s", H5_daos_err_to_string(ret));
+            D_DONE_ERROR(H5E_OBJECT, H5E_CANTINIT, NULL, "can't create task to finalize H5 operation: %s", H5_daos_err_to_string(ret));
         /* Register dependency (if any) */
         else if(dep_task && 0 != (ret = tse_task_register_deps(int_req->finalize_task, 1, &dep_task)))
-            D_DONE_ERROR(H5E_OHDR, H5E_CANTINIT, NULL, "can't create dependencies for task to finalize H5 operation: %s", H5_daos_err_to_string(ret));
+            D_DONE_ERROR(H5E_OBJECT, H5E_CANTINIT, NULL, "can't create dependencies for task to finalize H5 operation: %s", H5_daos_err_to_string(ret));
         /* Schedule finalize task */
         else if(0 != (ret = tse_task_schedule(int_req->finalize_task, false)))
-            D_DONE_ERROR(H5E_OHDR, H5E_CANTINIT, NULL, "can't schedule task to finalize H5 operation: %s", H5_daos_err_to_string(ret));
-=======
-        if(0 != (ret = tse_task_create(H5_daos_h5op_finalize, &item->file->sched, int_req, &finalize_task)))
-            D_DONE_ERROR(H5E_OBJECT, H5E_CANTINIT, NULL, "can't create task to finalize H5 operation: %s", H5_daos_err_to_string(ret));
-        /* Register dependency (if any) */
-        else if(dep_task && 0 != (ret = tse_task_register_deps(finalize_task, 1, &dep_task)))
-            D_DONE_ERROR(H5E_OBJECT, H5E_CANTINIT, NULL, "can't create dependencies for task to finalize H5 operation: %s", H5_daos_err_to_string(ret));
-        /* Schedule finalize task */
-        else if(0 != (ret = tse_task_schedule(finalize_task, false)))
             D_DONE_ERROR(H5E_OBJECT, H5E_CANTINIT, NULL, "can't schedule task to finalize H5 operation: %s", H5_daos_err_to_string(ret));
->>>>>>> cc570361
         else
             /* finalize_task now owns a reference to req */
             int_req->rc++;
@@ -195,16 +184,10 @@
             D_DONE_ERROR(H5E_OBJECT, H5E_CANTINIT, NULL, "can't schedule initial task for H5 operation: %s", H5_daos_err_to_string(ret));
 
         /* Block until operation completes */
-<<<<<<< HEAD
         if(H5_daos_progress(&item->file->sched, int_req, H5_DAOS_PROGRESS_WAIT) < 0)
-            D_DONE_ERROR(H5E_OHDR, H5E_CANTINIT, NULL, "can't progress scheduler");
-=======
-        /* Wait for scheduler to be empty */
-        if(H5_daos_progress(&item->file->sched, H5_DAOS_PROGRESS_WAIT) < 0)
             D_DONE_ERROR(H5E_OBJECT, H5E_CANTINIT, NULL, "can't progress scheduler");
 
         ret_value = ret_obj;
->>>>>>> cc570361
 
         /* Check for failure */
         if(int_req->status < 0)
@@ -218,6 +201,10 @@
     /* Make sure we return something sensible if ret_value never got set */
     if(ret_value == &tmp_obj)
         ret_value = NULL;
+
+    /* Clean up ret_obj if we had a failure and we're not returning ret_obj */
+    if(NULL == ret_value && ret_obj && H5_daos_object_close(ret_obj, dxpl_id, NULL) < 0)
+        D_DONE_ERROR(H5E_OBJECT, H5E_CLOSEERROR, NULL, "can't close object");
 
     D_FUNC_LEAVE_API;
 } /* end H5_daos_object_open() */
@@ -561,50 +548,7 @@
                 || (target_name[0] == '.' && target_name[1] == '\0'))
             *oid_out = target_obj->oid;
         else {
-<<<<<<< HEAD
-            const char *target_name = NULL;
-            size_t target_name_len;
-
-            /* Traverse the path */
-            if(NULL == (target_obj = H5_daos_group_traverse((H5_daos_item_t *)loc_obj, loc_params->loc_data.loc_by_name.name,
-                    H5P_LINK_CREATE_DEFAULT, req, collective, &path_buf, &target_name, &target_name_len, first_task, dep_task)))
-                D_GOTO_ERROR(H5E_OHDR, H5E_TRAVERSE, FAIL, "can't traverse path");
-
-            /* Check for no target_name, in this case just reopen target_grp */
-            if(target_name[0] == '\0'
-                    || (target_name[0] == '.' && target_name[1] == '\0'))
-                oid = target_obj->oid;
-            else {
-                daos_obj_id_t **oid_ptr = NULL;
-
-                /* Check type of target_obj */
-                if(target_obj->item.type != H5I_GROUP)
-                    D_GOTO_ERROR(H5E_ARGS, H5E_BADTYPE, FAIL, "target object is not a group");
-
-                /* Follow link to object */
-                if(H5_daos_link_follow((H5_daos_group_t *)target_obj, target_name, target_name_len, FALSE,
-                        req, &oid_ptr, NULL, first_task, dep_task) < 0)
-                    D_GOTO_ERROR(H5E_OHDR, H5E_TRAVERSE, FAIL, "can't follow link to object");
-
-                /* Retarget *oid_ptr so H5_daos_link_follow fills in the datatype's
-                 * oid */
-                *oid_ptr = &oid;
-
-                /* Wait until everything is complete then check for errors
-                 * (temporary code until the rest of this function is async) */
-                if(*first_task && (0 != (ret = tse_task_schedule(*first_task, false))))
-                    D_GOTO_ERROR(H5E_OHDR, H5E_CANTINIT, FAIL, "can't schedule initial task for H5 operation: %s", H5_daos_err_to_string(ret));
-                if(H5_daos_progress(&loc_obj->item.file->sched, NULL, H5_DAOS_PROGRESS_WAIT) < 0)
-                    D_GOTO_ERROR(H5E_OHDR, H5E_CANTINIT, FAIL, "can't progress scheduler");
-                *first_task = NULL;
-                *dep_task = NULL;
-                if(req->status < -H5_DAOS_INCOMPLETE)
-                    D_GOTO_ERROR(H5E_OHDR, H5E_CANTINIT, FAIL, "asynchronous task failed");
-            } /* end else */
-        } /* end else */
-=======
             daos_obj_id_t **oid_ptr = NULL;
->>>>>>> cc570361
 
             /* Check type of target_obj */
             if(target_obj->item.type != H5I_GROUP)
@@ -727,15 +671,9 @@
     /* Wait until everything is complete then check for errors
      * (temporary code until the rest of this function is async) */
     if(*first_task && (0 != (ret = tse_task_schedule(*first_task, false))))
-<<<<<<< HEAD
-        D_GOTO_ERROR(H5E_OHDR, H5E_CANTINIT, FAIL, "can't schedule initial task for H5 operation: %s", H5_daos_err_to_string(ret));
+        D_GOTO_ERROR(H5E_OBJECT, H5E_CANTINIT, FAIL, "can't schedule initial task for H5 operation: %s", H5_daos_err_to_string(ret));
     if(H5_daos_progress(&loc_obj->item.file->sched, NULL, H5_DAOS_PROGRESS_WAIT) < 0)
-        D_GOTO_ERROR(H5E_OHDR, H5E_CANTINIT, FAIL, "can't progress scheduler");
-=======
-        D_GOTO_ERROR(H5E_OBJECT, H5E_CANTINIT, FAIL, "can't schedule initial task for H5 operation: %s", H5_daos_err_to_string(ret));
-    if(H5_daos_progress(&loc_obj->item.file->sched, H5_DAOS_PROGRESS_WAIT) < 0)
         D_GOTO_ERROR(H5E_OBJECT, H5E_CANTINIT, FAIL, "can't progress scheduler");
->>>>>>> cc570361
     *first_task = NULL;
     *dep_task = NULL;
     if(req->status < -H5_DAOS_INCOMPLETE)
@@ -1061,15 +999,9 @@
      * (temporary code until the rest of this function is async) */
     /* Needed because swapping between src and dst files causes issues */
     if(first_task && (0 != (ret = tse_task_schedule(first_task, false))))
-<<<<<<< HEAD
-        D_GOTO_ERROR(H5E_OHDR, H5E_CANTINIT, FAIL, "can't schedule initial task for H5 operation: %s", H5_daos_err_to_string(ret));
-    if(H5_daos_progress(&((H5_daos_item_t *)dst_obj)->file->sched, NULL, H5_DAOS_PROGRESS_WAIT) < 0)
-        D_GOTO_ERROR(H5E_OHDR, H5E_CANTINIT, FAIL, "can't progress scheduler");
-=======
         D_GOTO_ERROR(H5E_OBJECT, H5E_CANTINIT, FAIL, "can't schedule initial task for H5 operation: %s", H5_daos_err_to_string(ret));
-    if(H5_daos_progress(&((H5_daos_item_t *)dst_loc_obj)->file->sched, H5_DAOS_PROGRESS_WAIT) < 0)
+    if(H5_daos_progress(&((H5_daos_item_t *)dst_loc_obj)->file->sched, NULL, H5_DAOS_PROGRESS_WAIT) < 0)
         D_GOTO_ERROR(H5E_OBJECT, H5E_CANTINIT, FAIL, "can't progress scheduler");
->>>>>>> cc570361
     first_task = NULL;
     dep_task = NULL;
     if(int_req->status < -H5_DAOS_INCOMPLETE)
@@ -1109,25 +1041,14 @@
 done:
     if(int_req) {
         /* Create task to finalize H5 operation */
-<<<<<<< HEAD
-        if(0 != (ret = tse_task_create(H5_daos_h5op_finalize, &((H5_daos_item_t *)_src_obj)->file->sched, int_req, &int_req->finalize_task)))
-            D_DONE_ERROR(H5E_OHDR, H5E_CANTINIT, FAIL, "can't create task to finalize H5 operation: %s", H5_daos_err_to_string(ret));
+        if(0 != (ret = tse_task_create(H5_daos_h5op_finalize, &((H5_daos_item_t *)src_loc_obj)->file->sched, int_req, &int_req->finalize_task)))
+            D_DONE_ERROR(H5E_OBJECT, H5E_CANTINIT, FAIL, "can't create task to finalize H5 operation: %s", H5_daos_err_to_string(ret));
         /* Register dependencies (if any) */
         else if(dep_task && 0 != (ret = tse_task_register_deps(int_req->finalize_task, 1, &dep_task)))
-            D_DONE_ERROR(H5E_OHDR, H5E_CANTINIT, FAIL, "can't create dependencies for task to finalize H5 operation: %s", H5_daos_err_to_string(ret));
+            D_DONE_ERROR(H5E_OBJECT, H5E_CANTINIT, FAIL, "can't create dependencies for task to finalize H5 operation: %s", H5_daos_err_to_string(ret));
         /* Schedule finalize task */
         else if(0 != (ret = tse_task_schedule(int_req->finalize_task, false)))
-            D_DONE_ERROR(H5E_OHDR, H5E_CANTINIT, FAIL, "can't schedule task to finalize H5 operation: %s", H5_daos_err_to_string(ret));
-=======
-        if(0 != (ret = tse_task_create(H5_daos_h5op_finalize, &((H5_daos_item_t *)src_loc_obj)->file->sched, int_req, &finalize_task)))
-            D_DONE_ERROR(H5E_OBJECT, H5E_CANTINIT, FAIL, "can't create task to finalize H5 operation: %s", H5_daos_err_to_string(ret));
-        /* Register dependencies (if any) */
-        else if(dep_task && 0 != (ret = tse_task_register_deps(finalize_task, 1, &dep_task)))
-            D_DONE_ERROR(H5E_OBJECT, H5E_CANTINIT, FAIL, "can't create dependencies for task to finalize H5 operation: %s", H5_daos_err_to_string(ret));
-        /* Schedule finalize task */
-        else if(0 != (ret = tse_task_schedule(finalize_task, false)))
             D_DONE_ERROR(H5E_OBJECT, H5E_CANTINIT, FAIL, "can't schedule task to finalize H5 operation: %s", H5_daos_err_to_string(ret));
->>>>>>> cc570361
         else
             /* finalize_task now owns a reference to req */
             int_req->rc++;
@@ -1141,14 +1062,8 @@
             D_DONE_ERROR(H5E_OBJECT, H5E_CANTINIT, FAIL, "can't schedule first task: %s", H5_daos_err_to_string(ret));
 
         /* Block until operation completes */
-<<<<<<< HEAD
-        if(H5_daos_progress(&((H5_daos_item_t *)_src_obj)->file->sched, int_req, H5_DAOS_PROGRESS_WAIT) < 0)
-            D_DONE_ERROR(H5E_OHDR, H5E_CANTINIT, FAIL, "can't progress scheduler");
-=======
-        /* Wait for scheduler to be empty */
-        if(H5_daos_progress(&((H5_daos_item_t *)src_loc_obj)->file->sched, H5_DAOS_PROGRESS_WAIT) < 0)
+        if(H5_daos_progress(&((H5_daos_item_t *)src_loc_obj)->file->sched, int_req, H5_DAOS_PROGRESS_WAIT) < 0)
             D_DONE_ERROR(H5E_OBJECT, H5E_CANTINIT, FAIL, "can't progress scheduler");
->>>>>>> cc570361
 
         /* Check for failure */
         if(int_req->status < 0)
@@ -1501,15 +1416,9 @@
             /* Wait until everything is complete then check for errors
              * (temporary code until the rest of this function is async) */
             if(first_task && (0 != (ret = tse_task_schedule(first_task, false))))
-<<<<<<< HEAD
-                D_GOTO_ERROR(H5E_OHDR, H5E_CANTINIT, FAIL, "can't schedule initial task for H5 operation: %s", H5_daos_err_to_string(ret));
+                D_GOTO_ERROR(H5E_OBJECT, H5E_CANTINIT, FAIL, "can't schedule initial task for H5 operation: %s", H5_daos_err_to_string(ret));
             if(H5_daos_progress(&item->file->sched, NULL, H5_DAOS_PROGRESS_WAIT) < 0)
-                D_GOTO_ERROR(H5E_OHDR, H5E_CANTINIT, FAIL, "can't progress scheduler");
-=======
-                D_GOTO_ERROR(H5E_OBJECT, H5E_CANTINIT, FAIL, "can't schedule initial task for H5 operation: %s", H5_daos_err_to_string(ret));
-            if(H5_daos_progress(&item->file->sched, H5_DAOS_PROGRESS_WAIT) < 0)
                 D_GOTO_ERROR(H5E_OBJECT, H5E_CANTINIT, FAIL, "can't progress scheduler");
->>>>>>> cc570361
             first_task = NULL;
             dep_task = NULL;
             if(int_req->status < -H5_DAOS_INCOMPLETE)
@@ -1627,11 +1536,7 @@
             D_DONE_ERROR(H5E_OBJECT, H5E_CANTFREE, FAIL, "can't free path buffer");
 
         /* Create task to finalize H5 operation */
-<<<<<<< HEAD
-        if(0 != (ret = tse_task_create(H5_daos_h5op_finalize, &target_obj->item.file->sched, int_req, &int_req->finalize_task)))
-=======
-        if(0 != (ret = tse_task_create(H5_daos_h5op_finalize, &item->file->sched, int_req, &finalize_task)))
->>>>>>> cc570361
+        if(0 != (ret = tse_task_create(H5_daos_h5op_finalize, &item->file->sched, int_req, &int_req->finalize_task)))
             D_DONE_ERROR(H5E_OBJECT, H5E_CANTINIT, FAIL, "can't create task to finalize H5 operation: %s", H5_daos_err_to_string(ret));
         /* Register dependency (if any) */
         else if(dep_task && 0 != (ret = tse_task_register_deps(int_req->finalize_task, 1, &dep_task)))
@@ -1652,12 +1557,7 @@
             D_DONE_ERROR(H5E_OBJECT, H5E_CANTINIT, FAIL, "can't schedule initial task for H5 operation: %s", H5_daos_err_to_string(ret));
 
         /* Block until operation completes */
-<<<<<<< HEAD
-        if(H5_daos_progress(&target_obj->item.file->sched, int_req, H5_DAOS_PROGRESS_WAIT) < 0)
-=======
-        /* Wait for scheduler to be empty */
-        if(H5_daos_progress(&item->file->sched, H5_DAOS_PROGRESS_WAIT) < 0)
->>>>>>> cc570361
+        if(H5_daos_progress(&item->file->sched, int_req, H5_DAOS_PROGRESS_WAIT) < 0)
             D_DONE_ERROR(H5E_OBJECT, H5E_CANTINIT, FAIL, "can't progress scheduler");
 
         /* Check for failure */
