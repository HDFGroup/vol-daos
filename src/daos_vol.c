--- conflicted
+++ resolved
@@ -2449,7 +2449,7 @@
 
     /* Close object */
     if(H5_daos_object_close(udata->obj, H5I_INVALID_HID, NULL) < 0)
-        D_DONE_ERROR(H5E_IO, H5E_CLOSEERROR, H5_DAOS_CLOSE_ERROR, "can't close object")
+        D_DONE_ERROR(H5E_IO, H5E_CLOSEERROR, H5_DAOS_H5_CLOSE_ERROR, "can't close object")
 
     /* Handle errors in this function */
     /* Do not place any code that can issue errors after this block */
@@ -2460,11 +2460,6 @@
 
     /* Free private data */
     H5_daos_req_free_int(udata->req);
-<<<<<<< HEAD
-    if(H5_daos_object_close(udata->obj, -1, NULL) < 0)
-        D_DONE_ERROR(H5E_IO, H5E_CLOSEERROR, H5_DAOS_H5_CLOSE_ERROR, "can't close object")
-=======
->>>>>>> 007870df
     if(udata->free_dkey)
         DV_free(udata->dkey.iov_buf);
     if(udata->free_akeys)
