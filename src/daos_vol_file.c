--- conflicted
+++ resolved
@@ -1017,9 +1017,6 @@
     create_udata->duns_attr.da_type = DAOS_PROP_CO_LAYOUT_HDF5;
     create_udata->duns_attr.da_oclass_id = file->fapl_cache.default_object_class;
     uuid_copy(create_udata->duns_attr.da_cuuid, file->uuid);
-#if DAOS_API_VERSION_MAJOR > 1 || DAOS_API_VERSION_MINOR > 2
-    create_udata->duns_attr.da_flags = 0;
-#endif
 
     if(!H5_daos_bypass_duns_g) {
         /* Create task to attempt to resolve DUNS path. This task will handle
@@ -2868,18 +2865,10 @@
     destroy_udata->path = file_path;
     destroy_udata->flags = 0;
     destroy_udata->ignore_missing_path = ignore_missing;
-<<<<<<< HEAD
-=======
     memset(&destroy_udata->duns_attr, 0, sizeof(struct duns_attr_t));
     destroy_udata->duns_attr.da_type = DAOS_PROP_CO_LAYOUT_HDF5;
->>>>>>> 5eed612d
     destroy_udata->u.cont_delete_info.delete_status = delete_status;
     destroy_udata->u.cont_delete_info.facc_params = *file_acc_params;
-    memset(&destroy_udata->duns_attr, 0, sizeof(struct duns_attr_t));
-    destroy_udata->duns_attr.da_type = DAOS_PROP_CO_LAYOUT_HDF5;
-#if DAOS_API_VERSION_MAJOR > 1 || DAOS_API_VERSION_MINOR > 2
-    destroy_udata->duns_attr.da_flags = 0;
-#endif
 
     if(uuid_is_null(file_acc_params->pool_uuid)) {
         if(!H5_daos_bypass_duns_g) {
