--- conflicted
+++ resolved
@@ -1184,7 +1184,6 @@
         D_GOTO_DONE(-H5_DAOS_SHORT_CIRCUIT);
     } /* end if */
 
-<<<<<<< HEAD
     /* Check if creation order is actually tracked */
     if(udata->attr->parent->ocpl_cache.track_acorder) {
         /* Set update task arguments */
@@ -1192,7 +1191,7 @@
             D_GOTO_ERROR(H5E_IO, H5E_CANTINIT, -H5_DAOS_DAOS_GET_ERROR, "can't get arguments for metadata I/O task");
         update_args->oh = udata->attr->parent->obj_oh;
         update_args->th = DAOS_TX_NONE;
-        update_args->flags = 0;
+        update_args->flags = udata->md_rw_cb_ud.flags;
         update_args->dkey = &udata->md_rw_cb_ud.dkey;
         update_args->nr = 2u;
         update_args->iods = &udata->md_rw_cb_ud.iod[3];
@@ -1200,18 +1199,6 @@
     } /* end if */
     else
         tse_task_complete(task, 0);
-=======
-    /* Set update task arguments */
-    if(NULL == (update_args = daos_task_get_args(task)))
-        D_GOTO_ERROR(H5E_IO, H5E_CANTINIT, -H5_DAOS_DAOS_GET_ERROR, "can't get arguments for metadata I/O task");
-    update_args->oh = udata->obj->obj_oh;
-    update_args->th = DAOS_TX_NONE;
-    update_args->flags = udata->flags;
-    update_args->dkey = &udata->dkey;
-    update_args->nr = udata->nr;
-    update_args->iods = &udata->iod[3];
-    update_args->sgls = &udata->sgl[3];
->>>>>>> 8b593e8b
 
 done:
     if(ret_value < 0)
