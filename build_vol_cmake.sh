--- conflicted
+++ resolved
@@ -175,11 +175,7 @@
 echo
 
 # Make sure to checkout HDF5 submodule
-<<<<<<< HEAD
-if [ -z "$(ls -A ${SCRIPT_DIR}/${HDF5_DIR})" ]; then
-=======
 if [ -n "${PREBUILT_HDF5_OPT}" ] && [ -z "$(ls -A ${SCRIPT_DIR}/${HDF5_DIR})" ]; then
->>>>>>> 26ee16c7
     git submodule init
     git submodule update
 fi
