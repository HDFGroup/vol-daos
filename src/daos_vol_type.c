/* * * * * * * * * * * * * * * * * * * * * * * * * * * * * * * * * * * * * * *
 * Copyright by The HDF Group.                                               *
 * All rights reserved.                                                      *
 *                                                                           *
 * This file is part of the HDF5 DAOS VOL connector. The full copyright      *
 * notice, including terms governing use, modification, and redistribution,  *
 * is contained in the COPYING file, which can be found at the root of the   *
 * source code distribution tree.                                            *
 * * * * * * * * * * * * * * * * * * * * * * * * * * * * * * * * * * * * * * */

/*
 * Purpose: The DAOS VOL connector where access is forwarded to the DAOS
 * library. Datatype routines.
 */

#include "daos_vol.h"           /* DAOS connector                          */

#include "util/daos_vol_err.h"  /* DAOS connector error handling           */
#include "util/daos_vol_mem.h"  /* DAOS connector memory management        */

/****************/
/* Local Macros */
/****************/

#define H5_DAOS_TINFO_BCAST_BUF_SIZE (                               \
        H5_DAOS_TYPE_BUF_SIZE + H5_DAOS_TCPL_BUF_SIZE                \
      + H5_DAOS_ENCODED_OID_SIZE + 2 * H5_DAOS_ENCODED_UINT64_T_SIZE)

/********************/
/* Local Prototypes */
/********************/

static int H5_daos_tinfo_read_comp_cb(tse_task_t *task, void *args);
static int H5_daos_datatype_open_bcast_comp_cb(tse_task_t *task, void *args);
static int H5_daos_datatype_open_recv_comp_cb(tse_task_t *task, void *args);
static int H5_daos_datatype_open_end(H5_daos_dtype_t *dtype, uint8_t *p,
    uint64_t tcpl_buf_len, hid_t dxpl_id);

static htri_t H5_daos_need_bkg(hid_t src_type_id, hid_t dst_type_id,
    hbool_t dst_file, size_t *dst_type_size, hbool_t *fill_bkg);


/*-------------------------------------------------------------------------
 * Function:    H5_daos_detect_vl_vlstr_ref
 *
 * Purpose:     Determine if datatype conversion is necessary even if the
 *              types are the same.
 *
 * Return:      Success:        1 if conversion needed, 0 otherwise
 *              Failure:        -1
 *
 *-------------------------------------------------------------------------
 */
htri_t
H5_daos_detect_vl_vlstr_ref(hid_t type_id)
{
    hid_t memb_type_id = -1;
    H5T_class_t tclass;
    htri_t ret_value;

    /* Get datatype class */
    if(H5T_NO_CLASS == (tclass = H5Tget_class(type_id)))
        D_GOTO_ERROR(H5E_DATATYPE, H5E_CANTGET, FAIL, "can't get type class");

    switch(tclass) {
        case H5T_INTEGER:
        case H5T_FLOAT:
        case H5T_TIME:
        case H5T_BITFIELD:
        case H5T_OPAQUE:
        case H5T_ENUM:
            /* No conversion necessary */
            ret_value = FALSE;

            break;

        case H5T_STRING:
            /* Check for vlen string, need conversion if it's vl */
            if((ret_value = H5Tis_variable_str(type_id)) < 0)
                D_GOTO_ERROR(H5E_DATATYPE, H5E_CANTGET, FAIL, "can't check for variable length string");

            break;

        case H5T_COMPOUND:
            {
                int nmemb;
                int i;

                /* Get number of compound members */
                if((nmemb = H5Tget_nmembers(type_id)) < 0)
                    D_GOTO_ERROR(H5E_DATATYPE, H5E_CANTGET, FAIL, "can't get number of destination compound members");

                /* Iterate over compound members, checking for a member in
                 * dst_type_id with no match in src_type_id */
                for(i = 0; i < nmemb; i++) {
                    /* Get member type */
                    if((memb_type_id = H5Tget_member_type(type_id, (unsigned)i)) < 0)
                        D_GOTO_ERROR(H5E_DATATYPE, H5E_CANTGET, FAIL, "can't get compound member type");

                    /* Recursively check member type, this will fill in the
                     * member size */
                    if((ret_value = H5_daos_detect_vl_vlstr_ref(memb_type_id)) < 0)
                        D_GOTO_ERROR(H5E_DATATYPE, H5E_CANTINIT, FAIL, "can't check if background buffer needed");

                    /* Close member type */
                    if(H5Tclose(memb_type_id) < 0)
                        D_GOTO_ERROR(H5E_DATATYPE, H5E_CLOSEERROR, FAIL, "can't close member type");
                    memb_type_id = -1;

                    /* If any member needs conversion the entire compound does
                     */
                    if(ret_value) {
                        ret_value = TRUE;
                        break;
                    } /* end if */
                } /* end for */

                break;
            } /* end block */

        case H5T_ARRAY:
            /* Get parent type */
            if((memb_type_id = H5Tget_super(type_id)) < 0)
                D_GOTO_ERROR(H5E_DATATYPE, H5E_CANTGET, FAIL, "can't get array parent type");

            /* Recursively check parent type */
            if((ret_value = H5_daos_detect_vl_vlstr_ref(memb_type_id)) < 0)
                D_GOTO_ERROR(H5E_DATATYPE, H5E_CANTINIT, FAIL, "can't check if background buffer needed");

            /* Close parent type */
            if(H5Tclose(memb_type_id) < 0)
                D_GOTO_ERROR(H5E_DATATYPE, H5E_CLOSEERROR, FAIL, "can't close array parent type");
            memb_type_id = -1;

            break;

        case H5T_REFERENCE:
        case H5T_VLEN:
            /* Always need type conversion for references and vlens */
            ret_value = TRUE;

            break;

        case H5T_NO_CLASS:
        case H5T_NCLASSES:
        default:
            D_GOTO_ERROR(H5E_DATATYPE, H5E_BADVALUE, FAIL, "invalid type class");
    } /* end switch */

done:
    /* Cleanup on failure */
    if(memb_type_id >= 0)
        if(H5Idec_ref(memb_type_id) < 0)
            D_DONE_ERROR(H5E_DATATYPE, H5E_CANTDEC, FAIL, "failed to close member type");

    D_FUNC_LEAVE;
} /* end H5_daos_detect_vl_vlstr_ref() */


/*-------------------------------------------------------------------------
 * Function:    H5_daos_need_tconv
 *
 * Purpose:     Determine if datatype conversion is necessary.
 *
 * Return:      Success:        1 if conversion needed, 0 otherwise
 *              Failure:        -1
 *
 *-------------------------------------------------------------------------
 */
htri_t
H5_daos_need_tconv(hid_t src_type_id, hid_t dst_type_id)
{
    htri_t types_equal;
    htri_t ret_value;

    /* Check if the types are equal */
    if((types_equal = H5Tequal(src_type_id, dst_type_id)) < 0)
        D_GOTO_ERROR(H5E_DATATYPE, H5E_CANTCOMPARE, FAIL, "can't check if types are equal");

    if(types_equal) {
        /* Check if conversion is needed anyways due to presence of a vlen or
         * reference type */
        if((ret_value = H5_daos_detect_vl_vlstr_ref(src_type_id)) < 0)
            D_GOTO_ERROR(H5E_DATATYPE, H5E_CANTINIT, FAIL, "can't check for vlen or reference type");
    } /* end if */
    else
        ret_value = TRUE;

done:
    D_FUNC_LEAVE;
} /* end H5_daos_need_tconv() */


/*-------------------------------------------------------------------------
 * Function:    H5_daos_need_bkg
 *
 * Purpose:     Determine if a background buffer is needed for conversion.
 *
 * Return:      Success:        1 if bkg buffer needed, 0 otherwise
 *              Failure:        -1
 *
 * Programmer:  Neil Fortner
 *              February, 2017
 *
 *-------------------------------------------------------------------------
 */
static htri_t
H5_daos_need_bkg(hid_t src_type_id, hid_t dst_type_id, hbool_t dst_file,
    size_t *dst_type_size, hbool_t *fill_bkg)
{
    hid_t memb_type_id = -1;
    hid_t src_memb_type_id = -1;
    char *memb_name = NULL;
    size_t memb_size;
    H5T_class_t tclass;
    htri_t ret_value = FALSE;

    assert(dst_type_size);
    assert(fill_bkg);

    /* Get destination type size */
    if((*dst_type_size = H5Tget_size(dst_type_id)) == 0)
        D_GOTO_ERROR(H5E_DATATYPE, H5E_CANTGET, FAIL, "can't get source type size");

    /* Get datatype class */
    if(H5T_NO_CLASS == (tclass = H5Tget_class(dst_type_id)))
        D_GOTO_ERROR(H5E_DATATYPE, H5E_CANTGET, FAIL, "can't get type class");

    switch(tclass) {
        case H5T_INTEGER:
        case H5T_FLOAT:
        case H5T_TIME:
        case H5T_STRING:
        case H5T_BITFIELD:
        case H5T_OPAQUE:
        case H5T_ENUM:

            /* No background buffer necessary */
            ret_value = FALSE;

            break;

        case H5T_REFERENCE:
        case H5T_VLEN:

            /* If the destination type is in the the file, the background buffer
             * is necessary so we can delete old sequences. */
            if(dst_file) {
                ret_value = TRUE;
                *fill_bkg = TRUE;
            } /* end if */
            else
                ret_value = FALSE;

            break;

        case H5T_COMPOUND:
            {
                int nmemb;
                size_t size_used = 0;
                int src_i;
                int i;

                /* We must always provide a background buffer for compound
                 * conversions.  Only need to check further to see if it must be
                 * filled. */
                ret_value = TRUE;

                /* Get number of compound members */
                if((nmemb = H5Tget_nmembers(dst_type_id)) < 0)
                    D_GOTO_ERROR(H5E_DATATYPE, H5E_CANTGET, FAIL, "can't get number of destination compound members");

                /* Iterate over compound members, checking for a member in
                 * dst_type_id with no match in src_type_id */
                for(i = 0; i < nmemb; i++) {
                    /* Get member type */
                    if((memb_type_id = H5Tget_member_type(dst_type_id, (unsigned)i)) < 0)
                        D_GOTO_ERROR(H5E_DATATYPE, H5E_CANTGET, FAIL, "can't get compound member type");

                    /* Get member name */
                    if(NULL == (memb_name = H5Tget_member_name(dst_type_id, (unsigned)i)))
                        D_GOTO_ERROR(H5E_DATATYPE, H5E_CANTGET, FAIL, "can't get compound member name");

                    /* Check for matching name in source type */
                    H5E_BEGIN_TRY {
                        src_i = H5Tget_member_index(src_type_id, memb_name);
                    } H5E_END_TRY

                    /* Free memb_name */
                    if(H5free_memory(memb_name) < 0)
                        D_GOTO_ERROR(H5E_RESOURCE, H5E_CANTFREE, FAIL, "can't free member name");
                    memb_name = NULL;

                    /* If no match was found, this type is not being filled in,
                     * so we must fill the background buffer */
                    if(src_i < 0) {
                        if(H5Tclose(memb_type_id) < 0)
                            D_GOTO_ERROR(H5E_DATATYPE, H5E_CLOSEERROR, FAIL, "can't close member type");
                        memb_type_id = -1;
                        *fill_bkg = TRUE;
                        D_GOTO_DONE(TRUE);
                    } /* end if */

                    /* Open matching source type */
                    if((src_memb_type_id = H5Tget_member_type(src_type_id, (unsigned)src_i)) < 0)
                        D_GOTO_ERROR(H5E_DATATYPE, H5E_CANTGET, FAIL, "can't get compound member type");

                    /* Recursively check member type, this will fill in the
                     * member size */
                    if(H5_daos_need_bkg(src_memb_type_id, memb_type_id, dst_file, &memb_size, fill_bkg) < 0)
                        D_GOTO_ERROR(H5E_DATATYPE, H5E_CANTINIT, FAIL, "can't check if background buffer needed");

                    /* Close source member type */
                    if(H5Tclose(src_memb_type_id) < 0)
                        D_GOTO_ERROR(H5E_DATATYPE, H5E_CLOSEERROR, FAIL, "can't close member type");
                    src_memb_type_id = -1;

                    /* Close member type */
                    if(H5Tclose(memb_type_id) < 0)
                        D_GOTO_ERROR(H5E_DATATYPE, H5E_CLOSEERROR, FAIL, "can't close member type");
                    memb_type_id = -1;

                    /* If the source member type needs the background filled, so
                     * does the parent */
                    if(*fill_bkg)
                        D_GOTO_DONE(TRUE);

                    /* Keep track of the size used in compound */
                    size_used += memb_size;
                } /* end for */

                /* Check if all the space in the type is used.  If not, we must
                 * fill the background buffer. */
                /* TODO: This is only necessary on read, we don't care about
                 * compound gaps in the "file" DSINC */
                assert(size_used <= *dst_type_size);
                if(size_used != *dst_type_size)
                    *fill_bkg = TRUE;

                break;
            } /* end block */

        case H5T_ARRAY:
            /* Get parent type */
            if((memb_type_id = H5Tget_super(dst_type_id)) < 0)
                D_GOTO_ERROR(H5E_DATATYPE, H5E_CANTGET, FAIL, "can't get array parent type");

            /* Get source parent type */
            if((src_memb_type_id = H5Tget_super(src_type_id)) < 0)
                D_GOTO_ERROR(H5E_DATATYPE, H5E_CANTGET, FAIL, "can't get array parent type");

            /* Recursively check parent type */
            if((ret_value = H5_daos_need_bkg(src_memb_type_id, memb_type_id, dst_file, &memb_size, fill_bkg)) < 0)
                D_GOTO_ERROR(H5E_DATATYPE, H5E_CANTINIT, FAIL, "can't check if background buffer needed");

            /* Close source parent type */
            if(H5Tclose(src_memb_type_id) < 0)
                D_GOTO_ERROR(H5E_DATATYPE, H5E_CLOSEERROR, FAIL, "can't close array parent type");
            src_memb_type_id = -1;

            /* Close parent type */
            if(H5Tclose(memb_type_id) < 0)
                D_GOTO_ERROR(H5E_DATATYPE, H5E_CLOSEERROR, FAIL, "can't close array parent type");
            memb_type_id = -1;

            break;

        case H5T_NO_CLASS:
        case H5T_NCLASSES:
        default:
            D_GOTO_ERROR(H5E_DATATYPE, H5E_BADVALUE, FAIL, "invalid type class");
    } /* end switch */

done:
    /* Cleanup on failure */
    if(ret_value < 0) {
        if(memb_type_id >= 0)
            if(H5Idec_ref(memb_type_id) < 0)
                D_DONE_ERROR(H5E_DATATYPE, H5E_CANTDEC, FAIL, "failed to close member type");
        if(src_memb_type_id >= 0)
            if(H5Idec_ref(src_memb_type_id) < 0)
                D_DONE_ERROR(H5E_DATATYPE, H5E_CANTDEC, FAIL, "failed to close source member type");
        memb_name = (char *)DV_free(memb_name);
    } /* end if */

    D_FUNC_LEAVE;
} /* end H5_daos_need_bkg() */


/*-------------------------------------------------------------------------
 * Function:    H5_daos_tconv_init
 *
 * Purpose:     DSINC
 *
 * Return:      Success:        0
 *              Failure:        -1
 *
 * Programmer:  Neil Fortner
 *              December, 2016
 *
 *-------------------------------------------------------------------------
 */
herr_t
H5_daos_tconv_init(hid_t src_type_id, size_t *src_type_size,
    hid_t dst_type_id, size_t *dst_type_size, size_t num_elem,
    hbool_t clear_tconv_buf, hbool_t dst_file, void **tconv_buf, void **bkg_buf,
    H5_daos_tconv_reuse_t *reuse, hbool_t *fill_bkg)
{
    htri_t need_bkg;
    herr_t ret_value = SUCCEED;

    assert(src_type_size);
    assert(dst_type_size);
    assert(tconv_buf);
    assert(!*tconv_buf);
    assert(bkg_buf);
    assert(!*bkg_buf);
    assert(fill_bkg);
    assert(!*fill_bkg);

    /*
     * If there is no selection in the file dataspace, don't bother
     * trying to allocate any type conversion buffers.
     */
    if(num_elem == 0)
        D_GOTO_DONE(SUCCEED);

    /* Get source type size */
    if((*src_type_size = H5Tget_size(src_type_id)) == 0)
        D_GOTO_ERROR(H5E_DATATYPE, H5E_CANTGET, FAIL, "can't get source type size");

    /* Check if we need a background buffer */
    if((need_bkg = H5_daos_need_bkg(src_type_id, dst_type_id, dst_file, dst_type_size, fill_bkg)) < 0)
        D_GOTO_ERROR(H5E_DATATYPE, H5E_CANTINIT, FAIL, "can't check if background buffer needed");

    /* Check for reusable destination buffer */
    if(reuse) {
        assert(*reuse == H5_DAOS_TCONV_REUSE_NONE);

        /* Use dest buffer for type conversion if it large enough, otherwise
         * use it for the background buffer if one is needed. */
        if(*dst_type_size >= *src_type_size)
            *reuse = H5_DAOS_TCONV_REUSE_TCONV;
        else if(need_bkg)
            *reuse = H5_DAOS_TCONV_REUSE_BKG;
    } /* end if */

    /* Allocate conversion buffer if it is not being reused */
    if(!reuse || (*reuse != H5_DAOS_TCONV_REUSE_TCONV)) {
        if(clear_tconv_buf) {
            if(NULL == (*tconv_buf = DV_calloc(num_elem * (*src_type_size
                    > *dst_type_size ? *src_type_size : *dst_type_size))))
                D_GOTO_ERROR(H5E_RESOURCE, H5E_CANTALLOC, FAIL, "can't allocate type conversion buffer");
        } /* end if */
        else
            if(NULL == (*tconv_buf = DV_malloc(num_elem * (*src_type_size
                    > *dst_type_size ? *src_type_size : *dst_type_size))))
                D_GOTO_ERROR(H5E_RESOURCE, H5E_CANTALLOC, FAIL, "can't allocate type conversion buffer");
    } /* end if */

    /* Allocate background buffer if one is needed and it is not being
     * reused */
    if(need_bkg && (!reuse || (*reuse != H5_DAOS_TCONV_REUSE_BKG)))
        if(NULL == (*bkg_buf = DV_calloc(num_elem * *dst_type_size)))
            D_GOTO_ERROR(H5E_RESOURCE, H5E_CANTALLOC, FAIL, "can't allocate background buffer");

done:
    /* Cleanup on failure */
    if(ret_value < 0) {
        *tconv_buf = DV_free(*tconv_buf);
        *bkg_buf = DV_free(*bkg_buf);
        if(reuse)
            *reuse = H5_DAOS_TCONV_REUSE_NONE;
    } /* end if */

    D_FUNC_LEAVE;
} /* end H5_daos_tconv_init() */


/*-------------------------------------------------------------------------
 * Function:    H5_daos_datatype_commit
 *
 * Purpose:     Commits a datatype inside the container.
 *
 * Return:      Success:        datatype ID.
 *              Failure:        NULL
 *
 * Programmer:  Neil Fortner
 *              June, 2017
 *
 *-------------------------------------------------------------------------
 */
void *
H5_daos_datatype_commit(void *_item,
    const H5VL_loc_params_t H5VL_DAOS_UNUSED *loc_params, const char *name,
    hid_t type_id, hid_t lcpl_id, hid_t tcpl_id, hid_t tapl_id,
    hid_t dxpl_id, void H5VL_DAOS_UNUSED **req)
{
    H5_daos_item_t *item = (H5_daos_item_t *)_item;
    H5_daos_dtype_t *dtype = NULL;
    H5_daos_obj_t *target_obj = NULL;
    char *path_buf = NULL;
    const char *target_name = NULL;
    size_t target_name_len = 0;
    H5_daos_md_rw_cb_ud_t *update_cb_ud = NULL;
    void *type_buf = NULL;
    void *tcpl_buf = NULL;
    hbool_t collective;
    int finalize_ndeps = 0;
    tse_task_t *finalize_deps[2];
    H5_daos_req_t *int_req = NULL;
    tse_task_t *first_task = NULL;
    tse_task_t *dep_task = NULL;
    int ret;
    void *ret_value = NULL;

    if(!_item)
        D_GOTO_ERROR(H5E_ARGS, H5E_BADVALUE, NULL, "datatype parent object is NULL");
    if(!loc_params)
        D_GOTO_ERROR(H5E_ARGS, H5E_BADVALUE, NULL, "location parameters object is NULL");

    /* Check for write access */
    if(!(item->file->flags & H5F_ACC_RDWR))
        D_GOTO_ERROR(H5E_FILE, H5E_BADVALUE, NULL, "no write intent on file");

    /*
     * Like HDF5, all metadata writes are collective by default. Once independent
     * metadata writes are implemented, we will need to check for this property.
     */
    collective = TRUE;

    /* Start H5 operation */
    if(NULL == (int_req = H5_daos_req_create(item->file, H5I_INVALID_HID)))
        D_GOTO_ERROR(H5E_DATATYPE, H5E_CANTALLOC, NULL, "can't create DAOS request");

    /* Allocate the datatype object that is returned to the user */
    if(NULL == (dtype = H5FL_CALLOC(H5_daos_dtype_t)))
        D_GOTO_ERROR(H5E_RESOURCE, H5E_CANTALLOC, NULL, "can't allocate DAOS datatype struct");
    dtype->obj.item.type = H5I_DATATYPE;
    dtype->obj.item.open_req = int_req;
    int_req->rc++;
    dtype->obj.item.file = item->file;
    dtype->obj.item.rc = 1;
    dtype->obj.obj_oh = DAOS_HDL_INVAL;
    dtype->type_id = FAIL;
    dtype->tcpl_id = FAIL;
    dtype->tapl_id = FAIL;

#ifdef H5_DAOS_USE_TRANSACTIONS
    /* Start transaction */
    if(0 != (ret = daos_tx_open(item->file->coh, &int_req->th, NULL /*event*/)))
        D_GOTO_ERROR(H5E_DATATYPE, H5E_CANTINIT, NULL, "can't start transaction");
    int_req->th_open = TRUE;
#endif /* H5_DAOS_USE_TRANSACTIONS */

    /* Traverse the path */
    /* Call this on every rank for now so errors are handled correctly.  If/when
     * we add a bcast to check for failure we could only call this on the lead
     * rank. */
    if(name) {
        if(NULL == (target_obj = H5_daos_group_traverse(item, name, lcpl_id, int_req,
                collective, &path_buf, &target_name, &target_name_len, &first_task,
                &dep_task)))
            D_GOTO_ERROR(H5E_DATATYPE, H5E_BADITER, NULL, "can't traverse path");

        /* Check type of target_obj */
        if(target_obj->item.type != H5I_GROUP)
            D_GOTO_ERROR(H5E_ARGS, H5E_BADTYPE, NULL, "target object is not a group");

        /* Reject invalid object names during object creation - if a name is
         * given it must parse to a link name that can be created */
        if(target_name_len == 0)
            D_GOTO_ERROR(H5E_DATATYPE, H5E_BADVALUE, NULL, "path given does not resolve to a final link name");
    } /* end if */

    /* Generate datatype oid */
    if(H5_daos_oid_generate(&dtype->obj.oid, H5I_DATATYPE,
            (tcpl_id == H5P_DATATYPE_CREATE_DEFAULT ? H5P_DEFAULT : tcpl_id),
            item->file, collective, int_req, &first_task, &dep_task) < 0)
        D_GOTO_ERROR(H5E_DATATYPE, H5E_CANTINIT, NULL, "can't generate object id");

    /* Open datatype object */
    if(H5_daos_obj_open(item->file, int_req, &dtype->obj.oid, DAOS_OO_RW,
            &dtype->obj.obj_oh, "datatype object open", &first_task, &dep_task) < 0)
        D_GOTO_ERROR(H5E_DATATYPE, H5E_CANTOPENOBJ, NULL, "can't open datatype object");

    /* Create datatype and write metadata if this process should */
    if(!collective || (item->file->my_rank == 0)) {
        size_t type_size = 0;
        size_t tcpl_size = 0;
        tse_task_t *update_task;
        tse_task_t *link_write_task;

        /* Create datatype */

        /* Allocate argument struct */
        if(NULL == (update_cb_ud = (H5_daos_md_rw_cb_ud_t *)DV_calloc(sizeof(H5_daos_md_rw_cb_ud_t))))
            D_GOTO_ERROR(H5E_RESOURCE, H5E_CANTALLOC, NULL, "can't allocate buffer for update callback arguments");

        /* Encode datatype */
        if(H5Tencode(type_id, NULL, &type_size) < 0)
            D_GOTO_ERROR(H5E_ARGS, H5E_BADTYPE, NULL, "can't determine serialized length of datatype");
        if(NULL == (type_buf = DV_malloc(type_size)))
            D_GOTO_ERROR(H5E_RESOURCE, H5E_CANTALLOC, NULL, "can't allocate buffer for serialized datatype");
        if(H5Tencode(type_id, type_buf, &type_size) < 0)
            D_GOTO_ERROR(H5E_DATATYPE, H5E_CANTENCODE, NULL, "can't serialize datatype");

        /* Encode TCPL */
        if(H5Pencode2(tcpl_id, NULL, &tcpl_size, item->file->fapl_id) < 0)
            D_GOTO_ERROR(H5E_ARGS, H5E_BADTYPE, NULL, "can't determine serialized length of tcpl");
        if(NULL == (tcpl_buf = DV_malloc(tcpl_size)))
            D_GOTO_ERROR(H5E_RESOURCE, H5E_CANTALLOC, NULL, "can't allocate buffer for serialized tcpl");
        if(H5Pencode2(tcpl_id, tcpl_buf, &tcpl_size, item->file->fapl_id) < 0)
            D_GOTO_ERROR(H5E_DATATYPE, H5E_CANTENCODE, NULL, "can't serialize tcpl");

        /* Set up operation to write datatype and TCPL to datatype */
        /* Point to datatype object */
        update_cb_ud->obj = &dtype->obj;

        /* Point to req */
        update_cb_ud->req = int_req;

        /* Set up dkey.  Point to global name buffer, do not free. */
        daos_iov_set(&update_cb_ud->dkey, (void *)H5_daos_int_md_key_g, H5_daos_int_md_key_size_g);
        update_cb_ud->free_dkey = FALSE;

        /* Set up iod */
        daos_iov_set(&update_cb_ud->iod[0].iod_name, (void *)H5_daos_type_key_g, H5_daos_type_key_size_g);
        update_cb_ud->iod[0].iod_nr = 1u;
        update_cb_ud->iod[0].iod_size = (uint64_t)type_size;
        update_cb_ud->iod[0].iod_type = DAOS_IOD_SINGLE;

        daos_iov_set(&update_cb_ud->iod[1].iod_name, (void *)H5_daos_cpl_key_g, H5_daos_cpl_key_size_g);
        update_cb_ud->iod[1].iod_nr = 1u;
        update_cb_ud->iod[1].iod_size = (uint64_t)tcpl_size;
        update_cb_ud->iod[1].iod_type = DAOS_IOD_SINGLE;

        update_cb_ud->free_akeys = FALSE;

        /* Set up sgl */
        daos_iov_set(&update_cb_ud->sg_iov[0], type_buf, (daos_size_t)type_size);
        update_cb_ud->sgl[0].sg_nr = 1;
        update_cb_ud->sgl[0].sg_nr_out = 0;
        update_cb_ud->sgl[0].sg_iovs = &update_cb_ud->sg_iov[0];
        daos_iov_set(&update_cb_ud->sg_iov[1], tcpl_buf, (daos_size_t)tcpl_size);
        update_cb_ud->sgl[1].sg_nr = 1;
        update_cb_ud->sgl[1].sg_nr_out = 0;
        update_cb_ud->sgl[1].sg_iovs = &update_cb_ud->sg_iov[1];

        /* Set nr */
        update_cb_ud->nr = 2u;

        /* Set task name */
        update_cb_ud->task_name = "datatype metadata write";

        /* Create task for datatype metadata write */
        assert(dep_task);
        if(0 != (ret = daos_task_create(DAOS_OPC_OBJ_UPDATE, &item->file->sched, 1, &dep_task, &update_task)))
            D_GOTO_ERROR(H5E_DATATYPE, H5E_CANTINIT, NULL, "can't create task to write datatype medadata: %s", H5_daos_err_to_string(ret));

        /* Set callback functions for datatype metadata write */
        if(0 != (ret = tse_task_register_cbs(update_task, H5_daos_md_rw_prep_cb, NULL, 0, H5_daos_md_update_comp_cb, NULL, 0)))
            D_GOTO_ERROR(H5E_DATATYPE, H5E_CANTINIT, NULL, "can't register callbacks for task to write datatype medadata: %s", H5_daos_err_to_string(ret));

        /* Set private data for datatype metadata write */
        (void)tse_task_set_priv(update_task, update_cb_ud);

        /* Schedule datatype metadata write task and give it a reference to req
         * and the datatype */
        if(0 != (ret = tse_task_schedule(update_task, false)))
            D_GOTO_ERROR(H5E_DATATYPE, H5E_CANTINIT, NULL, "can't schedule task to write datatype metadata: %s", H5_daos_err_to_string(ret));
        int_req->rc++;
        dtype->obj.item.rc++;
        update_cb_ud = NULL;
        type_buf = NULL;
        tcpl_buf = NULL;

        /* Add dependency for finalize task */
        finalize_deps[finalize_ndeps] = update_task;
        finalize_ndeps++;

        /* Create link to datatype */
        if(target_obj) {
            H5_daos_link_val_t link_val;

            link_val.type = H5L_TYPE_HARD;
            link_val.target.hard = dtype->obj.oid;
            link_val.target_oid_async = &dtype->obj.oid;
            if(H5_daos_link_write((H5_daos_group_t *)target_obj, target_name, target_name_len,
                    &link_val, int_req, &link_write_task, dep_task) < 0)
                D_GOTO_ERROR(H5E_DATATYPE, H5E_CANTINIT, NULL, "can't create link to datatype");
            finalize_deps[finalize_ndeps] = link_write_task;
            finalize_ndeps++;
        } /* end if */
    } /* end if */
    else {
        /* Note no barrier is currently needed here, daos_obj_open is a local
         * operation and can occur before the lead process writes metadata.  For
         * app-level synchronization we could add a barrier or bcast though it
         * could only be an issue with datatype reopen so we'll skip it for now.
         * There is probably never an issue with file reopen since all commits
         * are from process 0, same as the datatype create above. */

        /* Only dep_task created, register it as the finalize dependency */
        assert(finalize_ndeps == 0);
        assert(dep_task);
        finalize_deps[0] = dep_task;
        finalize_ndeps = 1;

        /* Check for failure of process 0 DSINC */
    } /* end else */

    /* Finish setting up datatype struct */
    if((dtype->type_id = H5Tcopy(type_id)) < 0)
        D_GOTO_ERROR(H5E_DATATYPE, H5E_CANTCOPY, NULL, "failed to copy datatype");
    if((dtype->tcpl_id = H5Pcopy(tcpl_id)) < 0)
        D_GOTO_ERROR(H5E_DATATYPE, H5E_CANTCOPY, NULL, "failed to copy tcpl");
    if((dtype->tapl_id = H5Pcopy(tapl_id)) < 0)
        D_GOTO_ERROR(H5E_DATATYPE, H5E_CANTCOPY, NULL, "failed to copy tapl");

    /* Fill OCPL cache */
    if(H5_daos_fill_ocpl_cache(&dtype->obj, dtype->tcpl_id) < 0)
        D_GOTO_ERROR(H5E_DATATYPE, H5E_CANTINIT, NULL, "failed to fill OCPL cache");

    /* Set return value */
    ret_value = (void *)dtype;

done:
    /* Close target object */
    if(target_obj && H5_daos_object_close(target_obj, dxpl_id, NULL) < 0)
        D_DONE_ERROR(H5E_DATATYPE, H5E_CLOSEERROR, NULL, "can't close object");

    if(int_req) {
        /* Free path_buf if necessary */
        if(path_buf && H5_daos_free_async(item->file, path_buf, &first_task, &dep_task) < 0)
            D_DONE_ERROR(H5E_DATATYPE, H5E_CANTFREE, NULL, "can't free path buffer");

        /* Create task to finalize H5 operation */
        if(0 != (ret = tse_task_create(H5_daos_h5op_finalize, &item->file->sched, int_req, &int_req->finalize_task)))
            D_DONE_ERROR(H5E_DATATYPE, H5E_CANTINIT, NULL, "can't create task to finalize H5 operation: %s", H5_daos_err_to_string(ret));
        /* Register dependencies (if any) */
        else if(finalize_ndeps > 0 && 0 != (ret = tse_task_register_deps(int_req->finalize_task, finalize_ndeps, finalize_deps)))
            D_DONE_ERROR(H5E_DATATYPE, H5E_CANTINIT, NULL, "can't create dependencies for task to finalize H5 operation: %s", H5_daos_err_to_string(ret));
        /* Schedule finalize task */
        else if(0 != (ret = tse_task_schedule(int_req->finalize_task, false)))
            D_DONE_ERROR(H5E_DATATYPE, H5E_CANTINIT, NULL, "can't schedule task to finalize H5 operation: %s", H5_daos_err_to_string(ret));
        else
            /* finalize_task now owns a reference to req */
            int_req->rc++;

        /* If there was an error during setup, pass it to the request */
        if(NULL == ret_value)
            int_req->status = -H5_DAOS_SETUP_ERROR;

        /* Schedule first task */
        if(first_task && (0 != (ret = tse_task_schedule(first_task, false))))
            D_DONE_ERROR(H5E_DATATYPE, H5E_CANTINIT, NULL, "can't schedule initial task for H5 operation: %s", H5_daos_err_to_string(ret));

        /* Block until operation completes */
        if(H5_daos_progress(&item->file->sched, int_req, H5_DAOS_PROGRESS_WAIT) < 0)
            D_DONE_ERROR(H5E_DATATYPE, H5E_CANTINIT, NULL, "can't progress scheduler");

        /* Check for failure */
        if(int_req->status < 0)
            D_DONE_ERROR(H5E_DATATYPE, H5E_CANTOPERATE, NULL, "datatype creation failed in task \"%s\": %s", int_req->failed_task, H5_daos_err_to_string(int_req->status));

        /* Close internal request */
        if(H5_daos_req_free_int(int_req) < 0)
            D_DONE_ERROR(H5E_DATATYPE, H5E_CLOSEERROR, NULL, "can't free request");
    } /* end if */

    /* Cleanup on failure */
    /* Destroy DAOS object if created before failure DSINC */
    if(NULL == ret_value) {
        /* Close datatype */
        if(dtype && H5_daos_datatype_close(dtype, dxpl_id, NULL) < 0)
            D_DONE_ERROR(H5E_DATATYPE, H5E_CLOSEERROR, NULL, "can't close datatype");

        /* Free memory */
        if(update_cb_ud && update_cb_ud->obj && H5_daos_object_close(update_cb_ud->obj, dxpl_id, NULL) < 0)
            D_DONE_ERROR(H5E_DATATYPE, H5E_CLOSEERROR, NULL, "can't close object");
        type_buf = DV_free(type_buf);
        tcpl_buf = DV_free(tcpl_buf);
        update_cb_ud = DV_free(update_cb_ud);
    } /* end if */

    assert(!update_cb_ud);
    assert(!type_buf);
    assert(!tcpl_buf);

    D_FUNC_LEAVE_API;
} /* end H5_daos_datatype_commit() */


/*-------------------------------------------------------------------------
 * Function:    H5_daos_datatype_open
 *
 * Purpose:     Opens a DAOS HDF5 datatype.
 *
 *              NOTE: not meant to be called internally.
 *
 * Return:      Success:        datatype object.
 *              Failure:        NULL
 *
 * Programmer:  Neil Fortner
 *              April, 2017
 *
 *-------------------------------------------------------------------------
 */
void *
H5_daos_datatype_open(void *_item,
    const H5VL_loc_params_t H5VL_DAOS_UNUSED *loc_params, const char *name,
    hid_t tapl_id, hid_t dxpl_id, void H5VL_DAOS_UNUSED **req)
{
    H5_daos_item_t *item = (H5_daos_item_t *)_item;
    H5_daos_dtype_t *dtype = NULL;
    H5_daos_obj_t *target_obj = NULL;
    daos_obj_id_t oid = {0, 0};
    daos_obj_id_t **oid_ptr = NULL;
    H5_daos_req_t *int_req = NULL;
    tse_task_t *first_task = NULL;
    tse_task_t *dep_task = NULL;
    hbool_t collective;
    hbool_t must_bcast = FALSE;
    char *path_buf = NULL;
    int ret;
    void *ret_value = NULL;

    if(!_item)
        D_GOTO_ERROR(H5E_ARGS, H5E_BADVALUE, NULL, "datatype parent object is NULL");
    if(!loc_params)
        D_GOTO_ERROR(H5E_ARGS, H5E_BADVALUE, NULL, "location parameters object is NULL");

    /*
     * Like HDF5, metadata reads are independent by default. If the application has specifically
     * requested collective metadata reads, they will be enabled here.
     */
    collective = item->file->fapl_cache.is_collective_md_read;
    if(!collective && (H5P_DATATYPE_ACCESS_DEFAULT != tapl_id))
        if(H5Pget_all_coll_metadata_ops(tapl_id, &collective) < 0)
            D_GOTO_ERROR(H5E_DATATYPE, H5E_CANTGET, NULL, "can't get collective metadata reads property");

    /* Start H5 operation */
    if(NULL == (int_req = H5_daos_req_create(item->file, H5I_INVALID_HID)))
        D_GOTO_ERROR(H5E_DATATYPE, H5E_CANTALLOC, NULL, "can't create DAOS request");

#ifdef H5_DAOS_USE_TRANSACTIONS
    /* Start transaction */
    if(0 != (ret = daos_tx_open(item->file->coh, &int_req->th, NULL /*event*/)))
        D_GOTO_ERROR(H5E_DATATYPE, H5E_CANTINIT, NULL, "can't start transaction");
    int_req->th_open = TRUE;
#endif /* H5_DAOS_USE_TRANSACTIONS */

    /* Check for open by object token */
    if(H5VL_OBJECT_BY_TOKEN == loc_params->type) {
        /* Generate oid from token */
        if(H5_daos_token_to_oid(loc_params->loc_data.loc_by_token.token, &oid) < 0)
            D_GOTO_ERROR(H5E_DATATYPE, H5E_CANTINIT, NULL, "can't convert object token to OID");
    } /* end if */
    else {
        const char *target_name = NULL;
        size_t target_name_len;

        /* Open using name parameter */
        if(H5VL_OBJECT_BY_SELF != loc_params->type)
            D_GOTO_ERROR(H5E_ARGS, H5E_UNSUPPORTED, NULL, "unsupported datatype open location parameters type");
        if(!name)
            D_GOTO_ERROR(H5E_ARGS, H5E_BADVALUE, NULL, "datatype name is NULL");

<<<<<<< HEAD
            /* Retarget *oid_ptr so H5_daos_link_follow fills in the datatype's
             * oid */
            *oid_ptr = &dtype->obj.oid;

            /* Wait until everything is complete then check for errors
             * (temporary code until the rest of this function is async) */
            if(first_task && (0 != (ret = tse_task_schedule(first_task, false))))
                D_GOTO_ERROR(H5E_DATATYPE, H5E_CANTINIT, NULL, "can't schedule initial task for H5 operation: %s", H5_daos_err_to_string(ret));
            if(H5_daos_progress(&item->file->sched, NULL, H5_DAOS_PROGRESS_WAIT) < 0)
                D_GOTO_ERROR(H5E_DATATYPE, H5E_CANTINIT, NULL, "can't progress scheduler");
            first_task = NULL;
            dep_task = NULL;
            if(int_req->status < -H5_DAOS_INCOMPLETE)
                D_GOTO_ERROR(H5E_DATATYPE, H5E_CANTINIT, NULL, "asynchronous task failed");
=======
        /* At this point we must broadcast on failure */
        if(collective && (item->file->num_procs > 1))
            must_bcast = TRUE;
>>>>>>> cc570361

        /* Traverse the path */
        if(NULL == (target_obj = H5_daos_group_traverse(item, name, H5P_LINK_CREATE_DEFAULT,
                int_req, collective, &path_buf, &target_name, &target_name_len, &first_task, &dep_task)))
            D_GOTO_ERROR(H5E_DATATYPE, H5E_BADITER, NULL, "can't traverse path");

        /* Check for no target_name, in this case just return target_obj */
        if(target_name_len == 0) {
            /* Check type of target_obj */
            if(target_obj->item.type != H5I_DATATYPE)
                D_GOTO_ERROR(H5E_ARGS, H5E_BADTYPE, NULL, "target object is not a datatype");

            /* Take ownership of target_obj */
            dtype = (H5_daos_dtype_t *)target_obj;
            target_obj = NULL;

            /* No need to bcast since everyone just opened the already open
             * datatype */
            must_bcast = FALSE;

            D_GOTO_DONE(dtype);
        } /* end if */

        /* Check type of target_obj */
        if(target_obj->item.type != H5I_GROUP)
            D_GOTO_ERROR(H5E_ARGS, H5E_BADTYPE, NULL, "target object is not a group");

        if(!collective || (item->file->my_rank == 0))
            /* Follow link to datatype */
            if(H5_daos_link_follow((H5_daos_group_t *)target_obj, target_name, target_name_len, FALSE,
                    int_req, &oid_ptr, NULL, &first_task, &dep_task) < 0)
                D_GOTO_ERROR(H5E_DATATYPE, H5E_TRAVERSE, NULL, "can't follow link to datatype");
    } /* end else */

    must_bcast = FALSE;
    if(NULL == (dtype = H5_daos_datatype_open_helper(item->file, tapl_id,
            collective, int_req, &first_task, &dep_task)))
        D_GOTO_ERROR(H5E_DATATYPE, H5E_CANTOPENOBJ, NULL, "can't open datatype");

    /* Set datatype oid */
    if(oid_ptr)
        /* Retarget *oid_ptr to dtype->obj.oid so H5_daos_link_follow fills in
         * the datatype's oid */
        *oid_ptr = &dtype->obj.oid;
    else if(H5VL_OBJECT_BY_TOKEN == loc_params->type)
        /* Just set the static oid from the token */
        dtype->obj.oid = oid;
    else
        /* We will receive oid from lead process */
        assert(collective && item->file->my_rank > 0);

    /* Set return value */
    ret_value = (void *)dtype;

done:
    /* Cleanup on failure */
    if(NULL == ret_value) {
        /* Broadcast datatype info if needed */
        if(must_bcast && H5_daos_mpi_ibcast(NULL, &dtype->obj, H5_DAOS_TINFO_BCAST_BUF_SIZE,
                TRUE, NULL, item->file->my_rank == 0 ? H5_daos_datatype_open_bcast_comp_cb : H5_daos_datatype_open_recv_comp_cb,
                int_req, &first_task, &dep_task) < 0)
            D_DONE_ERROR(H5E_DATATYPE, H5E_CANTINIT, NULL, "failed to broadcast empty datatype info buffer to signal failure");

        /* Close datatype */
        if(dtype && H5_daos_datatype_close(dtype, dxpl_id, NULL) < 0)
            D_DONE_ERROR(H5E_DATATYPE, H5E_CLOSEERROR, NULL, "can't close datatype");
    } /* end if */
    else
        assert(!must_bcast);

    if(int_req) {
        /* Free path_buf if necessary */
        if(path_buf && H5_daos_free_async(item->file, path_buf, &first_task, &dep_task) < 0)
            D_DONE_ERROR(H5E_DATATYPE, H5E_CANTFREE, NULL, "can't free path buffer");

        /* Create task to finalize H5 operation */
        if(0 != (ret = tse_task_create(H5_daos_h5op_finalize, &item->file->sched, int_req, &int_req->finalize_task)))
            D_DONE_ERROR(H5E_DATATYPE, H5E_CANTINIT, NULL, "can't create task to finalize H5 operation: %s", H5_daos_err_to_string(ret));
        /* Register dependency (if any) */
        else if(dep_task && 0 != (ret = tse_task_register_deps(int_req->finalize_task, 1, &dep_task)))
            D_DONE_ERROR(H5E_DATATYPE, H5E_CANTINIT, NULL, "can't create dependencies for task to finalize H5 operation: %s", H5_daos_err_to_string(ret));
        /* Schedule finalize task */
        else if(0 != (ret = tse_task_schedule(int_req->finalize_task, false)))
            D_DONE_ERROR(H5E_DATATYPE, H5E_CANTINIT, NULL, "can't schedule task to finalize H5 operation: %s", H5_daos_err_to_string(ret));
        else
            /* finalize_task now owns a reference to req */
            int_req->rc++;

        /* If there was an error during setup, pass it to the request */
        if(NULL == ret_value)
            int_req->status = -H5_DAOS_SETUP_ERROR;

        /* Schedule first task */
        if(first_task && (0 != (ret = tse_task_schedule(first_task, false))))
            D_DONE_ERROR(H5E_DATATYPE, H5E_CANTINIT, NULL, "can't schedule initial task for H5 operation: %s", H5_daos_err_to_string(ret));

        /* Block until operation completes */
        if(H5_daos_progress(&item->file->sched, int_req, H5_DAOS_PROGRESS_WAIT) < 0)
            D_DONE_ERROR(H5E_DATATYPE, H5E_CANTINIT, NULL, "can't progress scheduler");

        /* Check for failure */
        if(int_req->status < 0)
            D_DONE_ERROR(H5E_DATATYPE, H5E_CANTOPERATE, NULL, "datatype open failed in task \"%s\": %s", int_req->failed_task, H5_daos_err_to_string(int_req->status));

        /* Close internal request */
        if(H5_daos_req_free_int(int_req) < 0)
            D_DONE_ERROR(H5E_DATATYPE, H5E_CLOSEERROR, NULL, "can't free request");
    } /* end if */

    /* Close target object */
    if(target_obj && H5_daos_object_close(target_obj, dxpl_id, NULL) < 0)
        D_DONE_ERROR(H5E_DATATYPE, H5E_CLOSEERROR, NULL, "can't close object");

    D_FUNC_LEAVE_API;
} /* end H5_daos_datatype_open() */


/*-------------------------------------------------------------------------
 * Function:    H5_daos_datatype_open_helper
 *
 * Purpose:     Internal-use helper routine to create an asynchronous task
 *              for opening a DAOS HDF5 datatype.
 *
 * Return:      Success:        datatype object.
 *              Failure:        NULL
 *
 *-------------------------------------------------------------------------
 */
H5_daos_dtype_t *
H5_daos_datatype_open_helper(H5_daos_file_t *file, hid_t tapl_id, hbool_t collective,
    H5_daos_req_t *req, tse_task_t **first_task, tse_task_t **dep_task)
{
    H5_daos_mpi_ibcast_ud_t *bcast_udata = NULL;
    H5_daos_omd_fetch_ud_t *fetch_udata = NULL;
    H5_daos_dtype_t *dtype = NULL;
    uint8_t *tinfo_buf = NULL;
    size_t tinfo_buf_size = 0;
    int ret;
    H5_daos_dtype_t *ret_value = NULL;

    assert(file);
    assert(req);
    assert(first_task);
    assert(dep_task);

    /* Allocate the datatype object that is returned to the user */
    if(NULL == (dtype = H5FL_CALLOC(H5_daos_dtype_t)))
        D_GOTO_ERROR(H5E_RESOURCE, H5E_CANTALLOC, NULL, "can't allocate DAOS datatype struct");
    dtype->obj.item.type = H5I_DATATYPE;
    dtype->obj.item.open_req = req;
    req->rc++;
    dtype->obj.item.file = file;
    dtype->obj.item.rc = 1;
    dtype->obj.obj_oh = DAOS_HDL_INVAL;
    dtype->type_id = FAIL;
    dtype->tcpl_id = FAIL;
    dtype->tapl_id = FAIL;
    if((dtype->tapl_id = H5Pcopy(tapl_id)) < 0)
        D_GOTO_ERROR(H5E_DATATYPE, H5E_CANTCOPY, NULL, "failed to copy tapl");

    /* Set up broadcast user data (if appropriate) and calculate initial datatype
     * info buffer size */
    if(collective && (file->num_procs > 1)) {
        if(NULL == (bcast_udata = (H5_daos_mpi_ibcast_ud_t *)DV_malloc(sizeof(H5_daos_mpi_ibcast_ud_t))))
            D_GOTO_ERROR(H5E_RESOURCE, H5E_CANTALLOC, NULL, "failed to allocate buffer for MPI broadcast user data");
        bcast_udata->req = req;
        bcast_udata->obj = &dtype->obj;
        bcast_udata->buffer = NULL;
        bcast_udata->buffer_len = 0;
        bcast_udata->count = 0;

        tinfo_buf_size = H5_DAOS_TINFO_BCAST_BUF_SIZE;
    } /* end if */
    else
        tinfo_buf_size = H5_DAOS_TYPE_BUF_SIZE + H5_DAOS_TCPL_BUF_SIZE;

    /* Check if we're actually opening the datatype or just receiving the datatype
     * info from the leader */
    if(!collective || (file->my_rank == 0)) {
        tse_task_t *fetch_task = NULL;
        uint8_t *p;

        /* Open datatype object */
        if(H5_daos_obj_open(file, req, &dtype->obj.oid,
                (file->flags & H5F_ACC_RDWR ? DAOS_COO_RW : DAOS_COO_RO),
                &dtype->obj.obj_oh, "datatype object open", first_task, dep_task) < 0)
            D_GOTO_ERROR(H5E_DATATYPE, H5E_CANTOPENOBJ, NULL, "can't open datatype object");

        /* Allocate argument struct for fetch task */
        if(NULL == (fetch_udata = (H5_daos_omd_fetch_ud_t *)DV_calloc(sizeof(H5_daos_omd_fetch_ud_t))))
            D_GOTO_ERROR(H5E_RESOURCE, H5E_CANTALLOC, NULL, "can't allocate buffer for fetch callback arguments");

        /* Set up operation to read datatype and TCPL sizes from datatype */

        /* Set up ud struct */
        fetch_udata->md_rw_cb_ud.req = req;
        fetch_udata->md_rw_cb_ud.obj = &dtype->obj;
        fetch_udata->bcast_udata = bcast_udata;

        /* Set up dkey.  Point to global name buffer, do not free. */
        daos_iov_set(&fetch_udata->md_rw_cb_ud.dkey, (void *)H5_daos_int_md_key_g, H5_daos_int_md_key_size_g);
        fetch_udata->md_rw_cb_ud.free_dkey = FALSE;

        /* Set up iod.  Point akey to global name buffer, do not free. */
        daos_iov_set(&fetch_udata->md_rw_cb_ud.iod[0].iod_name, (void *)H5_daos_type_key_g, H5_daos_type_key_size_g);
        fetch_udata->md_rw_cb_ud.iod[0].iod_nr = 1u;
        fetch_udata->md_rw_cb_ud.iod[0].iod_size = DAOS_REC_ANY;
        fetch_udata->md_rw_cb_ud.iod[0].iod_type = DAOS_IOD_SINGLE;

        daos_iov_set(&fetch_udata->md_rw_cb_ud.iod[1].iod_name, (void *)H5_daos_cpl_key_g, H5_daos_cpl_key_size_g);
        fetch_udata->md_rw_cb_ud.iod[1].iod_nr = 1u;
        fetch_udata->md_rw_cb_ud.iod[1].iod_size = DAOS_REC_ANY;
        fetch_udata->md_rw_cb_ud.iod[1].iod_type = DAOS_IOD_SINGLE;

        fetch_udata->md_rw_cb_ud.free_akeys = FALSE;

        /* Allocate initial datatype info buffer */
        if(NULL == (tinfo_buf = DV_malloc(tinfo_buf_size)))
            D_GOTO_ERROR(H5E_RESOURCE, H5E_CANTALLOC, NULL, "can't allocate buffer for serialized datatype info");

        /* Set up buffer */
        if(bcast_udata) {
            p = tinfo_buf + (4 * sizeof(uint64_t));
            bcast_udata->buffer = tinfo_buf;
            tinfo_buf = NULL;
            bcast_udata->buffer_len = tinfo_buf_size;
            bcast_udata->count = tinfo_buf_size;
        } /* end if */
        else
            p = tinfo_buf;

        /* Set up sgl */
        daos_iov_set(&fetch_udata->md_rw_cb_ud.sg_iov[0], p, (daos_size_t)H5_DAOS_TYPE_BUF_SIZE);
        fetch_udata->md_rw_cb_ud.sgl[0].sg_nr = 1;
        fetch_udata->md_rw_cb_ud.sgl[0].sg_nr_out = 0;
        fetch_udata->md_rw_cb_ud.sgl[0].sg_iovs = &fetch_udata->md_rw_cb_ud.sg_iov[0];
        p += H5_DAOS_TYPE_BUF_SIZE;
        daos_iov_set(&fetch_udata->md_rw_cb_ud.sg_iov[1], p, (daos_size_t)H5_DAOS_TCPL_BUF_SIZE);
        fetch_udata->md_rw_cb_ud.sgl[1].sg_nr = 1;
        fetch_udata->md_rw_cb_ud.sgl[1].sg_nr_out = 0;
        fetch_udata->md_rw_cb_ud.sgl[1].sg_iovs = &fetch_udata->md_rw_cb_ud.sg_iov[1];
        p += H5_DAOS_TCPL_BUF_SIZE;

        /* Set nr */
        fetch_udata->md_rw_cb_ud.nr = 2;

        /* Set task name */
        fetch_udata->md_rw_cb_ud.task_name = "datatype metadata read";

        /* Create meta task for datatype metadata read.  This empty task will be
         * completed when the read is finished by H5_daos_tinfo_read_comp_cb.
         * We can't use fetch_task since it may not be completed by the first
         * fetch. */
        if(0 != (ret = tse_task_create(NULL, &file->sched, NULL, &fetch_udata->fetch_metatask)))
            D_GOTO_ERROR(H5E_DATATYPE, H5E_CANTINIT, NULL, "can't create meta task for datatype metadata read: %s", H5_daos_err_to_string(ret));

        /* Create task for datatype metadata read */
        assert(*dep_task);
        if(0 != (ret = daos_task_create(DAOS_OPC_OBJ_FETCH, &file->sched, 1, dep_task, &fetch_task)))
            D_GOTO_ERROR(H5E_DATATYPE, H5E_CANTINIT, NULL, "can't create task to read datatype medadata: %s", H5_daos_err_to_string(ret));

        /* Set callback functions for datatype metadata read */
        if(0 != (ret = tse_task_register_cbs(fetch_task, H5_daos_md_rw_prep_cb, NULL, 0, H5_daos_tinfo_read_comp_cb, NULL, 0)))
            D_GOTO_ERROR(H5E_DATATYPE, H5E_CANTINIT, NULL, "can't register callbacks for task to read datatype medadata: %s", H5_daos_err_to_string(ret));

        /* Set private data for datatype metadata write */
        (void)tse_task_set_priv(fetch_task, fetch_udata);

        /* Schedule meta task */
        if(0 != (ret = tse_task_schedule(fetch_udata->fetch_metatask, false)))
            D_GOTO_ERROR(H5E_DATATYPE, H5E_CANTINIT, NULL, "can't schedule meta task for datatype metadata read: %s", H5_daos_err_to_string(ret));

        /* Schedule datatype metadata read task (or save it to be scheduled
         * later) and give it a reference to req and the datatype */
        assert(*first_task);
        if(0 != (ret = tse_task_schedule(fetch_task, false)))
            D_GOTO_ERROR(H5E_DATATYPE, H5E_CANTINIT, NULL, "can't schedule task to read datatype metadata: %s", H5_daos_err_to_string(ret));
        *dep_task = fetch_udata->fetch_metatask;
        req->rc++;
        dtype->obj.item.rc++;
        fetch_udata = NULL;
        tinfo_buf = NULL;
    } /* end if */
    else {
        assert(bcast_udata);

        /* Allocate buffer for datatype info */
        tinfo_buf_size = H5_DAOS_TINFO_BCAST_BUF_SIZE;
        if(NULL == (bcast_udata->buffer = DV_malloc(tinfo_buf_size)))
            D_GOTO_ERROR(H5E_RESOURCE, H5E_CANTALLOC, NULL, "can't allocate buffer for serialized datatype info");
        bcast_udata->buffer_len = tinfo_buf_size;
        bcast_udata->count = tinfo_buf_size;
    } /* end else */

    ret_value = (void *)dtype;

done:
    /* Broadcast datatype info */
    if(bcast_udata) {
        assert(!tinfo_buf);
        assert(tinfo_buf_size == H5_DAOS_TINFO_BCAST_BUF_SIZE);
        if(H5_daos_mpi_ibcast(bcast_udata, &dtype->obj, tinfo_buf_size,
                NULL == ret_value ? TRUE : FALSE, NULL,
                file->my_rank == 0 ? H5_daos_datatype_open_bcast_comp_cb : H5_daos_datatype_open_recv_comp_cb,
                req, first_task, dep_task) < 0) {
            DV_free(bcast_udata->buffer);
            DV_free(bcast_udata);
            D_DONE_ERROR(H5E_DATATYPE, H5E_CANTINIT, NULL, "failed to broadcast datatype info buffer");
        } /* end if */

        bcast_udata = NULL;
    } /* end if */

    /* Cleanup on failure */
    if(NULL == ret_value) {
        /* Close datatype */
        if(dtype && H5_daos_datatype_close(dtype, req->dxpl_id, NULL) < 0)
            D_DONE_ERROR(H5E_DATATYPE, H5E_CLOSEERROR, NULL, "can't close datatype");

        /* Free memory */
        fetch_udata = DV_free(fetch_udata);
        tinfo_buf = DV_free(tinfo_buf);
    } /* end if */

    /* Make sure we cleaned up */
    assert(!fetch_udata);
    assert(!bcast_udata);
    assert(!tinfo_buf);

    D_FUNC_LEAVE;
} /* end H5_daos_datatype_open_helper() */


/*-------------------------------------------------------------------------
 * Function:    H5_daos_datatype_open_bcast_comp_cb
 *
 * Purpose:     Complete callback for asynchronous MPI_ibcast for datatype
 *              opens (rank 0).
 *
 * Return:      Success:        0
 *              Failure:        Error code
 *
 *-------------------------------------------------------------------------
 */
static int
H5_daos_datatype_open_bcast_comp_cb(tse_task_t *task, void H5VL_DAOS_UNUSED *args)
{
    H5_daos_mpi_ibcast_ud_t *udata;
    int ret;
    int ret_value = 0;

    /* Get private data */
    if(NULL == (udata = tse_task_get_priv(task)))
        D_GOTO_ERROR(H5E_DATATYPE, H5E_CANTINIT, -H5_DAOS_DAOS_GET_ERROR, "can't get private data for datatype info broadcast task");

    assert(udata->req);
    assert(udata->obj);
    assert(udata->obj->item.file);
    assert(!udata->obj->item.file->closed);
    assert(udata->obj->item.file->my_rank == 0);
    assert(udata->obj->item.type == H5I_DATATYPE);

    /* Handle errors in bcast task.  Only record error in udata->req_status if
     * it does not already contain an error (it could contain an error if
     * another task this task is not dependent on also failed). */
    if(task->dt_result < -H5_DAOS_PRE_ERROR
            && udata->req->status >= -H5_DAOS_INCOMPLETE) {
        udata->req->status = task->dt_result;
        udata->req->failed_task = "MPI_Ibcast datatype info";
    } /* end if */
    else if(task->dt_result == 0) {
        /* Reissue bcast if necesary */
        if(udata->buffer_len != udata->count) {
            tse_task_t *bcast_task;

            assert(udata->count == H5_DAOS_TINFO_BCAST_BUF_SIZE);
            assert(udata->buffer_len > udata->count);

            /* Use full buffer this time */
            udata->count = udata->buffer_len;

            /* Create task for second bcast */
            if(0 !=  (ret = tse_task_create(H5_daos_mpi_ibcast_task, &udata->obj->item.file->sched, udata, &bcast_task)))
                D_GOTO_ERROR(H5E_DATATYPE, H5E_CANTINIT, ret, "can't create task for second datatype info broadcast");

            /* Set callback functions for second bcast */
            if(0 != (ret = tse_task_register_cbs(bcast_task, NULL, NULL, 0, H5_daos_datatype_open_bcast_comp_cb, NULL, 0)))
                D_GOTO_ERROR(H5E_DATATYPE, H5E_CANTINIT, ret, "can't register callbacks for second datatype info broadcast: %s", H5_daos_err_to_string(ret));

            /* Schedule second bcast and transfer ownership of udata */
            if(0 != (ret = tse_task_schedule(bcast_task, false)))
                D_GOTO_ERROR(H5E_DATATYPE, H5E_CANTINIT, ret, "can't schedule task for second datatype info broadcast: %s", H5_daos_err_to_string(ret));
            udata = NULL;
        } /* end if */
    } /* end else */

done:
    /* Free private data if we haven't released ownership */
    if(udata) {
        /* Close datatype */
        if(H5_daos_datatype_close((H5_daos_dtype_t *)udata->obj, H5I_INVALID_HID, NULL) < 0)
            D_DONE_ERROR(H5E_DATATYPE, H5E_CLOSEERROR, -H5_DAOS_H5_CLOSE_ERROR, "can't close datatype");

        /* Handle errors in this function */
        /* Do not place any code that can issue errors after this block, except
         * for H5_daos_req_free_int, which updates req->status if it sees an
         * error */
        if(ret_value < 0 && udata->req->status >= -H5_DAOS_INCOMPLETE) {
            udata->req->status = ret_value;
            udata->req->failed_task = "MPI_Ibcast datatype info completion callback";
        } /* end if */

        /* Release our reference to req */
        if(H5_daos_req_free_int(udata->req) < 0)
            D_DONE_ERROR(H5E_DATATYPE, H5E_CLOSEERROR, -H5_DAOS_FREE_ERROR, "can't free request");

        /* Complete bcast metatask */
        tse_task_complete(udata->bcast_metatask, ret_value);

        /* Free buffer */
        DV_free(udata->buffer);

        /* Free private data */
        DV_free(udata);
    } /* end if */
    else
        assert(ret_value >= 0 || ret_value == -H5_DAOS_DAOS_GET_ERROR);

    D_FUNC_LEAVE;
} /* end H5_daos_datatype_open_bcast_comp_cb() */


/*-------------------------------------------------------------------------
 * Function:    H5_daos_datatype_open_recv_comp_cb
 *
 * Purpose:     Complete callback for asynchronous MPI_ibcast for datatype
 *              opens (rank 1+).
 *
 * Return:      Success:        0
 *              Failure:        Error code
 *
 *-------------------------------------------------------------------------
 */
static int
H5_daos_datatype_open_recv_comp_cb(tse_task_t *task, void H5VL_DAOS_UNUSED *args)
{
    H5_daos_mpi_ibcast_ud_t *udata;
    int ret;
    int ret_value = 0;

    /* Get private data */
    if(NULL == (udata = tse_task_get_priv(task)))
        D_GOTO_ERROR(H5E_DATATYPE, H5E_CANTINIT, -H5_DAOS_DAOS_GET_ERROR, "can't get private data for datatype info receive task");

    assert(udata->req);
    assert(udata->obj);
    assert(udata->obj->item.file);
    assert(!udata->req->file->closed);
    assert(udata->obj->item.file->my_rank > 0);
    assert(udata->obj->item.type == H5I_DATATYPE);

    /* Handle errors in bcast task.  Only record error in udata->req_status if
     * it does not already contain an error (it could contain an error if
     * another task this task is not dependent on also failed). */
    if(task->dt_result < -H5_DAOS_PRE_ERROR
            && udata->req->status >= -H5_DAOS_INCOMPLETE) {
        udata->req->status = task->dt_result;
        udata->req->failed_task = "MPI_Ibcast datatype info";
    } /* end if */
    else if(task->dt_result == 0) {
        uint64_t type_buf_len = 0;
        uint64_t tcpl_buf_len = 0;
        size_t tinfo_len;
        uint8_t *p = udata->buffer;

        /* Decode oid */
        UINT64DECODE(p, udata->obj->oid.lo)
        UINT64DECODE(p, udata->obj->oid.hi)

        /* Decode serialized info lengths */
        UINT64DECODE(p, type_buf_len)
        UINT64DECODE(p, tcpl_buf_len)

        /* Check for type_buf_len set to 0 - indicates failure */
        if(type_buf_len == 0)
            D_GOTO_ERROR(H5E_DATATYPE, H5E_CANTINIT, -H5_DAOS_REMOTE_ERROR, "lead process failed to open datatype");

        /* Calculate data length */
        tinfo_len = (size_t)type_buf_len + (size_t)tcpl_buf_len + H5_DAOS_ENCODED_OID_SIZE + 2 * sizeof(uint64_t);

        /* Reissue bcast if necesary */
        if(tinfo_len > (size_t)udata->count) {
            tse_task_t *bcast_task;

            assert(udata->buffer_len == H5_DAOS_TINFO_BCAST_BUF_SIZE);
            assert(udata->count == H5_DAOS_TINFO_BCAST_BUF_SIZE);

            /* Realloc buffer */
            DV_free(udata->buffer);
            if(NULL == (udata->buffer = DV_malloc(tinfo_len)))
                D_GOTO_ERROR(H5E_RESOURCE, H5E_CANTALLOC, -H5_DAOS_ALLOC_ERROR, "failed to allocate memory for datatype info buffer");
            udata->buffer_len = tinfo_len;
            udata->count = tinfo_len;

            /* Create task for second bcast */
            if(0 !=  (ret = tse_task_create(H5_daos_mpi_ibcast_task, &udata->obj->item.file->sched, udata, &bcast_task)))
                D_GOTO_ERROR(H5E_DATATYPE, H5E_CANTINIT, ret, "can't create task for second datatype info broadcast");

            /* Set callback functions for second bcast */
            if(0 != (ret = tse_task_register_cbs(bcast_task, NULL, NULL, 0, H5_daos_datatype_open_recv_comp_cb, NULL, 0)))
                D_GOTO_ERROR(H5E_DATATYPE, H5E_CANTINIT, ret, "can't register callbacks for second datatype info broadcast: %s", H5_daos_err_to_string(ret));

            /* Schedule second bcast and transfer ownership of udata */
            if(0 != (ret = tse_task_schedule(bcast_task, false)))
                D_GOTO_ERROR(H5E_DATATYPE, H5E_CANTINIT, ret, "can't schedule task for second datatype info broadcast: %s", H5_daos_err_to_string(ret));
            udata = NULL;
        } /* end if */
        else {
            /* Open datatype */
            if(0 != (ret = daos_obj_open(udata->obj->item.file->coh, udata->obj->oid,
                    (udata->obj->item.file->flags & H5F_ACC_RDWR ? DAOS_COO_RW : DAOS_COO_RO),
                    &udata->obj->obj_oh, NULL /*event*/)))
                D_GOTO_ERROR(H5E_DATATYPE, H5E_CANTOPENOBJ, ret, "can't open datatype: %s", H5_daos_err_to_string(ret));

            /* Finish building datatype object */
            if(0 != (ret = H5_daos_datatype_open_end((H5_daos_dtype_t *)udata->obj,
                    p, type_buf_len, udata->req->dxpl_id)))
                D_GOTO_ERROR(H5E_DATATYPE, H5E_CANTINIT, ret, "can't finish opening datatype");
        } /* end else */
    } /* end else */

done:
    /* Free private data if we haven't released ownership */
    if(udata) {
        /* Close datatype */
        if(H5_daos_datatype_close((H5_daos_dtype_t *)udata->obj, H5I_INVALID_HID, NULL) < 0)
            D_DONE_ERROR(H5E_DATATYPE, H5E_CLOSEERROR, -H5_DAOS_H5_CLOSE_ERROR, "can't close datatype");

        /* Handle errors in this function */
        /* Do not place any code that can issue errors after this block, except
         * for H5_daos_req_free_int, which updates req->status if it sees an
         * error */
        if(ret_value < 0 && udata->req->status >= -H5_DAOS_INCOMPLETE) {
            udata->req->status = ret_value;
            udata->req->failed_task = "MPI_Ibcast datatype info completion callback";
        } /* end if */

        /* Release our reference to req */
        if(H5_daos_req_free_int(udata->req) < 0)
            D_DONE_ERROR(H5E_DATATYPE, H5E_CLOSEERROR, -H5_DAOS_FREE_ERROR, "can't free request");

        /* Complete bcast metatask */
        tse_task_complete(udata->bcast_metatask, ret_value);

        /* Free buffer */
        DV_free(udata->buffer);

        /* Free private data */
        DV_free(udata);
    } /* end if */
    else
        assert(ret_value >= 0 || ret_value == -H5_DAOS_DAOS_GET_ERROR);

    D_FUNC_LEAVE;
} /* end H5_daos_datatype_open_recv_comp_cb() */


/*-------------------------------------------------------------------------
 * Function:    H5_daos_datatype_open_end
 *
 * Purpose:     Decode serialized datatype info from a buffer and fill
 *              caches.
 *
 * Return:      Success:        0
 *              Failure:        Error code
 *
 *-------------------------------------------------------------------------
 */
static int
H5_daos_datatype_open_end(H5_daos_dtype_t *dtype, uint8_t *p, uint64_t type_buf_len,
    hid_t H5VL_DAOS_UNUSED dxpl_id)
{
    int ret_value = 0;

    assert(dtype);
    assert(p);
    assert(type_buf_len > 0);

    /* Decode datatype and TCPL */
    if((dtype->type_id = H5Tdecode(p)) < 0)
        D_GOTO_ERROR(H5E_ARGS, H5E_CANTDECODE, -H5_DAOS_H5_DECODE_ERROR, "can't deserialize datatype");
    p += type_buf_len;
    if((dtype->tcpl_id = H5Pdecode(p)) < 0)
        D_GOTO_ERROR(H5E_ARGS, H5E_CANTDECODE, -H5_DAOS_H5_DECODE_ERROR, "can't deserialize datatype creation property list");

    /* Fill OCPL cache */
    if(H5_daos_fill_ocpl_cache(&dtype->obj, dtype->tcpl_id) < 0)
        D_GOTO_ERROR(H5E_DATATYPE, H5E_CANTINIT, -H5_DAOS_CPL_CACHE_ERROR, "failed to fill OCPL cache");

done:
    D_FUNC_LEAVE;
} /* end H5_daos_datatype_open_end() */


/*-------------------------------------------------------------------------
 * Function:    H5_daos_tinfo_read_comp_cb
 *
 * Purpose:     Complete callback for asynchronous metadata fetch for
 *              datatype opens.
 *
 * Return:      Success:        0
 *              Failure:        Error code
 *
 *-------------------------------------------------------------------------
 */
static int
H5_daos_tinfo_read_comp_cb(tse_task_t *task, void H5VL_DAOS_UNUSED *args)
{
    H5_daos_omd_fetch_ud_t *udata;
    uint8_t *p;
    int ret;
    int ret_value = 0;

    /* Get private data */
    if(NULL == (udata = tse_task_get_priv(task)))
        D_GOTO_ERROR(H5E_DATATYPE, H5E_CANTINIT, -H5_DAOS_DAOS_GET_ERROR, "can't get private data for datatype info read task");

    assert(udata->md_rw_cb_ud.req);
    assert(udata->md_rw_cb_ud.req->file);
    assert(udata->md_rw_cb_ud.obj);
    assert(udata->fetch_metatask);
    assert(!udata->md_rw_cb_ud.req->file->closed);
    assert(udata->md_rw_cb_ud.obj->item.type == H5I_DATATYPE);

    /* Check for buffer not large enough */
    if(task->dt_result == -DER_REC2BIG) {
        tse_task_t *fetch_task;
        size_t daos_info_len = udata->md_rw_cb_ud.iod[0].iod_size
                + udata->md_rw_cb_ud.iod[1].iod_size;

        /* Verify iod size makes sense */
        if(udata->md_rw_cb_ud.sg_iov[0].iov_buf_len != H5_DAOS_TYPE_BUF_SIZE
                || udata->md_rw_cb_ud.sg_iov[1].iov_buf_len != H5_DAOS_TCPL_BUF_SIZE)
            D_GOTO_ERROR(H5E_DATATYPE, H5E_BADVALUE, -H5_DAOS_BAD_VALUE, "buffer length does not match expected value");

        if(udata->bcast_udata) {
            /* Reallocate datatype info buffer if necessary */
            if(daos_info_len > H5_DAOS_TYPE_BUF_SIZE + H5_DAOS_TCPL_BUF_SIZE) {
                udata->bcast_udata->buffer = DV_free(udata->bcast_udata->buffer);
                if(NULL == (udata->bcast_udata->buffer = DV_malloc(daos_info_len + H5_DAOS_ENCODED_OID_SIZE + 2 * H5_DAOS_ENCODED_UINT64_T_SIZE)))
                    D_GOTO_ERROR(H5E_RESOURCE, H5E_CANTALLOC, -H5_DAOS_ALLOC_ERROR, "can't allocate buffer for serialized datatype info");
                udata->bcast_udata->buffer_len = daos_info_len + H5_DAOS_ENCODED_OID_SIZE + 2 * H5_DAOS_ENCODED_UINT64_T_SIZE;
            } /* end if */

            /* Set starting point for fetch sg_iovs */
            p = (uint8_t *)udata->bcast_udata->buffer + H5_DAOS_ENCODED_OID_SIZE + 2 * H5_DAOS_ENCODED_UINT64_T_SIZE;
        } /* end if */
        else {
            /* Reallocate datatype info buffer if necessary */
            if(daos_info_len > H5_DAOS_TYPE_BUF_SIZE + H5_DAOS_TCPL_BUF_SIZE) {
                udata->md_rw_cb_ud.sg_iov[0].iov_buf = DV_free(udata->md_rw_cb_ud.sg_iov[0].iov_buf);
                if(NULL == (udata->md_rw_cb_ud.sg_iov[0].iov_buf = DV_malloc(daos_info_len)))
                    D_GOTO_ERROR(H5E_RESOURCE, H5E_CANTALLOC, -H5_DAOS_ALLOC_ERROR, "can't allocate buffer for serialized datatype info");
            } /* end if */

            /* Set starting point for fetch sg_iovs */
            p = (uint8_t *)udata->md_rw_cb_ud.sg_iov[0].iov_buf;
        } /* end else */

        /* Set up sgl */
        daos_iov_set(&udata->md_rw_cb_ud.sg_iov[0], p, udata->md_rw_cb_ud.iod[0].iod_size);
        udata->md_rw_cb_ud.sgl[0].sg_nr_out = 0;
        p += udata->md_rw_cb_ud.iod[0].iod_size;
        daos_iov_set(&udata->md_rw_cb_ud.sg_iov[1], p, udata->md_rw_cb_ud.iod[1].iod_size);
        udata->md_rw_cb_ud.sgl[1].sg_nr_out = 0;
        p += udata->md_rw_cb_ud.iod[1].iod_size;

        /* Create task for reissued datatype metadata read */
        if(0 != (ret = daos_task_create(DAOS_OPC_OBJ_FETCH, &udata->md_rw_cb_ud.obj->item.file->sched, 0, NULL, &fetch_task)))
            D_GOTO_ERROR(H5E_DATATYPE, H5E_CANTINIT, ret, "can't create task to read datatype medadata: %s", H5_daos_err_to_string(ret));

        /* Set callback functions for datatype metadata read */
        if(0 != (ret = tse_task_register_cbs(fetch_task, H5_daos_md_rw_prep_cb, NULL, 0, H5_daos_tinfo_read_comp_cb, NULL, 0)))
            D_GOTO_ERROR(H5E_DATATYPE, H5E_CANTINIT, ret, "can't register callbacks for task to read datatype medadata: %s", H5_daos_err_to_string(ret));

        /* Set private data for datatype metadata read */
        (void)tse_task_set_priv(fetch_task, udata);

        /* Schedule datatype metadata read task and give it a reference to req
         * and the datatype */
        if(0 != (ret = tse_task_schedule(fetch_task, false)))
            D_GOTO_ERROR(H5E_DATATYPE, H5E_CANTINIT, ret, "can't schedule task to read datatype metadata: %s", H5_daos_err_to_string(ret));
        udata = NULL;
    } /* end if */
    else {
        /* Handle errors in fetch task.  Only record error in udata->req_status
         * if it does not already contain an error (it could contain an error if
         * another task this task is not dependent on also failed). */
        if(task->dt_result < -H5_DAOS_PRE_ERROR
                && udata->md_rw_cb_ud.req->status >= -H5_DAOS_INCOMPLETE) {
            udata->md_rw_cb_ud.req->status = task->dt_result;
            udata->md_rw_cb_ud.req->failed_task = udata->md_rw_cb_ud.task_name;
        } /* end if */
        else if(task->dt_result == 0) {
            uint64_t type_buf_len = (uint64_t)(udata->md_rw_cb_ud.sg_iov[1].iov_buf
                    - udata->md_rw_cb_ud.sg_iov[0].iov_buf);
            uint64_t tcpl_buf_len = (uint64_t)(udata->md_rw_cb_ud.iod[1].iod_size);

            /* Check for missing metadata */
            if(udata->md_rw_cb_ud.iod[0].iod_size == (uint64_t)0
                    || udata->md_rw_cb_ud.iod[1].iod_size == (uint64_t)0)
                D_GOTO_ERROR(H5E_DATATYPE, H5E_NOTFOUND, -H5_DAOS_DAOS_GET_ERROR, "internal metadata not found");

            if(udata->bcast_udata) {
                /* Encode oid */
                p = udata->bcast_udata->buffer;
                UINT64ENCODE(p, udata->md_rw_cb_ud.obj->oid.lo)
                UINT64ENCODE(p, udata->md_rw_cb_ud.obj->oid.hi)

                /* Encode serialized info lengths */
                UINT64ENCODE(p, type_buf_len)
                UINT64ENCODE(p, tcpl_buf_len)
                assert(p == udata->md_rw_cb_ud.sg_iov[0].iov_buf);
            } /* end if */

            /* Finish building datatype object */
            if(0 != (ret = H5_daos_datatype_open_end((H5_daos_dtype_t *)udata->md_rw_cb_ud.obj,
                    udata->md_rw_cb_ud.sg_iov[0].iov_buf, type_buf_len,
                    udata->md_rw_cb_ud.req->dxpl_id)))
                D_GOTO_ERROR(H5E_DATATYPE, H5E_CANTINIT, ret, "can't finish opening datatype");
        } /* end else */
    } /* end else */

done:
    /* Clean up if this is the last fetch task */
    if(udata) {
        /* Close datatype */
        if(H5_daos_datatype_close((H5_daos_dtype_t *)udata->md_rw_cb_ud.obj, H5I_INVALID_HID, NULL) < 0)
            D_DONE_ERROR(H5E_DATATYPE, H5E_CLOSEERROR, -H5_DAOS_H5_CLOSE_ERROR, "can't close datatype");

        if(udata->bcast_udata) {
            /* Clear broadcast buffer if there was an error */
            if(udata->md_rw_cb_ud.req->status < -H5_DAOS_INCOMPLETE)
                (void)memset(udata->bcast_udata->buffer, 0, udata->bcast_udata->count);
        } /* end if */
        else
            /* No broadcast, free buffer */
            DV_free(udata->md_rw_cb_ud.sg_iov[0].iov_buf);

        /* Handle errors in this function */
        /* Do not place any code that can issue errors after this block, except
         * for H5_daos_req_free_int, which updates req->status if it sees an
         * error */
        if(ret_value < 0 && udata->md_rw_cb_ud.req->status >= -H5_DAOS_INCOMPLETE) {
            udata->md_rw_cb_ud.req->status = ret_value;
            udata->md_rw_cb_ud.req->failed_task = udata->md_rw_cb_ud.task_name;
        } /* end if */

        /* Release our reference to req */
        if(H5_daos_req_free_int(udata->md_rw_cb_ud.req) < 0)
            D_DONE_ERROR(H5E_DATATYPE, H5E_CLOSEERROR, -H5_DAOS_FREE_ERROR, "can't free request");

        /* Complete fetch metatask */
        tse_task_complete(udata->fetch_metatask, ret_value);

        assert(!udata->md_rw_cb_ud.free_dkey);
        assert(!udata->md_rw_cb_ud.free_akeys);

        /* Free udata */
        DV_free(udata);
    } /* end if */

    D_FUNC_LEAVE;
} /* end H5_daos_tinfo_read_comp_cb() */


/*-------------------------------------------------------------------------
 * Function:    H5_daos_datatype_get
 *
 * Purpose:     Gets certain information about a datatype
 *
 * Return:      Success:        0
 *              Failure:        -1
 *
 * Programmer:  Neil Fortner
 *              May, 2017
 *
 *-------------------------------------------------------------------------
 */
herr_t
H5_daos_datatype_get(void *_dtype, H5VL_datatype_get_t get_type,
    hid_t H5VL_DAOS_UNUSED dxpl_id, void H5VL_DAOS_UNUSED **req, va_list arguments)
{
    H5_daos_dtype_t *dtype = (H5_daos_dtype_t *)_dtype;
    herr_t       ret_value = SUCCEED;    /* Return value */

    if(!_dtype)
        D_GOTO_ERROR(H5E_ARGS, H5E_BADVALUE, FAIL, "VOL object is NULL");

    switch (get_type) {
        case H5VL_DATATYPE_GET_BINARY:
            {
                ssize_t *nalloc = va_arg(arguments, ssize_t *);
                void *buf = va_arg(arguments, void *);
                size_t size = va_arg(arguments, size_t);

                if(H5Tencode(dtype->type_id, buf, &size) < 0)
                    D_GOTO_ERROR(H5E_ARGS, H5E_BADTYPE, FAIL, "can't determine serialized length of datatype");

                *nalloc = (ssize_t)size;
                break;
            } /* end block */
        case H5VL_DATATYPE_GET_TCPL:
            {
                hid_t *plist_id = va_arg(arguments, hid_t *);

                /* Retrieve the datatype's creation property list */
                if((*plist_id = H5Pcopy(dtype->tcpl_id)) < 0)
                    D_GOTO_ERROR(H5E_DATATYPE, H5E_CANTGET, FAIL, "can't get dtype creation property list");

                /* Set datatype's object class on tcpl */
                if(H5_daos_set_oclass_from_oid(*plist_id, dtype->obj.oid) < 0)
                    D_GOTO_ERROR(H5E_PLIST, H5E_CANTSET, FAIL, "can't set object class property");

                break;
            } /* end block */
        default:
            D_GOTO_ERROR(H5E_VOL, H5E_UNSUPPORTED, FAIL, "can't get this type of information from datatype");
    } /* end switch */

done:
    D_FUNC_LEAVE_API;
} /* end H5_daos_datatype_get() */


/*-------------------------------------------------------------------------
 * Function:    H5_daos_datatype_specific
 *
 * Purpose:     Performs a datatype "specific" operation
 *
 * Return:      Success:        0
 *              Failure:        -1
 *
 * Programmer:  Jordan Henderson
 *              January, 2019
 *
 *-------------------------------------------------------------------------
 */
herr_t
H5_daos_datatype_specific(void *_item, H5VL_datatype_specific_t specific_type,
    hid_t H5VL_DAOS_UNUSED dxpl_id, void H5VL_DAOS_UNUSED **req, va_list H5VL_DAOS_UNUSED arguments)
{
    H5_daos_dtype_t *dtype = (H5_daos_dtype_t *)_item;
    herr_t           ret_value = SUCCEED;

    if(!_item)
        D_GOTO_ERROR(H5E_ARGS, H5E_BADVALUE, FAIL, "VOL object is NULL");
    if(H5I_DATATYPE != dtype->obj.item.type)
        D_GOTO_ERROR(H5E_ARGS, H5E_BADVALUE, FAIL, "object is not a datatype");

    switch (specific_type) {
        case H5VL_DATATYPE_FLUSH:
        {
            if(H5_daos_datatype_flush(dtype) < 0)
                D_GOTO_ERROR(H5E_DATATYPE, H5E_WRITEERROR, FAIL, "can't flush datatype");

            break;
        } /* H5VL_DATATYPE_FLUSH */

        case H5VL_DATATYPE_REFRESH:
        {
            if(H5_daos_datatype_refresh(dtype, dxpl_id, req) < 0)
                D_GOTO_ERROR(H5E_DATATYPE, H5E_READERROR, FAIL, "failed to refresh datatype");

            break;
        } /* H5VL_DATATYPE_REFRESH */
        default:
            D_GOTO_ERROR(H5E_VOL, H5E_UNSUPPORTED, FAIL, "invalid or unsupported datatype specific operation");
    } /* end switch */

done:
    D_FUNC_LEAVE_API;
} /* end H5_daos_datatype_specific() */


/*-------------------------------------------------------------------------
 * Function:    H5_daos_datatype_close
 *
 * Purpose:     Closes a DAOS HDF5 datatype.
 *
 * Return:      Success:        0
 *              Failure:        -1
 *
 * Programmer:  Neil Fortner
 *              February, 2017
 *
 *-------------------------------------------------------------------------
 */
herr_t
H5_daos_datatype_close(void *_dtype, hid_t H5VL_DAOS_UNUSED dxpl_id,
    void H5VL_DAOS_UNUSED **req)
{
    H5_daos_dtype_t *dtype = (H5_daos_dtype_t *)_dtype;
    int ret;
    herr_t ret_value = SUCCEED;

    if(!_dtype)
        D_GOTO_ERROR(H5E_ARGS, H5E_BADVALUE, FAIL, "datatype object is NULL");

    if(--dtype->obj.item.rc == 0) {
        /* Free datatype data structures */
        if(dtype->obj.item.open_req)
            if(H5_daos_req_free_int(dtype->obj.item.open_req) < 0)
                D_DONE_ERROR(H5E_DATATYPE, H5E_CLOSEERROR, FAIL, "can't free request");
        if(!daos_handle_is_inval(dtype->obj.obj_oh))
            if(0 != (ret = daos_obj_close(dtype->obj.obj_oh, NULL /*event*/)))
                D_DONE_ERROR(H5E_DATATYPE, H5E_CANTCLOSEOBJ, FAIL, "can't close datatype DAOS object: %s", H5_daos_err_to_string(ret));
        if(dtype->type_id != FAIL && H5Idec_ref(dtype->type_id) < 0)
            D_DONE_ERROR(H5E_DATATYPE, H5E_CANTDEC, FAIL, "failed to close datatype");
        if(dtype->tcpl_id != FAIL && H5Idec_ref(dtype->tcpl_id) < 0)
            D_DONE_ERROR(H5E_DATATYPE, H5E_CANTDEC, FAIL, "failed to close tcpl");
        if(dtype->tapl_id != FAIL && H5Idec_ref(dtype->tapl_id) < 0)
            D_DONE_ERROR(H5E_DATATYPE, H5E_CANTDEC, FAIL, "failed to close tapl");
        dtype = H5FL_FREE(H5_daos_dtype_t, dtype);
    } /* end if */

done:
    D_FUNC_LEAVE_API;
} /* end H5_daos_datatype_close() */


/*-------------------------------------------------------------------------
 * Function:    H5_daos_datatype_flush
 *
 * Purpose:     Flushes a DAOS committed datatype. Currently a no-op, may
 *              create a snapshot in the future.
 *
 * Return:      Success:        0
 *              Failure:        -1
 *
 * Programmer:  Jordan Henderson
 *              July, 2019
 *
 *-------------------------------------------------------------------------
 */
herr_t
H5_daos_datatype_flush(H5_daos_dtype_t *dtype)
{
    herr_t ret_value = SUCCEED;

    assert(dtype);

    /* Nothing to do if no write intent */
    if(!(dtype->obj.item.file->flags & H5F_ACC_RDWR))
        D_GOTO_DONE(SUCCEED);

    /* Progress scheduler until empty? DSINC */

done:
    D_FUNC_LEAVE;
} /* end H5_daos_datatype_flush() */


/*-------------------------------------------------------------------------
 * Function:    H5_daos_datatype_refresh
 *
 * Purpose:     Refreshes a DAOS committed datatype (currently a no-op)
 *
 * Return:      Success:        0
 *              Failure:        -1
 *
 * Programmer:  Jordan Henderson
 *              July, 2019
 *
 *-------------------------------------------------------------------------
 */
herr_t
H5_daos_datatype_refresh(H5_daos_dtype_t H5VL_DAOS_UNUSED *dtype, hid_t H5VL_DAOS_UNUSED dxpl_id,
    void H5VL_DAOS_UNUSED **req)
{
    herr_t ret_value = SUCCEED;

    assert(dtype);

    D_GOTO_DONE(SUCCEED);

done:
    D_FUNC_LEAVE;
} /* end H5_daos_datatype_refresh() */<|MERGE_RESOLUTION|>--- conflicted
+++ resolved
@@ -873,26 +873,9 @@
         if(!name)
             D_GOTO_ERROR(H5E_ARGS, H5E_BADVALUE, NULL, "datatype name is NULL");
 
-<<<<<<< HEAD
-            /* Retarget *oid_ptr so H5_daos_link_follow fills in the datatype's
-             * oid */
-            *oid_ptr = &dtype->obj.oid;
-
-            /* Wait until everything is complete then check for errors
-             * (temporary code until the rest of this function is async) */
-            if(first_task && (0 != (ret = tse_task_schedule(first_task, false))))
-                D_GOTO_ERROR(H5E_DATATYPE, H5E_CANTINIT, NULL, "can't schedule initial task for H5 operation: %s", H5_daos_err_to_string(ret));
-            if(H5_daos_progress(&item->file->sched, NULL, H5_DAOS_PROGRESS_WAIT) < 0)
-                D_GOTO_ERROR(H5E_DATATYPE, H5E_CANTINIT, NULL, "can't progress scheduler");
-            first_task = NULL;
-            dep_task = NULL;
-            if(int_req->status < -H5_DAOS_INCOMPLETE)
-                D_GOTO_ERROR(H5E_DATATYPE, H5E_CANTINIT, NULL, "asynchronous task failed");
-=======
         /* At this point we must broadcast on failure */
         if(collective && (item->file->num_procs > 1))
             must_bcast = TRUE;
->>>>>>> cc570361
 
         /* Traverse the path */
         if(NULL == (target_obj = H5_daos_group_traverse(item, name, H5P_LINK_CREATE_DEFAULT,
