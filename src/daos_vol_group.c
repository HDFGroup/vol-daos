--- conflicted
+++ resolved
@@ -1495,8 +1495,4 @@
 
 done:
     D_FUNC_LEAVE
-<<<<<<< HEAD
-} /* end H5_daos_group_update_max_crt_order_key() */
-=======
-} /* end H5_daos_get_group_info() */
->>>>>>> 7b4f9306
+} /* end H5_daos_group_update_max_crt_order_key() */