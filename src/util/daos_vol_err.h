/* * * * * * * * * * * * * * * * * * * * * * * * * * * * * * * * * * * * * * *
 * Copyright by The HDF Group.                                               *
 * All rights reserved.                                                      *
 *                                                                           *
 * This file is part of the HDF5 DAOS VOL connector. The full copyright      *
 * notice, including terms governing use, modification, and redistribution,  *
 * is contained in the COPYING file, which can be found at the root of the   *
 * source code distribution tree.                                            *
 * * * * * * * * * * * * * * * * * * * * * * * * * * * * * * * * * * * * * * */

/*
 * daos_vol_err.h
 *
 */

#ifndef daos_vol_err_H
#define daos_vol_err_H

#ifdef __cplusplus
extern "C" {
#endif

#include "H5Epublic.h"

const char *H5_daos_err_to_string(int ret);

extern hid_t dv_err_stack_g;
extern hid_t dv_err_class_g;
extern hid_t dv_obj_err_maj_g;
extern hid_t dv_async_err_g;

#define DAOS_VOL_ERR_CLS_NAME "DAOS VOL"
#define DAOS_VOL_ERR_LIB_NAME "DAOS VOL"
#define DAOS_VOL_ERR_VER      "1.0.0"

#define H5E_OBJECT dv_obj_err_maj_g
#define H5E_DAOS_ASYNC (dv_async_err_g)

#define SUCCEED 0
#define FAIL    (-1)

#ifndef FALSE
  #define FALSE false
#endif
#ifndef TRUE
  #define TRUE true
#endif

/* Private error codes for asynchronous operations */
typedef enum {
<<<<<<< HEAD
    H5_DAOS_INCOMPLETE = 1,     /* Operation has not yet completed (should only be in the item struct) (must be first) */
    H5_DAOS_PRE_ERROR,          /* A precursor to this task failed (should only be used as the task return value) (must be second) */
    H5_DAOS_CANCELED,           /* Operation canceled by application */
    H5_DAOS_H5_CLOSE_ERROR,     /* Failed to close HDF5 object */
    H5_DAOS_H5_ENCODE_ERROR,    /* Failed to encode HDF5 object */
    H5_DAOS_H5_DECODE_ERROR,    /* Failed to decode HDF5 object */
    H5_DAOS_H5_CREATE_ERROR,    /* Failed to create HDF5 object */
    H5_DAOS_H5_TCONV_ERROR,     /* HDF5 type conversion failed */
    H5_DAOS_H5_COPY_ERROR,      /* HDF5 copy operation failed */
    H5_DAOS_H5PSET_ERROR,       /* Failed to set info on HDF5 property list */
    H5_DAOS_H5PGET_ERROR,       /* Failed to get info from HDF5 property list */
    H5_DAOS_REMOTE_ERROR,       /* An operation failed on another process */
    H5_DAOS_MPI_ERROR,          /* MPI operation failed */
    H5_DAOS_DAOS_GET_ERROR,     /* Can't get data from DAOS */
    H5_DAOS_ALLOC_ERROR,        /* Memory allocation failed */
    H5_DAOS_FREE_ERROR,         /* Failed to free memory */
    H5_DAOS_CPL_CACHE_ERROR,    /* Failed to fill creation property list cache */
    H5_DAOS_BAD_VALUE,          /* Invalid value received */
    H5_DAOS_NONEXIST_LINK,      /* Link does not exist */
    H5_DAOS_TRAVERSE_ERROR,     /* Failed to traverse path */
    H5_DAOS_FOLLOW_ERROR,       /* Failed to follow link */
    H5_DAOS_CALLBACK_ERROR,     /* Callback function returned failure */
    H5_DAOS_PROGRESS_ERROR,     /* Failed to progress scheduler */
    H5_DAOS_SETUP_ERROR,        /* Error during operation setup */
    H5_DAOS_FILE_EXISTS,        /* File already exists */
=======
    H5_DAOS_INCOMPLETE = 1,       /* Operation has not yet completed (should only be in the item struct) (must be first) */
    H5_DAOS_PRE_ERROR,            /* A precursor to this task failed (should only be used as the task return value) (must be second) */
    H5_DAOS_H5_OPEN_ERROR,        /* Failed to open HDF5 object */
    H5_DAOS_H5_CLOSE_ERROR,       /* Failed to close HDF5 object */
    H5_DAOS_H5_GET_ERROR,         /* Failed to get value */
    H5_DAOS_H5_ENCODE_ERROR,      /* Failed to encode HDF5 object */
    H5_DAOS_H5_DECODE_ERROR,      /* Failed to decode HDF5 object */
    H5_DAOS_H5_CREATE_ERROR,      /* Failed to create HDF5 object */
    H5_DAOS_H5_TCONV_ERROR,       /* HDF5 type conversion failed */
    H5_DAOS_H5_COPY_ERROR,        /* HDF5 copy operation failed */
    H5_DAOS_H5_UNSUPPORTED_ERROR, /* Unsupported HDF5 operation */
    H5_DAOS_H5PSET_ERROR,         /* Failed to set info on HDF5 property list */
    H5_DAOS_H5PGET_ERROR,         /* Failed to get info from HDF5 property list */
    H5_DAOS_REMOTE_ERROR,         /* An operation failed on another process */
    H5_DAOS_MPI_ERROR,            /* MPI operation failed */
    H5_DAOS_DAOS_GET_ERROR,       /* Can't get data from DAOS */
    H5_DAOS_ALLOC_ERROR,          /* Memory allocation failed */
    H5_DAOS_FREE_ERROR,           /* Failed to free memory */
    H5_DAOS_CPL_CACHE_ERROR,      /* Failed to fill creation property list cache */
    H5_DAOS_BAD_VALUE,            /* Invalid value received */
    H5_DAOS_NONEXIST_LINK,        /* Link does not exist */
    H5_DAOS_TRAVERSE_ERROR,       /* Failed to traverse path */
    H5_DAOS_FOLLOW_ERROR,         /* Failed to follow link */
    H5_DAOS_PROGRESS_ERROR,       /* Failed to progress scheduler */
    H5_DAOS_SETUP_ERROR,          /* Error during operation setup */
    H5_DAOS_FILE_EXISTS,          /* File already exists */
>>>>>>> cc570361
} H5_daos_error_code_t;

/* Use FUNC to safely handle variations of C99 __func__ keyword handling */
#ifdef H5_HAVE_C99_FUNC
#define FUNC __func__
#elif defined(H5_HAVE_FUNCTION)
#define FUNC __FUNCTION__
#else
#error "We need __func__ or __FUNCTION__ to test function names!"
#endif

/* Error macros */

#ifdef H5_NO_DEPRECATED_SYMBOLS

/*
 * Macro to push the current function to the current error stack
 * and then goto the "done" label, which should appear inside the
 * function. (v2 errors only)
 */
#define D_GOTO_ERROR(err_major, err_minor, ret_val, ...)                           \
do {                                                                               \
    H5E_auto2_t err_func;                                                          \
                                                                                   \
    /* Check whether automatic error reporting has been disabled */                \
    (void)H5Eget_auto2(H5E_DEFAULT, &err_func, NULL);                              \
    if (err_func) {                                                                \
        if (dv_err_stack_g >= 0 && dv_err_class_g >= 0) {                          \
            H5Epush2(dv_err_stack_g, __FILE__, FUNC, __LINE__,                     \
                    dv_err_class_g, err_major, err_minor, __VA_ARGS__);            \
        }                                                                          \
        else {                                                                     \
            fprintf(stderr, __VA_ARGS__);                                          \
            fprintf(stderr, "\n");                                                 \
        }                                                                          \
    }                                                                              \
                                                                                   \
    ret_value = ret_val;                                                           \
    goto done;                                                                     \
} while(0)

/*
 * Macro to push the current function to the current error stack
 * without calling goto. This is used for handling the case where
 * an error occurs during cleanup past the "done" label inside a
 * function so that an infinite loop does not occur where goto
 * continually branches back to the label. (v2 errors only)
 */
#define D_DONE_ERROR(err_major, err_minor, ret_val, ...)                           \
do {                                                                               \
    H5E_auto2_t err_func;                                                          \
                                                                                   \
    /* Check whether automatic error reporting has been disabled */                \
    (void)H5Eget_auto2(H5E_DEFAULT, &err_func, NULL);                              \
    if (err_func) {                                                                \
        if (dv_err_stack_g >= 0 && dv_err_class_g >= 0)                            \
            H5Epush2(dv_err_stack_g, __FILE__, FUNC, __LINE__,                     \
                    dv_err_class_g, err_major, err_minor, __VA_ARGS__);            \
        else {                                                                     \
            fprintf(stderr, __VA_ARGS__);                                          \
            fprintf(stderr, "\n");                                                 \
        }                                                                          \
    }                                                                              \
                                                                                   \
    ret_value = ret_val;                                                           \
} while(0)

/*
 * Macro to print out the VOL connector's current error stack
 * and then clear it for future use. (v2 errors only)
 */
#define PRINT_ERROR_STACK                                                          \
do {                                                                               \
    H5E_auto2_t err_func;                                                          \
                                                                                   \
    /* Check whether automatic error reporting has been disabled */                \
    (void)H5Eget_auto2(H5E_DEFAULT, &err_func, NULL);                              \
    if (err_func) {                                                                \
        if ((dv_err_stack_g >= 0) && (H5Eget_num(dv_err_stack_g) > 0)) {           \
            H5Eprint2(dv_err_stack_g, NULL);                                       \
            H5Eclear2(dv_err_stack_g);                                             \
        }                                                                          \
    }                                                                              \
} while(0)

#else

/*
 * Macro to push the current function to the current error stack
 * and then goto the "done" label, which should appear inside the
 * function. (compatible with v1 and v2 errors)
 */
#define D_GOTO_ERROR(err_major, err_minor, ret_val, ...)                           \
do {                                                                               \
    unsigned is_v2_err;                                                            \
    union {                                                                        \
        H5E_auto1_t err_func_v1;                                                   \
        H5E_auto2_t err_func_v2;                                                   \
    } err_func;                                                                    \
                                                                                   \
    /* Determine version of error */                                               \
    (void)H5Eauto_is_v2(H5E_DEFAULT, &is_v2_err);                                  \
                                                                                   \
    if (is_v2_err)                                                                 \
        (void)H5Eget_auto2(H5E_DEFAULT, &err_func.err_func_v2, NULL);              \
    else                                                                           \
        (void)H5Eget_auto1(&err_func.err_func_v1, NULL);                           \
                                                                                   \
    /* Check whether automatic error reporting has been disabled */                \
    if (  (is_v2_err && err_func.err_func_v2) ||                                   \
         (!is_v2_err && err_func.err_func_v1) ) {                                  \
        if (dv_err_stack_g >= 0 && dv_err_class_g >= 0) {                          \
            H5Epush2(dv_err_stack_g, __FILE__, FUNC, __LINE__,                     \
                    dv_err_class_g, err_major, err_minor, __VA_ARGS__);            \
        }                                                                          \
        else {                                                                     \
            fprintf(stderr, __VA_ARGS__);                                          \
            fprintf(stderr, "\n");                                                 \
        }                                                                          \
    }                                                                              \
                                                                                   \
    ret_value = ret_val;                                                           \
    goto done;                                                                     \
} while(0)

/*
 * Macro to push the current function to the current error stack
 * without calling goto. This is used for handling the case where
 * an error occurs during cleanup past the "done" label inside a
 * function so that an infinite loop does not occur where goto
 * continually branches back to the label. (compatible with v1
 * and v2 errors)
 */
#define D_DONE_ERROR(err_major, err_minor, ret_val, ...)                           \
do {                                                                               \
    unsigned is_v2_err;                                                            \
    union {                                                                        \
        H5E_auto1_t err_func_v1;                                                   \
        H5E_auto2_t err_func_v2;                                                   \
    } err_func;                                                                    \
                                                                                   \
    /* Determine version of error */                                               \
    (void)H5Eauto_is_v2(H5E_DEFAULT, &is_v2_err);                                  \
                                                                                   \
    if (is_v2_err)                                                                 \
        (void)H5Eget_auto2(H5E_DEFAULT, &err_func.err_func_v2, NULL);              \
    else                                                                           \
        (void)H5Eget_auto1(&err_func.err_func_v1, NULL);                           \
                                                                                   \
    /* Check whether automatic error reporting has been disabled */                \
    if (  (is_v2_err && err_func.err_func_v2) ||                                   \
         (!is_v2_err && err_func.err_func_v1) ) {                                  \
        if (dv_err_stack_g >= 0 && dv_err_class_g >= 0) {                          \
            H5Epush2(dv_err_stack_g, __FILE__, FUNC, __LINE__,                     \
                    dv_err_class_g, err_major, err_minor, __VA_ARGS__);            \
        }                                                                          \
        else {                                                                     \
            fprintf(stderr, __VA_ARGS__);                                          \
            fprintf(stderr, "\n");                                                 \
        }                                                                          \
    }                                                                              \
                                                                                   \
    ret_value = ret_val;                                                           \
} while(0)

/*
 * Macro to print out the VOL connector's current error stack
 * and then clear it for future use. (compatible with v1 and v2 errors)
 */
#define PRINT_ERROR_STACK                                                          \
do {                                                                               \
    unsigned is_v2_err;                                                            \
    union {                                                                        \
        H5E_auto1_t err_func_v1;                                                   \
        H5E_auto2_t err_func_v2;                                                   \
    } err_func;                                                                    \
                                                                                   \
    /* Determine version of error */                                               \
    (void)H5Eauto_is_v2(H5E_DEFAULT, &is_v2_err);                                  \
                                                                                   \
    if (is_v2_err)                                                                 \
        (void)H5Eget_auto2(H5E_DEFAULT, &err_func.err_func_v2, NULL);              \
    else                                                                           \
        (void)H5Eget_auto1(&err_func.err_func_v1, NULL);                           \
                                                                                   \
    /* Check whether automatic error reporting has been disabled */                \
    if (  (is_v2_err && err_func.err_func_v2) ||                                   \
         (!is_v2_err && err_func.err_func_v1) ) {                                  \
        if ((dv_err_stack_g >= 0) && (H5Eget_num(dv_err_stack_g) > 0)) {           \
            H5Eprint2(dv_err_stack_g, NULL);                                       \
            H5Eclear2(dv_err_stack_g);                                             \
        }                                                                          \
    }                                                                              \
} while(0)

#endif

/*
 * Macro to simply jump to the "done" label inside the function,
 * setting ret_value to the given value. This is often used for
 * short circuiting in functions when certain conditions arise.
 */
#define D_GOTO_DONE(ret_val)                                                       \
do {                                                                               \
    ret_value = ret_val;                                                           \
    goto done;                                                                     \
} while(0)

/*
 * Macro to return from a top-level API function, printing
 * out the VOL connector's error stack on the way out.
 * It should be ensured that this macro is only called once
 * per HDF5 operation. If it is called multiple times per
 * operation (e.g. due to calling top-level API functions
 * internally), the VOL connector's error stack will be
 * inconsistent/incoherent.
 */
#define D_FUNC_LEAVE_API                                                           \
do {                                                                               \
    PRINT_ERROR_STACK;                                                             \
    return ret_value;                                                              \
} while(0)

/*
 * Macro to return from internal functions.
 */
#define D_FUNC_LEAVE                                                               \
do {                                                                               \
    return ret_value;                                                              \
} while(0)

#ifdef __cplusplus
}
#endif

#endif /* daos_vol_err_H */<|MERGE_RESOLUTION|>--- conflicted
+++ resolved
@@ -48,35 +48,9 @@
 
 /* Private error codes for asynchronous operations */
 typedef enum {
-<<<<<<< HEAD
-    H5_DAOS_INCOMPLETE = 1,     /* Operation has not yet completed (should only be in the item struct) (must be first) */
-    H5_DAOS_PRE_ERROR,          /* A precursor to this task failed (should only be used as the task return value) (must be second) */
-    H5_DAOS_CANCELED,           /* Operation canceled by application */
-    H5_DAOS_H5_CLOSE_ERROR,     /* Failed to close HDF5 object */
-    H5_DAOS_H5_ENCODE_ERROR,    /* Failed to encode HDF5 object */
-    H5_DAOS_H5_DECODE_ERROR,    /* Failed to decode HDF5 object */
-    H5_DAOS_H5_CREATE_ERROR,    /* Failed to create HDF5 object */
-    H5_DAOS_H5_TCONV_ERROR,     /* HDF5 type conversion failed */
-    H5_DAOS_H5_COPY_ERROR,      /* HDF5 copy operation failed */
-    H5_DAOS_H5PSET_ERROR,       /* Failed to set info on HDF5 property list */
-    H5_DAOS_H5PGET_ERROR,       /* Failed to get info from HDF5 property list */
-    H5_DAOS_REMOTE_ERROR,       /* An operation failed on another process */
-    H5_DAOS_MPI_ERROR,          /* MPI operation failed */
-    H5_DAOS_DAOS_GET_ERROR,     /* Can't get data from DAOS */
-    H5_DAOS_ALLOC_ERROR,        /* Memory allocation failed */
-    H5_DAOS_FREE_ERROR,         /* Failed to free memory */
-    H5_DAOS_CPL_CACHE_ERROR,    /* Failed to fill creation property list cache */
-    H5_DAOS_BAD_VALUE,          /* Invalid value received */
-    H5_DAOS_NONEXIST_LINK,      /* Link does not exist */
-    H5_DAOS_TRAVERSE_ERROR,     /* Failed to traverse path */
-    H5_DAOS_FOLLOW_ERROR,       /* Failed to follow link */
-    H5_DAOS_CALLBACK_ERROR,     /* Callback function returned failure */
-    H5_DAOS_PROGRESS_ERROR,     /* Failed to progress scheduler */
-    H5_DAOS_SETUP_ERROR,        /* Error during operation setup */
-    H5_DAOS_FILE_EXISTS,        /* File already exists */
-=======
     H5_DAOS_INCOMPLETE = 1,       /* Operation has not yet completed (should only be in the item struct) (must be first) */
     H5_DAOS_PRE_ERROR,            /* A precursor to this task failed (should only be used as the task return value) (must be second) */
+    H5_DAOS_CANCELED,             /* Operation canceled by application */
     H5_DAOS_H5_OPEN_ERROR,        /* Failed to open HDF5 object */
     H5_DAOS_H5_CLOSE_ERROR,       /* Failed to close HDF5 object */
     H5_DAOS_H5_GET_ERROR,         /* Failed to get value */
@@ -98,10 +72,10 @@
     H5_DAOS_NONEXIST_LINK,        /* Link does not exist */
     H5_DAOS_TRAVERSE_ERROR,       /* Failed to traverse path */
     H5_DAOS_FOLLOW_ERROR,         /* Failed to follow link */
+    H5_DAOS_CALLBACK_ERROR,       /* Callback function returned failure */
     H5_DAOS_PROGRESS_ERROR,       /* Failed to progress scheduler */
     H5_DAOS_SETUP_ERROR,          /* Error during operation setup */
     H5_DAOS_FILE_EXISTS,          /* File already exists */
->>>>>>> cc570361
 } H5_daos_error_code_t;
 
 /* Use FUNC to safely handle variations of C99 __func__ keyword handling */
