/* * * * * * * * * * * * * * * * * * * * * * * * * * * * * * * * * * * * * * *
 * Copyright by The HDF Group.                                               *
 * Copyright by the Board of Trustees of the University of Illinois.         *
 * All rights reserved.                                                      *
 *                                                                           *
 * This file is part of HDF5.  The full HDF5 copyright notice, including     *
 * terms governing use, modification, and redistribution, is contained in    *
 * the files COPYING and Copyright.html.  COPYING can be found at the root   *
 * of the source code distribution tree; Copyright.html can be found at the  *
 * root level of an installed copy of the electronic HDF5 document set and   *
 * is linked from the top-level documents page.  It can also be found at     *
 * http://hdfgroup.org/HDF5/doc/Copyright.html.  If you do not have          *
 * access to either file, you may request a copy from help@hdfgroup.org.     *
 * * * * * * * * * * * * * * * * * * * * * * * * * * * * * * * * * * * * * * */

/*
 * Programmer:  Neil Fortner <nfortne2@hdfgroup.org>
 *              September, 2016
 *
 * Purpose: The DAOS VOL connector where access is forwarded to the DAOS
 *          library.  General connector routines.
 */

#include "daos_vol.h"           /* DAOS connector                          */
#include "daos_vol_config.h"    /* DAOS connector configuration header     */

#include "util/daos_vol_err.h"  /* DAOS connector error handling           */
#include "util/daos_vol_mem.h"  /* DAOS connector memory management        */

/* Prototypes */
static void *H5_daos_fapl_copy(const void *_old_fa);
static herr_t H5_daos_fapl_free(void *_fa);
static herr_t H5_daos_term(void);

/* Declarations */
/* The DAOS VOL connector struct */
static H5VL_class_t H5_daos_g = {
    HDF5_VOL_DAOS_VERSION_1,                 /* Plugin Version number */
    H5_VOL_DAOS_CLS_VAL,                     /* Plugin Value */
    H5_DAOS_VOL_NAME,                        /* Plugin Name */
    0,                                       /* Plugin capability flags */
    H5_daos_init,                            /* Plugin initialize */
    H5_daos_term,                            /* Plugin terminate */
    sizeof(H5_daos_fapl_t),                  /* Plugin Info size */
    H5_daos_fapl_copy,                       /* Plugin Info copy */
    NULL,                                    /* Plugin Info compare */
    H5_daos_fapl_free,                       /* Plugin Info free */
    NULL,                                    /* Plugin Info To String */
    NULL,                                    /* Plugin String To Info */
    NULL,                                    /* Plugin Get Object */
    NULL,                                    /* Plugin Get Wrap Ctx */
    NULL,                                    /* Plugin Wrap Object */
    NULL,                                    /* Plugin Free Wrap Ctx */
    {                                        /* Plugin Attribute cls */
        H5_daos_attribute_create,            /* Plugin Attribute create */
        H5_daos_attribute_open,              /* Plugin Attribute open */
        H5_daos_attribute_read,              /* Plugin Attribute read */
        H5_daos_attribute_write,             /* Plugin Attribute write */
        H5_daos_attribute_get,               /* Plugin Attribute get */
        H5_daos_attribute_specific,          /* Plugin Attribute specific */
        NULL,                                /* Plugin Attribute optional */
        H5_daos_attribute_close              /* Plugin Attribute close */
    },
    {                                        /* Plugin Dataset cls */
        H5_daos_dataset_create,              /* Plugin Dataset create */
        H5_daos_dataset_open,                /* Plugin Dataset open */
        H5_daos_dataset_read,                /* Plugin Dataset read */
        H5_daos_dataset_write,               /* Plugin Dataset write */
        H5_daos_dataset_get,                 /* Plugin Dataset get */
        NULL,/*H5_daos_dataset_specific,*/   /* Plugin Dataset specific */
        NULL,                                /* Plugin Dataset optional */
        H5_daos_dataset_close                /* Plugin Dataset close */
    },
    {                                        /* Plugin Datatype cls */
        H5_daos_datatype_commit,             /* Plugin Datatype commit */
        H5_daos_datatype_open,               /* Plugin Datatype open */
        H5_daos_datatype_get,                /* Plugin Datatype get */
        NULL,                                /* Plugin Datatype specific */
        NULL,                                /* Plugin Datatype optional */
        H5_daos_datatype_close               /* Plugin Datatype close */
    },
    {                                        /* Plugin File cls */
        H5_daos_file_create,                 /* Plugin File create */
        H5_daos_file_open,                   /* Plugin File open */
        NULL,/*H5_daos_file_get,*/           /* Plugin File get */
        H5_daos_file_specific,               /* Plugin File specific */
        NULL,                                /* Plugin File optional */
        H5_daos_file_close                   /* Plugin File close */
    },
    {                                        /* Plugin Group cls */
        H5_daos_group_create,                /* Plugin Group create */
        H5_daos_group_open,                  /* Plugin Group open */
        NULL,/*H5_daos_group_get,*/          /* Plugin Group get */
        NULL,                                /* Plugin Group specific */
        NULL,                                /* Plugin Group optional */
        H5_daos_group_close                  /* Plugin Group close */
    },
    {                                        /* Plugin Link cls */
        H5_daos_link_create,                 /* Plugin Link create */
        NULL,/*H5_daos_link_copy,*/          /* Plugin Link copy */
        NULL,/*H5_daos_link_move,*/          /* Plugin Link move */
        NULL,/*H5_daos_link_get,*/           /* Plugin Link get */
        H5_daos_link_specific,               /* Plugin Link specific */
        NULL                                 /* Plugin Link optional */
    },
    {                                        /* Plugin Object cls */
        H5_daos_object_open,                 /* Plugin Object open */
        NULL,                                /* Plugin Object copy */
        NULL,                                /* Plugin Object get */
        NULL,/*H5_daos_object_specific,*/    /* Plugin Object specific */
        H5_daos_object_optional              /* Plugin Object optional */
    },
    {
        NULL,                                /* Plugin Request wait */
        NULL,                                /* Plugin Request notify */
        NULL,                                /* Plugin Request cancel */
        NULL,                                /* Plugin Request specific */
        NULL,                                /* Plugin Request optional */
        NULL,                                /* Plugin Request free */
    },
    NULL                                     /* Plugin optional */
};

/* Free list definitions */
/* DSINC - currently no external access to free lists
H5FL_DEFINE(H5_daos_file_t);
H5FL_DEFINE(H5_daos_group_t);
H5FL_DEFINE(H5_daos_dset_t);
H5FL_DEFINE(H5_daos_dtype_t);
H5FL_DEFINE(H5_daos_map_t);
H5FL_DEFINE(H5_daos_attr_t);*/

hid_t H5_DAOS_g = -1;

/* Identifiers for HDF5's error API */
hid_t dv_err_stack_g = -1;
hid_t dv_err_class_g = -1;

#ifdef DV_TRACK_MEM_USAGE
/*
 * Counter to keep track of the currently allocated amount of bytes
 */
size_t daos_vol_curr_alloc_bytes;
#endif

/* Pool handle for use with all files */
daos_handle_t H5_daos_poh_g = {0}; /* Hack! use a DAOS macro if a usable one is created DSINC */

/* Global variables used to open the pool */
hbool_t pool_globals_set_g = FALSE;
MPI_Comm pool_comm_g;
uuid_t pool_uuid_g;
char *pool_grp_g = NULL;


/*-------------------------------------------------------------------------
 * Function:    H5daos_init
 *
 * Purpose:     Initialize this VOL connector by connecting to the pool and
 *              registering the connector with the library.  pool_comm
 *              identifies the communicator used to connect to the DAOS
 *              pool.  This should include all processes that will
 *              participate in I/O.  This call is collective across
 *              pool_comm.
 *
 * Return:      Non-negative on success/Negative on failure
 *
 * Programmer:  Neil Fortner
 *              March, 2017
 *
 *-------------------------------------------------------------------------
 */
herr_t
H5daos_init(MPI_Comm pool_comm, uuid_t pool_uuid, char *pool_grp)
{
    H5I_type_t idType = H5I_UNINIT;
    herr_t     ret_value = SUCCEED;            /* Return value */

    if(MPI_COMM_NULL == pool_comm)
        D_GOTO_ERROR(H5E_ARGS, H5E_BADVALUE, FAIL, "not a valid MPI communicator")

    /* Initialize HDF5 */
    if(H5open() < 0)
        D_GOTO_ERROR(H5E_VOL, H5E_CANTINIT, FAIL, "HDF5 failed to initialize")

    if(H5_DAOS_g >= 0 && (idType = H5Iget_type(H5_DAOS_g)) < 0)
        D_GOTO_ERROR(H5E_VOL, H5E_CANTGET, FAIL, "failed to retrieve DAOS VOL connector's ID type")

    /* Register the DAOS VOL, if it isn't already */
    if(H5I_VOL != idType) {
        htri_t is_registered;

        if((is_registered = H5VLis_connector_registered(H5_daos_g.name)) < 0)
            D_GOTO_ERROR(H5E_ATOM, H5E_CANTINIT, FAIL, "can't determine if DAOS VOL connector is registered")

        if(!is_registered) {
            /* Save arguments to globals */
            pool_comm_g = pool_comm;
            memcpy(pool_uuid_g, pool_uuid, sizeof(uuid_t));
            pool_grp_g = pool_grp;
            pool_globals_set_g = TRUE;

            /* Register connector */
            if((H5_DAOS_g = H5VLregister_connector((const H5VL_class_t *)&H5_daos_g, H5P_DEFAULT)) < 0)
                D_GOTO_ERROR(H5E_ATOM, H5E_CANTINSERT, FAIL, "can't create ID for DAOS VOL connector")
        } /* end if */
        else {
            if((H5_DAOS_g = H5VLget_connector_id(H5_daos_g.name)) < 0)
                D_GOTO_ERROR(H5E_ATOM, H5E_CANTGET, FAIL, "unable to get registered ID for DAOS VOL connector")
        } /* end else */
    } /* end if */

done:
    D_FUNC_LEAVE_API
} /* end H5daos_init() */


/*-------------------------------------------------------------------------
 * Function:    H5_daos_init
 *
 * Purpose:     Initialize this VOL connector by registering the connector
 *              with the library.
 *
 * Return:      Non-negative on success/Negative on failure
 *
 * Programmer:  Neil Fortner
 *              October, 2016
 *
 *-------------------------------------------------------------------------
 */
herr_t
H5_daos_init(hid_t vipl_id)
{
#ifdef DV_HAVE_SNAP_OPEN_ID
    H5_daos_snap_id_t snap_id_default;
#endif
    int pool_rank;
    int pool_num_procs;
    daos_iov_t glob;
    uint64_t gh_buf_size;
    char gh_buf_static[H5_DAOS_GH_BUF_SIZE];
    char *gh_buf_dyn = NULL;
    char *gh_buf = gh_buf_static;
    uint8_t *p;
    hbool_t must_bcast = FALSE;
    int ret;
    herr_t ret_value = SUCCEED;            /* Return value */

    /* Register interfaces that might not be initialized in time (for example if
     * we open an object without knowing its type first, H5Oopen will not
     * initialize that type) */
    /* if(H5G_init() < 0)
        D_GOTO_ERROR(H5E_FUNC, H5E_CANTINIT, FAIL, "unable to initialize group interface")
    if(H5M_init() < 0)
        D_GOTO_ERROR(H5E_FUNC, H5E_CANTINIT, FAIL, "unable to initialize map interface")
    if(H5D_init() < 0)
        D_GOTO_ERROR(H5E_FUNC, H5E_CANTINIT, FAIL, "unable to initialize dataset interface")
    if(H5T_init() < 0)
        D_GOTO_ERROR(H5E_FUNC, H5E_CANTINIT, FAIL, "unable to initialize datatype interface") */

    if((dv_err_stack_g = H5Ecreate_stack()) < 0)
        D_GOTO_ERROR(H5E_VOL, H5E_CANTINIT, FAIL, "can't create HDF5 error stack")

    /* Register the connector with HDF5's error reporting API */
    if((dv_err_class_g = H5Eregister_class(DAOS_VOL_ERR_CLS_NAME, DAOS_VOL_ERR_LIB_NAME, DAOS_VOL_ERR_VER)) < 0)
        D_GOTO_ERROR(H5E_VOL, H5E_CANTINIT, FAIL, "can't register error class with HDF5 error API")

#ifdef DV_HAVE_SNAP_OPEN_ID
    /* Register the DAOS SNAP_OPEN_ID property with HDF5 */
    snap_id_default = H5_DAOS_SNAP_ID_INVAL;
    if(H5Pregister2(H5P_FILE_ACCESS, H5_DAOS_SNAP_OPEN_ID, sizeof(H5_daos_snap_id_t), (H5_daos_snap_id_t *) &snap_id_default,
            NULL, NULL, NULL, NULL, NULL, NULL, NULL) < 0)
        D_GOTO_ERROR(H5E_VOL, H5E_CANTINIT, FAIL, "unable to register DAOS SNAP_OPEN_ID property")
#endif

    /* Initialize daos */
    if((0 != (ret = daos_init())) && (ret != -DER_ALREADY))
        D_GOTO_ERROR(H5E_VOL, H5E_CANTINIT, FAIL, "DAOS failed to initialize: %s", H5_daos_err_to_string(ret))

#ifdef DV_TRACK_MEM_USAGE
    /* Initialize allocated memory counter */
    daos_vol_curr_alloc_bytes = 0;
#endif

    /* Set pool globals to default values if they were not already set */
    if(!pool_globals_set_g) {
        pool_comm_g = MPI_COMM_WORLD;
        memset(pool_uuid_g, 0, sizeof(pool_uuid_g));
        assert(!pool_grp_g);
    } /* end if */

    /* Obtain the process rank and size from the communicator attached to the
     * fapl ID */
    MPI_Comm_rank(pool_comm_g, &pool_rank);
    MPI_Comm_size(pool_comm_g, &pool_num_procs);

    if(pool_rank == 0) {
        char *svcl_str = NULL;
        daos_pool_info_t pool_info;
        d_rank_list_t *svcl = NULL;
        char *uuid_str = NULL;
        uuid_t pool_uuid;

        /* If there are other processes and we fail we must bcast anyways so they
         * don't hang */
        if(pool_num_procs > 1)
            must_bcast = TRUE;

        if(NULL != (uuid_str = getenv("DAOS_POOL"))) {
            if(uuid_parse(uuid_str, pool_uuid) < 0)
                D_GOTO_ERROR(H5E_VOL, H5E_CANTINIT, FAIL, "failed to parse pool UUID from environment")
            printf("POOL UUID = %s\n", uuid_str);
        }
        else {
            char uuid_buf[37];

            memcpy(pool_uuid, pool_uuid_g, sizeof(uuid_t));
            uuid_unparse(pool_uuid, uuid_buf);
            printf("POOL UUID = %s\n", uuid_buf);
        }

        if(NULL != (svcl_str = getenv("DAOS_SVCL"))) {
            /* DSINC - this function creates an unavoidable memory leak, as the function
             * to free the memory it allocates is not currently exposed for use.
             */
            if(NULL == (svcl = daos_rank_list_parse(svcl_str, ":")))
                D_GOTO_ERROR(H5E_VOL, H5E_CANTINIT, FAIL, "failed to parse SVC list from environment")
        }
        printf("SVC LIST = %s\n", svcl_str);

        /* Connect to the pool */
        if(0 != (ret = daos_pool_connect(pool_uuid, pool_grp_g, svcl, DAOS_PC_RW, &H5_daos_poh_g, &pool_info, NULL /*event*/)))
            D_GOTO_ERROR(H5E_VOL, H5E_CANTINIT, FAIL, "can't connect to pool: %s", H5_daos_err_to_string(ret))

        /* Bcast pool handle if there are other processes */
        if(pool_num_procs > 1) {
            /* Calculate size of global pool handle */
            glob.iov_buf = NULL;
            glob.iov_buf_len = 0;
            glob.iov_len = 0;
            if(0 != (ret = daos_pool_local2global(H5_daos_poh_g, &glob)))
                D_GOTO_ERROR(H5E_VOL, H5E_CANTINIT, FAIL, "can't get global pool handle size: %s", H5_daos_err_to_string(ret))
            gh_buf_size = (uint64_t)glob.iov_buf_len;

            /* Check if the global handle won't fit into the static buffer */
            assert(sizeof(gh_buf_static) >= sizeof(uint64_t));
            if(gh_buf_size + sizeof(uint64_t) > sizeof(gh_buf_static)) {
                /* Allocate dynamic buffer */
                if(NULL == (gh_buf_dyn = (char *)DV_malloc(gh_buf_size + sizeof(uint64_t))))
                    D_GOTO_ERROR(H5E_RESOURCE, H5E_CANTALLOC, FAIL, "can't allocate space for global pool handle")

                /* Use dynamic buffer */
                gh_buf = gh_buf_dyn;
            } /* end if */

            /* Encode handle length */
            p = (uint8_t *)gh_buf;
            UINT64ENCODE(p, gh_buf_size)

            /* Get global pool handle */
            glob.iov_buf = (char *)p;
            glob.iov_buf_len = gh_buf_size;
            glob.iov_len = 0;
            if(0 != (ret = daos_pool_local2global(H5_daos_poh_g, &glob)))
                D_GOTO_ERROR(H5E_VOL, H5E_CANTINIT, FAIL, "can't get global pool handle: %s", H5_daos_err_to_string(ret))
            assert(glob.iov_len == glob.iov_buf_len);

            /* We are about to bcast so we no longer need to bcast on failure */
            must_bcast = FALSE;

            /* MPI_Bcast gh_buf */
            if(MPI_SUCCESS != MPI_Bcast(gh_buf, (int)sizeof(gh_buf_static), MPI_BYTE, 0, pool_comm_g))
                D_GOTO_ERROR(H5E_VOL, H5E_MPI, FAIL, "can't broadcast global pool handle")

            /* Need a second bcast if we had to allocate a dynamic buffer */
            if(gh_buf == gh_buf_dyn)
                if(MPI_SUCCESS != MPI_Bcast((char *)p, (int)gh_buf_size, MPI_BYTE, 0, pool_comm_g))
                    D_GOTO_ERROR(H5E_VOL, H5E_MPI, FAIL, "can't broadcast global pool handle (second broadcast)")
        } /* end if */
    } /* end if */
    else {
        /* Receive global handle */
        if(MPI_SUCCESS != MPI_Bcast(gh_buf, (int)sizeof(gh_buf_static), MPI_BYTE, 0, pool_comm_g))
            D_GOTO_ERROR(H5E_VOL, H5E_MPI, FAIL, "can't receive broadcasted global pool handle")

        /* Decode handle length */
        p = (uint8_t *)gh_buf;
        UINT64DECODE(p, gh_buf_size)

        /* Check for gh_buf_size set to 0 - indicates failure */
        if(gh_buf_size == 0)
            D_GOTO_ERROR(H5E_VOL, H5E_CANTINIT, FAIL, "lead process failed to initialize")

        /* Check if we need to perform another bcast */
        if(gh_buf_size + sizeof(uint64_t) > sizeof(gh_buf_static)) {
            /* Check if we need to allocate a dynamic buffer */
            if(gh_buf_size > sizeof(gh_buf_static)) {
                /* Allocate dynamic buffer */
                if(NULL == (gh_buf_dyn = (char *)DV_malloc(gh_buf_size)))
                    D_GOTO_ERROR(H5E_RESOURCE, H5E_CANTALLOC, FAIL, "can't allocate space for global pool handle")
                gh_buf = gh_buf_dyn;
            } /* end if */

            /* Receive global handle */
            if(MPI_SUCCESS != MPI_Bcast(gh_buf, (int)gh_buf_size, MPI_BYTE, 0, pool_comm_g))
                D_GOTO_ERROR(H5E_VOL, H5E_MPI, FAIL, "can't receive broadcasted global pool handle (second broadcast)")

            p = (uint8_t *)gh_buf;
        } /* end if */

        /* Create local pool handle */
        glob.iov_buf = (char *)p;
        glob.iov_buf_len = gh_buf_size;
        glob.iov_len = gh_buf_size;
        if(0 != (ret = daos_pool_global2local(glob, &H5_daos_poh_g)))
            D_GOTO_ERROR(H5E_VOL, H5E_CANTOPENOBJ, FAIL, "can't get local pool handle: %s", H5_daos_err_to_string(ret))
    } /* end else */

done:
    if(ret_value < 0) {
        /* Bcast gh_buf as '0' if necessary - this will trigger failures in the
         * other processes so we do not need to do the second bcast. */
        if(must_bcast) {
            memset(gh_buf_static, 0, sizeof(gh_buf_static));
            if(MPI_SUCCESS != MPI_Bcast(gh_buf_static, sizeof(gh_buf_static), MPI_BYTE, 0, pool_comm_g))
                D_DONE_ERROR(H5E_VOL, H5E_MPI, FAIL, "can't broadcast empty global handle")
        } /* end if */

        H5daos_term();
    } /* end if */

    DV_free(gh_buf_dyn);

    D_FUNC_LEAVE
} /* end H5_daos_init() */


/*-------------------------------------------------------------------------
 * Function:    H5daos_term
 *
 * Purpose:     Shut down the DAOS VOL
 *
 * Return:      Non-negative on success/Negative on failure
 *
 * Programmer:  Neil Fortner
 *              March, 2017
 *
 *-------------------------------------------------------------------------
 */
herr_t
H5daos_term(void)
{
    herr_t ret_value = SUCCEED;            /* Return value */

    /* H5TRACE0("e",""); DSINC */

    /* Terminate the connector */
    if(H5_daos_term() < 0)
        D_GOTO_ERROR(H5E_VOL, H5E_CLOSEERROR, FAIL, "can't terminate DAOS VOL connector")

done:
#ifdef DV_TRACK_MEM_USAGE
    /* Check for allocated memory */
    if(0 != daos_vol_curr_alloc_bytes)
        FUNC_DONE_ERROR(H5E_VOL, H5E_CLOSEERROR, FAIL, "%zu bytes were still left allocated", daos_vol_curr_alloc_bytes)

    daos_vol_curr_alloc_bytes = 0;
#endif

    /* Unregister from the HDF5 error API */
    if(dv_err_class_g >= 0) {
        if(H5Eunregister_class(dv_err_class_g) < 0)
            D_DONE_ERROR(H5E_VOL, H5E_CLOSEERROR, FAIL, "can't unregister error class from HDF5 error API")

        /* Print the current error stack before destroying it */
        PRINT_ERROR_STACK

        /* Destroy the error stack */
        if(H5Eclose_stack(dv_err_stack_g) < 0) {
            D_DONE_ERROR(H5E_VOL, H5E_CLOSEERROR, FAIL, "can't close HDF5 error stack")
            PRINT_ERROR_STACK
        } /* end if */

        dv_err_stack_g = -1;
        dv_err_class_g = -1;
    } /* end if */

    D_FUNC_LEAVE_API
} /* end H5daos_term() */


/*---------------------------------------------------------------------------
 * Function:    H5_daos_term
 *
 * Purpose:     Shut down the DAOS VOL
 *
 * Returns:     Non-negative on success/Negative on failure
 *
 *---------------------------------------------------------------------------
 */
static herr_t
H5_daos_term(void)
{
    int ret;
    herr_t ret_value = SUCCEED;

    if(H5_DAOS_g >= 0) {
        /* Disconnect from pool */
        if(!daos_handle_is_inval(H5_daos_poh_g)) {
            if(0 != (ret = daos_pool_disconnect(H5_daos_poh_g, NULL /*event*/)))
                D_GOTO_ERROR(H5E_VOL, H5E_CLOSEERROR, FAIL, "can't disconnect from pool: %s", H5_daos_err_to_string(ret))
            H5_daos_poh_g = DAOS_HDL_INVAL;
        } /* end if */

        /* Terminate DAOS */
        if(daos_fini() < 0)
            D_GOTO_ERROR(H5E_VOL, H5E_CLOSEERROR, FAIL, "DAOS failed to terminate")

#ifdef DV_HAVE_SNAP_OPEN_ID
        /* Unregister the DAOS SNAP_OPEN_ID property from HDF5 */
        if(H5Punregister(H5P_FILE_ACCESS, H5_DAOS_SNAP_OPEN_ID) < 0)
            D_GOTO_ERROR(H5E_VOL, H5E_CLOSEERROR, FAIL, "can't unregister DAOS SNAP_OPEN_ID property")
#endif
    } /* end if */

done:
    /* "Forget" connector id.  This should normally be called by the library
     * when it is closing the id, so no need to close it here. */
    H5_DAOS_g = -1;

    D_FUNC_LEAVE
} /* end H5_daos_term() */


/*-------------------------------------------------------------------------
 * Function:    H5Pset_fapl_daos
 *
 * Purpose:     Modify the file access property list to use the DAOS VOL
 *              connector defined in this source file.  file_comm and
 *              file_info identify the communicator and info object used
 *              to coordinate actions on file create, open, flush, and
 *              close.
 *
 * Return:      Non-negative on success/Negative on failure
 *
 * Programmer:  Neil Fortner
 *              October, 2016
 *
 *-------------------------------------------------------------------------
 */
herr_t
H5Pset_fapl_daos(hid_t fapl_id, MPI_Comm file_comm, MPI_Info file_info)
{
    H5_daos_fapl_t fa;
    htri_t         is_fapl;
    herr_t         ret_value = FAIL;

    /* H5TRACE3("e", "iMcMi", fapl_id, file_comm, file_info); DSINC */

    if(H5_DAOS_g < 0)
        D_GOTO_ERROR(H5E_VOL, H5E_UNINITIALIZED, FAIL, "DAOS VOL connector not initialized")

    if(fapl_id == H5P_DEFAULT)
        D_GOTO_ERROR(H5E_PLIST, H5E_BADVALUE, FAIL, "can't set values in default property list")

    if((is_fapl = H5Pisa_class(fapl_id, H5P_FILE_ACCESS)) < 0)
        D_GOTO_ERROR(H5E_ARGS, H5E_BADTYPE, FAIL, "couldn't determine property list class")
    if(!is_fapl)
        D_GOTO_ERROR(H5E_ARGS, H5E_BADTYPE, FAIL, "not a file access property list")

    if(MPI_COMM_NULL == file_comm)
        D_GOTO_ERROR(H5E_PLIST, H5E_BADTYPE, FAIL, "not a valid MPI communicator")

    /* Initialize driver specific properties */
    fa.comm = file_comm;
    fa.info = file_info;

    ret_value = H5Pset_vol(fapl_id, H5_DAOS_g, &fa);

done:
    D_FUNC_LEAVE_API
} /* end H5Pset_fapl_daos() */


/*-------------------------------------------------------------------------
 * Function:    H5daos_snap_create
 *
 * Purpose:     Creates a snapshot and returns the snapshot ID.
 *
 * Return:      Non-negative on success/Negative on failure
 *
 * Programmer:  Neil Fortner
 *              January, 2017
 *
 *-------------------------------------------------------------------------
 */
#ifdef DSINC
herr_t
H5daos_snap_create(hid_t loc_id, H5_daos_snap_id_t *snap_id)
{
    H5_daos_item_t *item;
    H5_daos_file_t *file;
    H5VL_object_t     *obj = NULL;    /* object token of loc_id */
    herr_t          ret_value = SUCCEED;

    if(!snap_id)
        D_GOTO_ERROR(H5E_ARGS, H5E_BADVALUE, FAIL, "snapshot ID pointer is NULL")

    /* get the location object */
    if(NULL == (obj = (H5VL_object_t *)H5I_object(loc_id)))
        D_GOTO_ERROR(H5E_ARGS, H5E_BADTYPE, FAIL, "invalid location identifier")

    /* Make sure object's VOL is this one */
    if(obj->driver->id != H5_DAOS_g)
        D_GOTO_ERROR(H5E_ARGS, H5E_BADTYPE, FAIL, "location does not use DAOS VOL connector")

    /* Get file object */
    if(NULL == (item = H5VLobject(loc_id)))
        D_GOTO_ERROR(H5E_ARGS, H5E_BADTYPE, FAIL, "not a VOL object")

    file = item->file;

    /* Check for write access */
    if(!(file->flags & H5F_ACC_RDWR))
        D_GOTO_ERROR(H5E_FILE, H5E_BADVALUE, FAIL, "no write intent on file")

    /* Tell the file to save a snapshot next time it is flushed (committed) */
    file->snap_epoch = (int)TRUE;

    /* Return epoch in snap_id */
    *snap_id = (uint64_t)file->epoch;

done:
    D_FUNC_LEAVE_API
} /* end H5daos_snap_create() */
#endif


/*-------------------------------------------------------------------------
 * Function:    H5Pset_daos_snap_open
 *
 * XXX: text to be changed
 * Purpose:     Modify the file access property list to use the DAOS VOL
 *              connector defined in this source file.
 *
 * Return:      Non-negative on success/Negative on failure
 *
 * Programmer:  Neil Fortner
 *              October, 2016
 *
 *-------------------------------------------------------------------------
 */
#ifdef DV_HAVE_SNAP_OPEN_ID
herr_t
H5Pset_daos_snap_open(hid_t fapl_id, H5_daos_snap_id_t snap_id)
{
    htri_t is_fapl;
    herr_t ret_value = SUCCEED;

    if(fapl_id == H5P_DEFAULT)
        D_GOTO_ERROR(H5E_PLIST, H5E_BADVALUE, FAIL, "can't set values in default property list")

    if((is_fapl = H5Pisa_class(fapl_id, H5P_FILE_ACCESS)) < 0)
        D_GOTO_ERROR(H5E_ARGS, H5E_BADTYPE, FAIL, "couldn't determine property list class")
    if(!is_fapl)
        D_GOTO_ERROR(H5E_ARGS, H5E_BADTYPE, FAIL, "not a file access property list")

    /* Set the property */
    if(H5Pset(fapl_id, H5_DAOS_SNAP_OPEN_ID, &snap_id) < 0)
        D_GOTO_ERROR(H5E_PLIST, H5E_CANTSET, FAIL, "can't set property value for snap id")

done:
    D_FUNC_LEAVE_API
} /* end H5Pset_daos_snap_open() */
#endif


/*-------------------------------------------------------------------------
 * Function:    H5_daos_fapl_copy
 *
 * Purpose:     Copies the DAOS-specific file access properties.
 *
 * Return:      Success:        Ptr to a new property list
 *              Failure:        NULL
 *
 * Programmer:  Neil Fortner
 *              October, 2016
 *
 *-------------------------------------------------------------------------
 */
static void *
H5_daos_fapl_copy(const void *_old_fa)
{
    const H5_daos_fapl_t *old_fa = (const H5_daos_fapl_t*)_old_fa;
    H5_daos_fapl_t       *new_fa = NULL;
    void                 *ret_value = NULL;

    if(!_old_fa)
        D_GOTO_ERROR(H5E_ARGS, H5E_BADVALUE, NULL, "invalid fapl")

    if(NULL == (new_fa = (H5_daos_fapl_t *)DV_malloc(sizeof(H5_daos_fapl_t))))
        D_GOTO_ERROR(H5E_RESOURCE, H5E_NOSPACE, NULL, "memory allocation failed")

    /* Copy the general information */
    memcpy(new_fa, old_fa, sizeof(H5_daos_fapl_t));

    /* Clear allocated fields, so they aren't freed if something goes wrong.  No
     * need to clear info since it is only freed if comm is not null. */
    new_fa->comm = MPI_COMM_NULL;

    /* Duplicate communicator and Info object. */
    if(FAIL == H5FDmpi_comm_info_dup(old_fa->comm, old_fa->info, &new_fa->comm, &new_fa->info))
        D_GOTO_ERROR(H5E_INTERNAL, H5E_CANTCOPY, NULL, "failed to duplicate MPI communicator and info")

    ret_value = new_fa;

done:
    if(NULL == ret_value) {
        /* cleanup */
        if(new_fa && H5_daos_fapl_free(new_fa) < 0)
            D_DONE_ERROR(H5E_PLIST, H5E_CANTFREE, NULL, "can't free fapl")
    } /* end if */

    PRINT_ERROR_STACK

    D_FUNC_LEAVE
} /* end H5_daos_fapl_copy() */


/*-------------------------------------------------------------------------
 * Function:    H5_daos_fapl_free
 *
 * Purpose:     Frees the DAOS-specific file access properties.
 *
 * Return:      Success:    0
 *              Failure:    -1
 *
 * Programmer:  Neil Fortner
 *              October, 2016
 *
 *-------------------------------------------------------------------------
 */
static herr_t
H5_daos_fapl_free(void *_fa)
{
    H5_daos_fapl_t *fa = (H5_daos_fapl_t*) _fa;
    herr_t          ret_value = SUCCEED;

    if(!_fa)
        D_GOTO_ERROR(H5E_ARGS, H5E_BADVALUE, FAIL, "invalid fapl")

    /* Free the internal communicator and INFO object */
    if(fa->comm != MPI_COMM_NULL)
        if(H5FDmpi_comm_info_free(&fa->comm, &fa->info) < 0)
            D_GOTO_ERROR(H5E_INTERNAL, H5E_CANTFREE, FAIL, "failed to free copy of MPI communicator and info")

    /* free the struct */
    DV_free(fa);

done:
    PRINT_ERROR_STACK

    D_FUNC_LEAVE
} /* end H5_daos_fapl_free() */


/* Create a DAOS OID given the object type and a 64 bit address (with the object
 * type already encoded) */
void
H5_daos_oid_generate(daos_obj_id_t *oid, uint64_t addr, H5I_type_t obj_type)
{
    assert(oid);

    /* Encode type and address */
    oid->lo = addr;

    /* Generate oid */
    daos_obj_generate_id(oid, DAOS_OF_DKEY_HASHED | DAOS_OF_AKEY_HASHED,
            obj_type == H5I_DATASET ? DAOS_OC_LARGE_RW : DAOS_OC_TINY_RW);

    return;
} /* end H5_daos_oid_generate() */


/* Create a DAOS OID given the object type and a 64 bit index (top 2 bits are
 * ignored) */
void
H5_daos_oid_encode(daos_obj_id_t *oid, uint64_t idx, H5I_type_t obj_type)
{
    uint64_t type_bits;

    /* Set type_bits */
    if(obj_type == H5I_GROUP)
        type_bits = H5_DAOS_TYPE_GRP;
    else if(obj_type == H5I_DATASET)
        type_bits = H5_DAOS_TYPE_DSET;
    else if(obj_type == H5I_DATATYPE)
        type_bits = H5_DAOS_TYPE_DTYPE;
    else {
#ifdef DV_HAVE_MAP
        assert(obj_type == H5I_MAP);
#endif
        type_bits = H5_DAOS_TYPE_MAP;
    } /* end else */

    /* Encode type and address and generate oid */
    H5_daos_oid_generate(oid, type_bits | (idx & H5_DAOS_IDX_MASK), obj_type);

    return;
} /* end H5_daos_oid_encode() */


/* Retrieve the 64 bit address from a DAOS OID */
H5I_type_t
H5_daos_addr_to_type(uint64_t addr)
{
    uint64_t type_bits;

    /* Retrieve type */
    type_bits = addr & H5_DAOS_TYPE_MASK;
    if(type_bits == H5_DAOS_TYPE_GRP)
        return(H5I_GROUP);
    else if(type_bits == H5_DAOS_TYPE_DSET)
        return(H5I_DATASET);
    else if(type_bits == H5_DAOS_TYPE_DTYPE)
        return(H5I_DATATYPE);
#ifdef DV_HAVE_MAP
    else if(type_bits == H5_DAOS_TYPE_MAP)
        return(H5I_MAP);
#endif
    else
        return(H5I_BADID);
} /* end H5_daos_addr_to_type() */


/* Retrieve the 64 bit address from a DAOS OID */
H5I_type_t
H5_daos_oid_to_type(daos_obj_id_t oid)
{
    /* Retrieve type */
    return H5_daos_addr_to_type(oid.lo);
} /* end H5_daos_oid_to_type() */


/* Retrieve the 64 bit object index from a DAOS OID */
uint64_t
H5_daos_oid_to_idx(daos_obj_id_t oid)
{
    return oid.lo & H5_DAOS_IDX_MASK;
} /* end H5_daos_oid_to_idx() */


/* Multiply two 128 bit unsigned integers to yield a 128 bit unsigned integer */
static void
H5_daos_mult128(uint64_t x_lo, uint64_t x_hi, uint64_t y_lo, uint64_t y_hi,
    uint64_t *ans_lo, uint64_t *ans_hi)
{
    uint64_t xlyl;
    uint64_t xlyh;
    uint64_t xhyl;
    uint64_t xhyh;
    uint64_t temp;

    assert(ans_lo);
    assert(ans_hi);

    /*
     * First calculate x_lo * y_lo
     */
    /* Compute 64 bit results of multiplication of each combination of high and
     * low 32 bit sections of x_lo and y_lo */
    xlyl = (x_lo & 0xffffffff) * (y_lo & 0xffffffff);
    xlyh = (x_lo & 0xffffffff) * (y_lo >> 32);
    xhyl = (x_lo >> 32) * (y_lo & 0xffffffff);
    xhyh = (x_lo >> 32) * (y_lo >> 32);

    /* Calculate lower 32 bits of the answer */
    *ans_lo = xlyl & 0xffffffff;

    /* Calculate second 32 bits of the answer. Use temp to keep a 64 bit result
     * of the calculation for these 32 bits, to keep track of overflow past
     * these 32 bits. */
    temp = (xlyl >> 32) + (xlyh & 0xffffffff) + (xhyl & 0xffffffff);
    *ans_lo += temp << 32;

    /* Calculate third 32 bits of the answer, including overflowed result from
     * the previous operation */
    temp >>= 32;
    temp += (xlyh >> 32) + (xhyl >> 32) + (xhyh & 0xffffffff);
    *ans_hi = temp & 0xffffffff;

    /* Calculate highest 32 bits of the answer. No need to keep track of
     * overflow because it has overflowed past the end of the 128 bit answer */
    temp >>= 32;
    temp += (xhyh >> 32);
    *ans_hi += temp << 32;

    /*
     * Now add the results from multiplying x_lo * y_hi and x_hi * y_lo. No need
     * to consider overflow here, and no need to consider x_hi * y_hi because
     * those results would overflow past the end of the 128 bit answer.
     */
    *ans_hi += (x_lo * y_hi) + (x_hi * y_lo);

    return;
} /* end H5_daos_mult128() */


/* Implementation of the FNV hash algorithm */
void
H5_daos_hash128(const char *name, void *hash)
{
    const uint8_t *name_p = (const uint8_t *)name;
    uint8_t *hash_p = (uint8_t *)hash;
    uint64_t name_lo;
    uint64_t name_hi;
    /* Initialize hash value in accordance with the FNV algorithm */
    uint64_t hash_lo = 0x62b821756295c58d;
    uint64_t hash_hi = 0x6c62272e07bb0142;
    /* Initialize FNV prime number in accordance with the FNV algorithm */
    const uint64_t fnv_prime_lo = 0x13b;
    const uint64_t fnv_prime_hi = 0x1000000;
    size_t name_len_rem;

    assert(name);
    assert(hash);

    name_len_rem = strlen(name);

    while(name_len_rem > 0) {
        /* "Decode" lower 64 bits of this 128 bit section of the name, so the
         * numberical value of the integer is the same on both little endian and
         * big endian systems */
        if(name_len_rem >= 8) {
            UINT64DECODE(name_p, name_lo)
            name_len_rem -= 8;
        } /* end if */
        else {
            name_lo = 0;
            UINT64DECODE_VAR(name_p, name_lo, name_len_rem)
            name_len_rem = 0;
        } /* end else */

        /* "Decode" second 64 bits */
        if(name_len_rem > 0) {
            if(name_len_rem >= 8) {
                UINT64DECODE(name_p, name_hi)
                name_len_rem -= 8;
            } /* end if */
            else {
                name_hi = 0;
                UINT64DECODE_VAR(name_p, name_hi, name_len_rem)
                name_len_rem = 0;
            } /* end else */
        } /* end if */
        else
            name_hi = 0;

        /* FNV algorithm - XOR hash with name then multiply by fnv_prime */
        hash_lo ^= name_lo;
        hash_hi ^= name_hi;
        H5_daos_mult128(hash_lo, hash_hi, fnv_prime_lo, fnv_prime_hi, &hash_lo, &hash_hi);
    } /* end while */

    /* "Encode" hash integers to char buffer, so the buffer is the same on both
     * little endian and big endian systems */
    UINT64ENCODE(hash_p, hash_lo)
    UINT64ENCODE(hash_p, hash_hi)

    return;
} /* end H5_daos_hash128() */


/*-------------------------------------------------------------------------
 * Function:    H5_daos_write_max_oid
 *
 * Purpose:     Writes the max OID (object index) to the global metadata
 *              object
 *
 * Return:      Success:        0
 *              Failure:        1
 *
 * Programmer:  Neil Fortner
 *              December, 2016
 *
 *-------------------------------------------------------------------------
 */
herr_t
H5_daos_write_max_oid(H5_daos_file_t *file)
{
    daos_key_t dkey;
    daos_iod_t iod;
    daos_sg_list_t sgl;
    daos_iov_t sg_iov;
    char int_md_key[] = H5_DAOS_INT_MD_KEY;
    char max_oid_key[] = H5_DAOS_MAX_OID_KEY;
    int ret;
    herr_t ret_value = SUCCEED;

    assert(file);

    /* Set up dkey */
    daos_iov_set(&dkey, int_md_key, (daos_size_t)(sizeof(int_md_key) - 1));

    /* Set up iod */
    memset(&iod, 0, sizeof(iod));
    daos_iov_set(&iod.iod_name, (void *)max_oid_key, (daos_size_t)(sizeof(max_oid_key) - 1));
    daos_csum_set(&iod.iod_kcsum, NULL, 0);
    iod.iod_nr = 1u;
    iod.iod_size = (uint64_t)8;
    iod.iod_type = DAOS_IOD_SINGLE;

    /* Set up sgl */
    daos_iov_set(&sg_iov, &file->max_oid, (daos_size_t)8);
    sgl.sg_nr = 1;
    sgl.sg_nr_out = 0;
    sgl.sg_iovs = &sg_iov;

    /* Write max OID to gmd obj */
    if(0 != (ret = daos_obj_update(file->glob_md_oh, DAOS_TX_NONE, &dkey, 1, &iod, &sgl, NULL /*event*/)))
        D_GOTO_ERROR(H5E_FILE, H5E_CANTENCODE, FAIL, "can't write max OID to global metadata object: %s", H5_daos_err_to_string(ret))
done:
    D_FUNC_LEAVE
} /* end H5_daos_write_max_oid() */


H5PL_type_t
H5PLget_plugin_type(void) {
    return H5PL_TYPE_VOL;
}


<<<<<<< HEAD
/*-------------------------------------------------------------------------
 * Function:    H5_daos_map_close
 *
 * Purpose:     Closes a DAOS HDF5 map.
 *
 * Return:      Success:        0
 *              Failure:        -1
 *
 * Programmer:  Neil Fortner
 *              November, 2016
 *
 *-------------------------------------------------------------------------
 */
herr_t
H5_daos_map_close(void *_map, hid_t DV_ATTR_UNUSED dxpl_id,
    void DV_ATTR_UNUSED **req)
{
    H5_daos_map_t *map = (H5_daos_map_t *)_map;
    int ret;
    herr_t ret_value = SUCCEED;

    assert(map);

    if(--map->obj.item.rc == 0) {
        /* Free map data structures */
        if(!daos_handle_is_inval(map->obj.obj_oh))
            if(0 != (ret = daos_obj_close(map->obj.obj_oh, NULL /*event*/)))
                D_DONE_ERROR(H5E_MAP, H5E_CANTCLOSEOBJ, FAIL, "can't close map DAOS object: %d", ret)
        if(map->ktype_id != FAIL && H5I_dec_app_ref(map->ktype_id) < 0)
            D_DONE_ERROR(H5E_MAP, H5E_CANTDEC, FAIL, "failed to close datatype")
        if(map->vtype_id != FAIL && H5I_dec_app_ref(map->vtype_id) < 0)
            D_DONE_ERROR(H5E_MAP, H5E_CANTDEC, FAIL, "failed to close datatype")
        map = H5FL_FREE(H5_daos_map_t, map);
    } /* end if */

    D_FUNC_LEAVE
} /* end H5_daos_map_close() */
#endif /* DV_HAVE_MAP */

H5PL_type_t
H5PLget_plugin_type(void) {
    return H5PL_TYPE_VOL;
}

=======
>>>>>>> 0bc71a49
const void*
H5PLget_plugin_info(void) {
    return &H5_daos_g;
}
<|MERGE_RESOLUTION|>--- conflicted
+++ resolved
@@ -1049,53 +1049,6 @@
 
  
-<<<<<<< HEAD
-/*-------------------------------------------------------------------------
- * Function:    H5_daos_map_close
- *
- * Purpose:     Closes a DAOS HDF5 map.
- *
- * Return:      Success:        0
- *              Failure:        -1
- *
- * Programmer:  Neil Fortner
- *              November, 2016
- *
- *-------------------------------------------------------------------------
- */
-herr_t
-H5_daos_map_close(void *_map, hid_t DV_ATTR_UNUSED dxpl_id,
-    void DV_ATTR_UNUSED **req)
-{
-    H5_daos_map_t *map = (H5_daos_map_t *)_map;
-    int ret;
-    herr_t ret_value = SUCCEED;
-
-    assert(map);
-
-    if(--map->obj.item.rc == 0) {
-        /* Free map data structures */
-        if(!daos_handle_is_inval(map->obj.obj_oh))
-            if(0 != (ret = daos_obj_close(map->obj.obj_oh, NULL /*event*/)))
-                D_DONE_ERROR(H5E_MAP, H5E_CANTCLOSEOBJ, FAIL, "can't close map DAOS object: %d", ret)
-        if(map->ktype_id != FAIL && H5I_dec_app_ref(map->ktype_id) < 0)
-            D_DONE_ERROR(H5E_MAP, H5E_CANTDEC, FAIL, "failed to close datatype")
-        if(map->vtype_id != FAIL && H5I_dec_app_ref(map->vtype_id) < 0)
-            D_DONE_ERROR(H5E_MAP, H5E_CANTDEC, FAIL, "failed to close datatype")
-        map = H5FL_FREE(H5_daos_map_t, map);
-    } /* end if */
-
-    D_FUNC_LEAVE
-} /* end H5_daos_map_close() */
-#endif /* DV_HAVE_MAP */
-
-H5PL_type_t
-H5PLget_plugin_type(void) {
-    return H5PL_TYPE_VOL;
-}
-
-=======
->>>>>>> 0bc71a49
 const void*
 H5PLget_plugin_info(void) {
     return &H5_daos_g;
