--- conflicted
+++ resolved
@@ -2399,47 +2399,6 @@
     if(dep_tasks[0])
         ndeps++;
 
-<<<<<<< HEAD
-    /* If we're copying and it's a hard link we must increment the ref count */
-    if(!udata->move && udata->link_val.type == H5L_TYPE_HARD) {
-        H5VL_loc_params_t link_target_loc_params;
-        H5O_token_t token;
-        int rc_task = ndeps;
-
-        /* Verify src and dst files are the same? */
-
-        /* Encode loc_params for opening link target object */
-        if(H5I_BADID == (link_target_loc_params.obj_type = H5_daos_oid_to_type(udata->link_val.target.hard)))
-            D_GOTO_ERROR(H5E_LINK, H5E_CANTINIT, -H5_DAOS_BAD_VALUE, "failed to get link target object's type");
-        link_target_loc_params.type = H5VL_OBJECT_BY_TOKEN;
-        if(H5_daos_oid_to_token(udata->link_val.target.hard, &token) < 0)
-            D_GOTO_ERROR(H5E_LINK, H5E_CANTINIT, -H5_DAOS_H5_ENCODE_ERROR, "failed to encode token");
-        link_target_loc_params.loc_data.loc_by_token.token = &token;
-
-        /* Attempt to open the hard link's target object */
-        if(H5_daos_object_open_helper(&udata->target_obj->item, &link_target_loc_params,
-                NULL, FALSE, NULL, &udata->link_target_obj, req, &first_task, &dep_tasks[rc_task]) < 0)
-            D_GOTO_ERROR(H5E_LINK, H5E_CANTOPENOBJ, -H5_DAOS_H5_OPEN_ERROR, "couldn't open hard link's target object");
-        if(dep_tasks[rc_task])
-            ndeps++;
-
-        /* Read target object ref count */
-        if(0 != (ret = H5_daos_obj_read_rc(&udata->link_target_obj, NULL,
-                &udata->link_target_obj_rc, NULL,
-                req, &first_task, &dep_tasks[1])))
-            D_GOTO_ERROR(H5E_LINK, H5E_CANTINIT, ret, "can't get target object ref count: %s", H5_daos_err_to_string(ret));
-        if(rc_task == ndeps && dep_tasks[rc_task])
-            ndeps++;
-
-        /* Increment and write ref count */
-        if(0 != (ret = H5_daos_obj_write_rc(&udata->link_target_obj, NULL,
-                &udata->link_target_obj_rc, 1,
-                req, &first_task, &dep_tasks[1])))
-            D_GOTO_ERROR(H5E_LINK, H5E_CANTINC, ret, "can't write updated target object ref count: %s", H5_daos_err_to_string(ret));
-        if(rc_task == ndeps && dep_tasks[rc_task])
-            ndeps++;
-    } /* end if */
-=======
     if(udata->link_val.type == H5L_TYPE_HARD) {
         if(udata->move) {
             /* Verify that source and destination files are the same */
@@ -2472,7 +2431,7 @@
 
             /* Read target object ref count */
             if(0 != (ret = H5_daos_obj_read_rc(&udata->link_target_obj, NULL,
-                    &udata->link_target_obj_rc, NULL, &udata->target_obj->item.file->sched,
+                    &udata->link_target_obj_rc, NULL,
                     req, &first_task, &dep_tasks[1])))
                 D_GOTO_ERROR(H5E_LINK, H5E_CANTINIT, ret, "can't get target object ref count: %s", H5_daos_err_to_string(ret));
             if(rc_task == ndeps && dep_tasks[rc_task])
@@ -2480,14 +2439,13 @@
 
             /* Increment and write ref count */
             if(0 != (ret = H5_daos_obj_write_rc(&udata->link_target_obj, NULL,
-                    &udata->link_target_obj_rc, 1, &udata->target_obj->item.file->sched,
+                    &udata->link_target_obj_rc, 1,
                     req, &first_task, &dep_tasks[1])))
                 D_GOTO_ERROR(H5E_LINK, H5E_CANTINC, ret, "can't write updated target object ref count: %s", H5_daos_err_to_string(ret));
             if(rc_task == ndeps && dep_tasks[rc_task])
                 ndeps++;
         }
     }
->>>>>>> e1ed17ed
 
 done:
     if(udata) {
@@ -3156,13 +3114,8 @@
         } /* end else */
     } /* end if */
 
-<<<<<<< HEAD
-    if(target_grp && H5_daos_group_close_real(target_grp) < 0)
-        D_DONE_ERROR(H5E_SYM, H5E_CLOSEERROR, FAIL, "can't close group");
-=======
-    if(target_obj && H5_daos_object_close(target_obj, dxpl_id, req) < 0)
+    if(target_obj && H5_daos_object_close(&target_obj->item) < 0)
         D_DONE_ERROR(H5E_OBJECT, H5E_CLOSEERROR, FAIL, "can't close object");
->>>>>>> e1ed17ed
 
     D_FUNC_LEAVE_API;
 } /* end H5_daos_link_get() */
