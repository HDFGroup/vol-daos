--- conflicted
+++ resolved
@@ -2191,13 +2191,8 @@
 
                 /* Retrieve attribute's info */
                 if(H5_daos_attribute_get_info((H5_daos_item_t *)attr_container_obj, &sub_loc_params,
-<<<<<<< HEAD
                         &p[2], &ainfo, iter_data->dxpl_id, NULL) < 0)
-                    D_GOTO_ERROR(H5E_ATTR, H5E_CANTGET, FAIL, "can't get attribute info")
-=======
-                        &p[2], &ainfo, iter_data->dxpl_id, iter_data->req) < 0)
                     D_GOTO_ERROR(H5E_ATTR, H5E_CANTGET, FAIL, "can't get attribute info");
->>>>>>> ff6db97e
 
                 /* Make callback */
                 if((op_ret = iter_data->u.attr_iter_data.attr_iter_op(iter_data->iter_root_obj, &p[2], &ainfo, iter_data->op_data)) < 0)
@@ -2315,13 +2310,8 @@
 
         /* Retrieve the attribute's info */
         if(H5_daos_attribute_get_info((H5_daos_item_t *)attr_container_obj, &sub_loc_params,
-<<<<<<< HEAD
                 attr_name, &ainfo, iter_data->dxpl_id, NULL) < 0)
-            D_GOTO_ERROR(H5E_ATTR, H5E_CANTGET, FAIL, "can't get attribute's info")
-=======
-                attr_name, &ainfo, iter_data->dxpl_id, iter_data->req) < 0)
             D_GOTO_ERROR(H5E_ATTR, H5E_CANTGET, FAIL, "can't get attribute's info");
->>>>>>> ff6db97e
 
         /* Make callback */
         if((op_ret = iter_data->u.attr_iter_data.attr_iter_op(iter_data->iter_root_obj, attr_name, &ainfo, iter_data->op_data)) < 0)
