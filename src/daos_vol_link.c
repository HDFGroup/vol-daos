--- conflicted
+++ resolved
@@ -403,9 +403,6 @@
     if(link_grp && H5_daos_group_close(link_grp, dxpl_id, req) < 0)
         D_DONE_ERROR(H5E_SYM, H5E_CLOSEERROR, FAIL, "can't close group")
 
-<<<<<<< HEAD
-    D_FUNC_LEAVE_API
-=======
     if(int_req) {
         /* Create task to finalize H5 operation */
         if(0 != (ret = tse_task_create(H5_daos_h5op_finalize, &item->file->sched, int_req, &finalize_task)))
@@ -439,8 +436,7 @@
 
     PRINT_ERROR_STACK
 
-    D_FUNC_LEAVE
->>>>>>> a6af9419
+    D_FUNC_LEAVE_API
 } /* end H5_daos_link_create() */
 
 