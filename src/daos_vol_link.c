--- conflicted
+++ resolved
@@ -2551,7 +2551,8 @@
         /* Remove the original link  depends on link read (don't delete until
          * the read is complete!) */
         delete_task = dep_tasks[0];
-        if(H5_daos_link_delete((src_item ? src_item : dst_item), loc_params1, req, first_task, &delete_task) < 0)
+        if(H5_daos_link_delete((src_item ? src_item : dst_item), loc_params1,
+                FALSE, req, first_task, &delete_task) < 0)
             D_GOTO_ERROR(H5E_LINK, H5E_CANTREMOVE, FAIL, "can't delete original link");
     } /* end if */
 
@@ -2810,76 +2811,11 @@
     int_req->th_open = TRUE;
 #endif /* H5_DAOS_USE_TRANSACTIONS */
 
-<<<<<<< HEAD
     /* Call internal routine */
     if(H5_daos_link_copy_move_int((H5_daos_item_t *)src_item, loc_params1,
             (H5_daos_item_t *)dst_item, loc_params2, lcpl, TRUE, &sched_loc,
             int_req, &first_task, &dep_task) < 0)
         D_GOTO_ERROR(H5E_LINK, H5E_CANTCOPY, FAIL, "can't move link");
-=======
-    /* Determine the group containing the link to be copied + the source link's name */
-    /* This needs to be made collective DSINC */
-    /* Could do these traverses in parallel DSINC */
-    /* Make this work for copying across multiple files DSINC */
-    if(NULL == (src_obj = H5_daos_group_traverse(src_item ? src_item : dst_item, /* Accounting for H5L_SAME_LOC usage */
-            loc_params1->loc_data.loc_by_name.name, H5P_LINK_CREATE_DEFAULT,
-            int_req, FALSE, &src_path_buf, &src_link_name, &src_link_name_len,
-            &first_task, &dep_task)))
-        D_GOTO_ERROR(H5E_LINK, H5E_CANTGET, FAIL, "can't get source group and source link name");
-
-    /* Check type of src_obj */
-    if(src_obj->item.type != H5I_GROUP)
-        D_GOTO_ERROR(H5E_ARGS, H5E_BADTYPE, FAIL, "source object is not a group");
-
-    /* Determine the target group for the new link + the new link's name */
-    if(NULL == (target_obj = H5_daos_group_traverse(dst_item ? dst_item : src_item, /* Accounting for H5L_SAME_LOC usage */
-            loc_params2->loc_data.loc_by_name.name, lcpl, int_req, FALSE,
-            &dst_path_buf, &new_link_name, &new_link_name_len, &first_task,
-            &dep_task)))
-        D_GOTO_ERROR(H5E_LINK, H5E_CANTGET, FAIL, "can't get destination group and destination link name");
-
-    /* Check type of target_obj */
-    if(target_obj->item.type != H5I_GROUP)
-        D_GOTO_ERROR(H5E_ARGS, H5E_BADTYPE, FAIL, "target object is not a group");
-
-    /* Reject invalid link names during link creation */
-    if(src_link_name_len == 0)
-        D_GOTO_ERROR(H5E_LINK, H5E_BADVALUE, FAIL, "source path given does not resolve to a final link name");
-    if(new_link_name_len == 0)
-        D_GOTO_ERROR(H5E_LINK, H5E_BADVALUE, FAIL, "destination path given does not resolve to a final link name");
-
-    /* Allocate link value */
-    if(NULL == (link_val = (H5_daos_link_val_t *)DV_malloc(sizeof(H5_daos_link_val_t))))
-        D_GOTO_ERROR(H5E_LINK, H5E_CANTALLOC, FAIL, "can't allocate space for link value");
-    link_val->type = H5L_TYPE_ERROR;
-
-    /* Retrieve the source link's value */
-    if(H5_daos_link_read((H5_daos_group_t *)src_obj, src_link_name, src_link_name_len, int_req,
-            link_val, NULL, &first_task, &dep_task) < 0)
-        D_GOTO_ERROR(H5E_LINK, H5E_READERROR, FAIL, "can't read source link");
-
-    /* Wait until everything is complete then check for errors
-     * (temporary code until the rest of this function is async) */
-    /* Need this because link_write doesn't handle async link_val */
-    if(first_task && (0 != (ret = tse_task_schedule(first_task, false))))
-        D_GOTO_ERROR(H5E_LINK, H5E_CANTINIT, FAIL, "can't schedule initial task for H5 operation: %s", H5_daos_err_to_string(ret));
-    if(H5_daos_progress(&sched_file->sched, NULL, H5_DAOS_PROGRESS_WAIT) < 0)
-        D_GOTO_ERROR(H5E_LINK, H5E_CANTINIT, FAIL, "can't progress scheduler");
-    first_task = NULL;
-    dep_task = NULL;
-    if(int_req->status < -H5_DAOS_INCOMPLETE)
-        D_GOTO_ERROR(H5E_LINK, H5E_CANTINIT, FAIL, "asynchronous task failed: %s", H5_daos_err_to_string(int_req->status));
-
-    link_val->target_oid_async = NULL;
-    if(0 != (ret = H5_daos_link_write((H5_daos_group_t *)target_obj, new_link_name, new_link_name_len,
-            link_val, int_req, &first_task, &dep_task)))
-        D_GOTO_ERROR(H5E_LINK, H5E_CANTCOPY, FAIL, "failed to copy link: %s", H5_daos_err_to_string(ret));
-
-    /* Remove the original link */
-    if(H5_daos_link_delete((src_item ? (H5_daos_item_t *)src_item : (H5_daos_item_t *)dst_item),
-            loc_params1, FALSE, int_req, &first_task, &dep_task) < 0)
-        D_GOTO_ERROR(H5E_LINK, H5E_CANTREMOVE, FAIL, "can't delete original link");
->>>>>>> 83e19257
 
 done:
     if(int_req) {
